## v1.3 Patch 1 (Water Lily) - Release Notes


### Misc

- R 4.0.0's raw string literals are now handled properly by the diagnostics engine. (#6788)
- Allow projects to reopen after a crash (#3220)
- Added spellcheck blacklist item for preview Latvian dictionary (#6594)
- Allow multiple space-separated domains in `www-frame-origin` for Tutorial API (Pro)
- Update `rstudioapi` highlightUi call to accept a callback variable containing an R script to be executed after the highlight element has been selected (#67565)
- Adds class attributed to RMarkdown chunks, their control buttons, and their output based on their given labels. (#6787)
- Add option `www-url-path-prefix` to force a path on auth cookies (Pro #1608)
- Add additional keyboard shortcut (Ctrl+`) for Focus Console Output accessibility command (#6850)
- Always set application role for screen readers and removed related accessibility preference checkbox (#6863)

### Bugfixes

- Announce text of warnings bar via screen reader (#6963)
- Fix 'truncating string with embedded nuls' warning being emitted when saving R Notebook (#6932)
- Fix Compare Results and other incompatibility with newer versions of the `shinytest` package (#6960)
- Fix Terminal to work with both Git-Bash and RTools4 MSYS2 installed on Windows (#6696, #6809)
- Fix auto-activation of JAWS screen reader virtual cursor in Console Output region (#6884)
- Fix dependency installation for untitled buffers (#6762)
- Fix failure to open source files when debugging some functions in R 4.0.0 (work around R bug in `deparse()`) (#6854)
- Fix failure to use the first project template and default open files (#6865)
- Fix issue where R_LIBS_SITE could be forcibly set empty, overriding the value in /etc/R/REnviron (#6982)
- Fix keybinding failure when global keybindings exists but user keybindings don't (#6870)
- Fixed Chromium issue when using RStudio Desktop on Linux systems with newer glibc (#6379)
- Fixed install issue where service scripts would not be created if there was no /lib/systemd path (Pro #6710)
- Fixed issue where an attempt to create more sessions than the license limit would fail with a generic error (Pro #1680)
- Fixed issue where users could not save files in home directory if specified by UNC path (#6598)
- Fixed issue where file upload would fail when the file already existed (#7015)
- Fix sign out from the Admin Dashboard when behind a path-rewriting proxy (Pro #1709)
- Fix "Login as user" from the Admin Dashboard when using Launcher sessions (Pro #1710)
- Fix issue with first esc keypress being ignored (#7045)
<<<<<<< HEAD
=======
- Fix issue with spellcheck not working with realtime turned off (#7068)
- Fix error when some HTML comments are included in R Markdown documents (#6997)
>>>>>>> 09261e64

### RStudio Server Pro

- New option `server-project-sharing-root-dir` allows project sharing outside user home directories (Pro #1340)
- Update embedded nginx to 1.17.10<|MERGE_RESOLUTION|>--- conflicted
+++ resolved
@@ -33,11 +33,8 @@
 - Fix sign out from the Admin Dashboard when behind a path-rewriting proxy (Pro #1709)
 - Fix "Login as user" from the Admin Dashboard when using Launcher sessions (Pro #1710)
 - Fix issue with first esc keypress being ignored (#7045)
-<<<<<<< HEAD
-=======
 - Fix issue with spellcheck not working with realtime turned off (#7068)
 - Fix error when some HTML comments are included in R Markdown documents (#6997)
->>>>>>> 09261e64
 
 ### RStudio Server Pro
 
