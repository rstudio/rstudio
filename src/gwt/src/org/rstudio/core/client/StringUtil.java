--- conflicted
+++ resolved
@@ -1167,7 +1167,6 @@
       return (str.match(/\n/g)||[]).length;
    }-*/;
    
-<<<<<<< HEAD
    // Automatically detect the indent size within a document (for documents
    // indented with spaces). If the document appears to be use tabs for
    // indentation, this function will return -1.
@@ -1241,7 +1240,6 @@
       return detectedIndentSize;
    }
     
-=======
    /**
     * Compare two strings, works if one or both strings are null.
     * @param str1
@@ -1252,7 +1250,6 @@
       return str1 == str2;
    }-*/;
    
->>>>>>> 42386d7f
    private static final NumberFormat FORMAT = NumberFormat.getFormat("0.#");
    private static final NumberFormat PRETTY_NUMBER_FORMAT = NumberFormat.getFormat("#,##0.#####");
    private static final DateTimeFormat DATE_FORMAT
