/*
 * ModifyKeyboardShortcutsWidget.java
 *
 * Copyright (C) 2021 by RStudio, PBC
 *
 * Unless you have received this program directly from RStudio pursuant
 * to the terms of a commercial license agreement with RStudio, then
 * this program is licensed to you under the terms of version 3 of the
 * GNU Affero General Public License. This program is distributed WITHOUT
 * ANY EXPRESS OR IMPLIED WARRANTY, INCLUDING THOSE OF NON-INFRINGEMENT,
 * MERCHANTABILITY OR FITNESS FOR A PARTICULAR PURPOSE. Please refer to the
 * AGPL (http://www.gnu.org/licenses/agpl-3.0.txt) for more details.
 *
 */
package org.rstudio.core.client.widget;

import com.google.gwt.aria.client.Roles;
import com.google.gwt.cell.client.EditTextCell;
import com.google.gwt.cell.client.FieldUpdater;
import com.google.gwt.cell.client.ValueUpdater;
import com.google.gwt.core.client.GWT;
import com.google.gwt.core.client.JsArray;
import com.google.gwt.core.client.JsArrayString;
import com.google.gwt.core.client.Scheduler;
import com.google.gwt.dom.client.Element;
import com.google.gwt.dom.client.NativeEvent;
import com.google.gwt.dom.client.Style;
import com.google.gwt.dom.client.Style.Unit;
import com.google.gwt.dom.client.TableRowElement;
import com.google.gwt.event.dom.client.ClickEvent;
import com.google.gwt.event.dom.client.ClickHandler;
import com.google.gwt.event.dom.client.KeyCodes;
import com.google.gwt.event.dom.client.MouseDownEvent;
import com.google.gwt.event.dom.client.MouseDownHandler;
import com.google.gwt.event.logical.shared.AttachEvent;
import com.google.gwt.event.logical.shared.ValueChangeEvent;
import com.google.gwt.event.logical.shared.ValueChangeHandler;
import com.google.gwt.event.shared.HandlerRegistration;
import com.google.gwt.resources.client.ImageResource;
import com.google.gwt.user.cellview.client.AbstractCellTable;
import com.google.gwt.user.cellview.client.Column;
import com.google.gwt.user.cellview.client.ColumnSortEvent;
import com.google.gwt.user.cellview.client.DataGrid;
import com.google.gwt.user.cellview.client.TextColumn;
import com.google.gwt.user.cellview.client.TextHeader;
import com.google.gwt.user.client.Command;
import com.google.gwt.user.client.DOM;
import com.google.gwt.user.client.Event;
import com.google.gwt.user.client.Event.NativePreviewEvent;
import com.google.gwt.user.client.Event.NativePreviewHandler;
import com.google.gwt.user.client.ui.DockPanel;
import com.google.gwt.user.client.ui.FlowPanel;
import com.google.gwt.user.client.ui.Image;
import com.google.gwt.user.client.ui.Label;
import com.google.gwt.user.client.ui.RadioButton;
import com.google.gwt.user.client.ui.SuggestOracle;
import com.google.gwt.user.client.ui.VerticalPanel;
import com.google.gwt.user.client.ui.Widget;
import com.google.gwt.view.client.CellPreviewEvent;
import com.google.gwt.view.client.ListDataProvider;
import com.google.gwt.view.client.ProvidesKey;
import com.google.inject.Inject;

import org.rstudio.core.client.CommandWithArg;
import org.rstudio.core.client.ElementIds;
import org.rstudio.core.client.Pair;
import org.rstudio.core.client.ParallelCommandList;
import org.rstudio.core.client.SerializedCommand;
import org.rstudio.core.client.SerializedCommandQueue;
import org.rstudio.core.client.StringUtil;
import org.rstudio.core.client.command.*;
import org.rstudio.core.client.command.EditorCommandManager.EditorKeyBinding;
import org.rstudio.core.client.command.EditorCommandManager.EditorKeyBindings;
import org.rstudio.core.client.command.ShortcutManager.Handle;
import org.rstudio.core.client.dom.DomUtils;
import org.rstudio.core.client.dom.DomUtils.ElementPredicate;
import org.rstudio.core.client.events.EditorKeybindingsChangedEvent;
import org.rstudio.core.client.events.RStudioKeybindingsChangedEvent;
import org.rstudio.core.client.js.JsUtil;
import org.rstudio.core.client.resources.ImageResource2x;
import org.rstudio.core.client.theme.RStudioDataGridResources;
import org.rstudio.core.client.theme.RStudioDataGridStyle;
import org.rstudio.core.client.theme.res.ThemeResources;
import org.rstudio.studio.client.RStudioGinjector;
import org.rstudio.studio.client.application.events.EventBus;
import org.rstudio.studio.client.common.GlobalDisplay;
import org.rstudio.studio.client.common.HelpLink;
import org.rstudio.studio.client.workbench.addins.Addins.RAddin;
import org.rstudio.studio.client.workbench.addins.Addins.RAddins;
import org.rstudio.studio.client.workbench.addins.AddinsCommandManager;
import org.rstudio.studio.client.workbench.addins.AddinsKeyBindingsChangedEvent;
import org.rstudio.studio.client.workbench.addins.AddinsServerOperations;
import org.rstudio.studio.client.workbench.commands.Commands;
import org.rstudio.studio.client.workbench.prefs.views.PreferencesPaneConstants;
import org.rstudio.studio.client.workbench.views.console.shell.assist.PopupPositioner;
import org.rstudio.studio.client.workbench.views.source.editors.text.ace.AceCommand;

import java.util.ArrayList;
import java.util.Collections;
import java.util.Comparator;
import java.util.HashMap;
import java.util.List;
import java.util.Map;

public class ModifyKeyboardShortcutsWidget extends ModalDialogBase
{
   public static class KeyboardShortcutEntry
   {
      public KeyboardShortcutEntry(String id,
                                   String displayName,
                                   KeySequence keySequence,
                                   int commandType,
                                   boolean isCustom,
                                   AppCommand.Context context)
      {
         id_ = id;
         name_ = displayName;
         keySequence_ = keySequence;
         commandType_ = commandType;
         isCustom_ = isCustom;
         context_ = context;
      }
      
      public String getId()
      {
         return id_;
      }
      
      public String getName()
      {
         return name_;
      }
      
      public KeySequence getKeySequence()
      {
         if (newKeySequence_ != null)
            return newKeySequence_;
         
         return keySequence_;
      }
      
      public int getCommandType()
      {
         return commandType_;
      }
      
      public String getDisplayType()
      {
         if (commandType_ == TYPE_EDITOR_COMMAND)
            return "Editor";
         
         return context_.toString();
      }
      
      public boolean isCustomBinding()
      {
         return isCustom_;
      }
      
      public AppCommand.Context getContext()
      {
         return context_;
      }
      
      public void setDefaultKeySequence(KeySequence keys)
      {
         keySequence_ = keys.clone();
         newKeySequence_ = null;
      }
      
      public void setKeySequence(KeySequence keys)
      {
         if (keys == keySequence_)
            newKeySequence_ = null;
         else
            newKeySequence_ = keys.clone();
      }
      
      public KeySequence getOriginalKeySequence()
      {
         return keySequence_;
      }
      
      public void restoreOriginalKeySequence()
      {
         newKeySequence_ = null;
      }
      
      public boolean isModified()
      {
         return newKeySequence_ != null;
      }
      
      @Override
      public boolean equals(Object object)
      {
         if (object == null || !(object instanceof KeyboardShortcutEntry))
            return false;
         
         KeyboardShortcutEntry other = (KeyboardShortcutEntry) object;
         return
               commandType_ == other.commandType_ &&
               id_ == other.id_;
      }
      
      private final String id_;
      private final String name_;
      private final int commandType_;
      private final AppCommand.Context context_;
      
      private boolean isCustom_ = false;
      private KeySequence keySequence_;
      private KeySequence newKeySequence_;
      
      public static final int TYPE_RSTUDIO_COMMAND = 1; // RStudio AppCommands
      public static final int TYPE_EDITOR_COMMAND  = 2; // e.g. Ace commands
      public static final int TYPE_ADDIN           = 3; 
   }
   
   private static interface ValueGetter<T>
   {
      public String getValue(T object);
   }
   
   public ModifyKeyboardShortcutsWidget()
   {
      this(null);
   }
   
   public ModifyKeyboardShortcutsWidget(String filterText)
   {
      super(Roles.getDialogRole());
      RStudioGinjector.INSTANCE.injectMembers(this);
      
      initialFilterText_ = filterText;
      shortcuts_ = ShortcutManager.INSTANCE;
      
      changes_ = new HashMap<>();
      buffer_ = new KeySequence();
      
      table_ = new RStudioDataGrid<>(1000, RES, KEY_PROVIDER);
      
      FlowPanel emptyWidget = new FlowPanel();
      Label emptyLabel = new Label(constants_.Editing_keyboard_shortcuts());
      emptyLabel.getElement().getStyle().setMarginTop(20, Unit.PX);
      emptyLabel.getElement().getStyle().setColor("#888");
      emptyWidget.add(emptyLabel);
      table_.setEmptyTableWidget(emptyWidget);
      
      table_.setWidth("700px");
      table_.setHeight("512px");
      
      // Add a 'global' click handler that performs a row selection regardless
      // of the cell clicked (it seems GWT clicks can be 'fussy' about whether
      // you click on the contents of a cell vs. the '<td>' element itself)
      table_.addDomHandler(new ClickHandler()
      {
         @Override
         public void onClick(ClickEvent event)
         {
            Element el = event.getNativeEvent().getEventTarget().cast();
            Element rowEl = DomUtils.findParentElement(el, new ElementPredicate()
            {
               @Override
               public boolean test(Element el)
               {
                  return el.getTagName().toLowerCase().equals("tr");
               }
            });
            
            if (rowEl == null)
               return;
            
            if (rowEl.hasAttribute("__gwt_row"))
            {
               int row = StringUtil.parseInt(rowEl.getAttribute("__gwt_row"), -1);
               if (row != -1)
               {
                  event.stopPropagation();
                  event.preventDefault();
                  table_.setKeyboardSelectedRow(row);
                  table_.setKeyboardSelectedColumn(0);
               }
            }
         }
      }, ClickEvent.getType());
      
      table_.setKeyboardSelectionHandler(new CellPreviewEvent.Handler<KeyboardShortcutEntry>()
      {
         private final AbstractCellTable.CellTableKeyboardSelectionHandler<KeyboardShortcutEntry> handler_ =
               new AbstractCellTable.CellTableKeyboardSelectionHandler<>(table_);
         
         @Override
         public void onCellPreview(CellPreviewEvent<KeyboardShortcutEntry> preview)
         {
            NativeEvent event = preview.getNativeEvent();
            int code = event.getKeyCode();
            
            // Don't let arrow keys change the selection when a shortcut cell
            // has been selected.
            if (preview.getColumn() == 1)
            {
               if (code == KeyCodes.KEY_UP ||
                   code == KeyCodes.KEY_DOWN ||
                   code == KeyCodes.KEY_LEFT ||
                   code == KeyCodes.KEY_RIGHT)
               {
                  return;
               }
            }
            
            // Also disable 'left', 'right' keys as they can 'navigate' the widget
            // into an unusable state.
            if (code == KeyCodes.KEY_LEFT ||
                code == KeyCodes.KEY_RIGHT)
            {
               return;
            }
            
            handler_.onCellPreview(preview);
         }
      });
      
      dataProvider_ = new ListDataProvider<>();
      dataProvider_.addDataDisplay(table_);
      
      addColumns();
      addHandlers();
      
<<<<<<< HEAD
      setText(constants_.Editing_keyboard_text());
      addOkButton(new ThemedButton(constants_.Editing_keyboard_apply(), new ClickHandler()
=======
      setText("Keyboard Shortcuts");

      applyButton_ = new ThemedButton("Apply", new ClickHandler()
>>>>>>> 2853a5d4
      {
         @Override
         public void onClick(ClickEvent event)
         {
            applyChanges();
         }
      });

      addOkButton(applyButton_);
      
      addCancelButton();
      
      radioAll_ = radioButton(constants_.Editing_radio_all(), new ClickHandler()
      {
         @Override
         public void onClick(ClickEvent event)
         {
            filter();
         }
      });
      
      radioCustomized_ = radioButton(constants_.Editing_radio_customized(), new ClickHandler()
      {
         @Override
         public void onClick(ClickEvent event)
         {
            filter();
         }
      });
      
      filterWidget_ = new SearchWidget("Filter keyboard shortcuts", new SuggestOracle() {

         @Override
         public void requestSuggestions(Request request, Callback callback)
         {
            callback.onSuggestionsReady(
                  request,
                  new Response(new ArrayList<>()));
         }
         
      });

      ElementIds.assignElementId(filterWidget_, ElementIds.KYBRD_SHRTCTS_FILTER_WIDGET); 
      
      filterWidget_.addValueChangeHandler(new ValueChangeHandler<String>()
      {
         @Override
         public void onValueChange(ValueChangeEvent<String> event)
         {
            filter();
         }
      });
      
      filterWidget_.setPlaceholderText(constants_.Editing_filter_widget());
      
<<<<<<< HEAD
      addLeftWidget(new ThemedButton(constants_.Editing_reset_text(), new ClickHandler()
=======
      resetButton_ = new ThemedButton("Reset...", new ClickHandler()
>>>>>>> 2853a5d4
      {
         @Override
         public void onClick(ClickEvent event)
         {
            globalDisplay_.showYesNoMessage(
                  GlobalDisplay.MSG_QUESTION,
                  constants_.Editing_global_display(),
                  constants_.Editing_global_caption() +
                  constants_.Editing_global_message(),
                  new ProgressOperation()
                  {
                     @Override
                     public void execute(final ProgressIndicator indicator)
                     {
                        indicator.onProgress(constants_.Editing_progress_message());
                        appCommands_.resetBindings(new CommandWithArg<EditorKeyBindings>()
                        {
                           @Override
                           public void execute(EditorKeyBindings appBindings)
                           {
                              editorCommands_.resetBindings(new Command()
                              {
                                 @Override
                                 public void execute()
                                 {
                                    addins_.resetBindings(new Command()
                                    {
                                       @Override
                                       public void execute()
                                       {
                                          indicator.onCompleted();
                                          ShortcutManager.INSTANCE.resetAppCommandBindings();
                                          resetState();
                                       }
                                    });
                                 }
                              });
                           }
                        });
                     }
                  },
                  false);
         }
      });
      ElementIds.assignElementId(resetButton_, ElementIds.KYBRD_SHRTCTS_RESET_BUTTON);
      addLeftWidget(resetButton_);
   }
   
   private void applyChanges()
   {
      // Build up command diffs for save after application
      final EditorKeyBindings editorBindings = EditorKeyBindings.create();
      final EditorKeyBindings appBindings = EditorKeyBindings.create();
      final EditorKeyBindings addinBindings = EditorKeyBindings.create();
      
      // Loop through all changes and apply based on type
      for (Map.Entry<KeyboardShortcutEntry, KeyboardShortcutEntry> entry : changes_.entrySet())
      {
         KeyboardShortcutEntry newBinding = entry.getValue();
         String id = newBinding.getId();
         
         // Get all commands with this ID.
         List<KeyboardShortcutEntry> bindingsWithId = new ArrayList<>();
         for (KeyboardShortcutEntry binding : originalBindings_)
            if (binding.getId() == id)
               bindingsWithId.add(binding);
         
         // Collect all shortcuts.
         List<KeySequence> keys = new ArrayList<>();
         for (KeyboardShortcutEntry binding : bindingsWithId)
            keys.add(binding.getKeySequence());
            
         int commandType = newBinding.getCommandType();
         
         if (commandType == KeyboardShortcutEntry.TYPE_RSTUDIO_COMMAND)
            appBindings.setBindings(id, keys);
         else if (commandType == KeyboardShortcutEntry.TYPE_EDITOR_COMMAND)
            editorBindings.setBindings(id, keys);
         else if (commandType == KeyboardShortcutEntry.TYPE_ADDIN)
            addinBindings.setBindings(id, keys);
      }
      
      // Tell satellites that they need to update bindings.
      appCommands_.addBindingsAndSave(appBindings, new CommandWithArg<EditorKeyBindings>()
      {
         @Override
         public void execute(EditorKeyBindings bindings)
         {
            events_.fireEventToAllSatellites(new RStudioKeybindingsChangedEvent(bindings));
         }
      });
      
      editorCommands_.addBindingsAndSave(editorBindings, new CommandWithArg<EditorKeyBindings>()
      {
         @Override
         public void execute(EditorKeyBindings bindings)
         {
            events_.fireEventToAllSatellites(new EditorKeybindingsChangedEvent(bindings));
         }
      });
      
      addins_.addBindingsAndSave(addinBindings, new CommandWithArg<EditorKeyBindings>()
      {
         @Override
         public void execute(EditorKeyBindings bindings)
         {
            events_.fireEventToAllSatellites(new AddinsKeyBindingsChangedEvent(bindings));
         }
      });
      
      closeDialog();
   }
   
   @Inject
   public void initialize(EditorCommandManager editorCommands,
                          ApplicationCommandManager appCommands,
                          AddinsCommandManager addins,
                          AddinsServerOperations addinsServer,
                          Commands commands,
                          GlobalDisplay globalDisplay,
                          EventBus events)
   {
      editorCommands_ = editorCommands;
      appCommands_ = appCommands;
      addins_ = addins;
      addinsServer_ = addinsServer;
      commands_ = commands;
      globalDisplay_ = globalDisplay;
      events_ = events;
   }
   
   private void addColumns()
   {
      nameColumn_ = textColumn("Name", new ValueGetter<KeyboardShortcutEntry>()
      {
         @Override
         public String getValue(KeyboardShortcutEntry object)
         {
            return object.getName();
         }
      });
      
      shortcutColumn_ = editableTextColumn("Shortcut", new ValueGetter<KeyboardShortcutEntry>()
      {
         @Override
         public String getValue(KeyboardShortcutEntry object)
         {
            KeySequence sequence = object.getKeySequence();
            return sequence == null ? "" : sequence.toString();
         }
      });
      
      typeColumn_ = textColumn("Scope", new ValueGetter<KeyboardShortcutEntry>()
      {
         @Override
         public String getValue(KeyboardShortcutEntry object)
         {
            return object.getDisplayType();
         }
      });
      table_.setColumnWidth(typeColumn_, "160px");
      
   }
   
   private TextColumn<KeyboardShortcutEntry>
   textColumn(String name, final ValueGetter<KeyboardShortcutEntry> getter)
   {
      TextColumn<KeyboardShortcutEntry> column = new TextColumn<KeyboardShortcutEntry>()
      {
         @Override
         public String getValue(KeyboardShortcutEntry binding)
         {
            return getter.getValue(binding);
         }
      };
      
      column.setSortable(true);
      table_.addColumn(column, new TextHeader(name));
      return column;
   }
   
   private Column<KeyboardShortcutEntry, String>
   editableTextColumn(String name, final ValueGetter<KeyboardShortcutEntry> getter)
   {
      EditTextCell editTextCell = new EditTextCell()
      {
         @Override
         public void onBrowserEvent(final Context context,
                                    final Element parent,
                                    final String value,
                                    final NativeEvent event,
                                    final ValueUpdater<String> updater)
         {
            // GWT's EditTextCell will reset the text of the cell to the last
            // entered text on an Escape keypress. We don't desire that
            // behaviour (we want to restore the _first_ value presented when
            // the user opened the widget); so instead we just blur the input
            // element (thereby committing the current selection) and ensure
            // that selection has been appropriately reset in an earlier preview
            // handler.
            if (event.getType()    == "keyup" &&
                event.getKeyCode() == KeyCodes.KEY_ESCAPE)
            {
               parent.getFirstChildElement().blur();
               return;
            }
            
            super.onBrowserEvent(context, parent, value, event, updater);
         }
      };
      
      Column<KeyboardShortcutEntry, String> column =
            new Column<KeyboardShortcutEntry, String>(editTextCell)
      {
         @Override
         public String getValue(KeyboardShortcutEntry binding)
         {
            return getter.getValue(binding);
         }
      };
      
      column.setFieldUpdater(new FieldUpdater<KeyboardShortcutEntry, String>()
      {
         @Override
         public void update(int index, KeyboardShortcutEntry binding, String value)
         {
            KeySequence keys = KeySequence.fromShortcutString(value);
            
            // Differentiate between resetting the key sequence and
            // adding a new key sequence.
            if (keys.equals(binding.getOriginalKeySequence()))
            {
               changes_.remove(binding);
               binding.restoreOriginalKeySequence();
            }
            else
            {
               KeyboardShortcutEntry newBinding = new KeyboardShortcutEntry(
                     binding.getId(),
                     binding.getName(),
                     keys,
                     binding.getCommandType(),
                     true,
                     binding.getContext());
               
               changes_.put(binding, newBinding);
               binding.setKeySequence(keys);
            }

            table_.setKeyboardSelectedColumn(0);
            updateData(dataProvider_.getList());
         }
      });
      
      column.setSortable(true);
      table_.addColumn(column, new TextHeader(name));
      return column;
   }
   
   private void addHandlers()
   {
      table_.addCellPreviewHandler(new CellPreviewEvent.Handler<KeyboardShortcutEntry>()
      {
         @Override
         public void onCellPreview(CellPreviewEvent<KeyboardShortcutEntry> preview)
         {
            Handle shortcutsHandler = shortcuts_.disable();
            int column = preview.getColumn();
            if (column == 0)
               onNameCellPreview(preview);
            else if (column == 1)
               onShortcutCellPreview(preview);
            else if (column == 2)
               onNameCellPreview(preview);
            shortcutsHandler.close();
         }
      });
      
      table_.addColumnSortHandler(new ColumnSortEvent.Handler()
      {
         @Override
         public void onColumnSort(ColumnSortEvent event)
         {
            List<KeyboardShortcutEntry> data = dataProvider_.getList();
            if (event.getColumn().equals(nameColumn_))
               sort(data, 0, event.isSortAscending());
            else if (event.getColumn().equals(shortcutColumn_))
               sort(data, 1, event.isSortAscending());
            else if (event.getColumn().equals(typeColumn_))
               sort(data, 2, event.isSortAscending());
            
            updateData(data);
         }
      });
      
      // Fix a bug where clicking on a table header would also
      // select the cell at position [0, 0]. It seems that GWT's
      // DataGrid over-aggressively selects the first cell on the
      // _first_ mouse down event seen; after the first click,
      // cell selection occurs only after full mouse clicks.
      table_.addDomHandler(new MouseDownHandler()
      {
         @Override
         public void onMouseDown(MouseDownEvent event)
         {
            Element target = event.getNativeEvent().getEventTarget().cast();
            if (target.hasAttribute("__gwt_header"))
            {
               event.stopPropagation();
               event.preventDefault();
            }
         }
      }, MouseDownEvent.getType());
   }
   
   private void sort(List<KeyboardShortcutEntry> data,
                     final int column,
                     final boolean ascending)
   {
      Collections.sort(data, new Comparator<KeyboardShortcutEntry>()
      {
         @Override
         public int compare(KeyboardShortcutEntry o1, KeyboardShortcutEntry o2)
         {
            int result = 0;
            if (column == 0)
            {
               result = o1.getName().compareTo(o2.getName());
            }
            else if (column == 1)
            {
               KeySequence k1 = o1.getKeySequence();
               KeySequence k2 = o2.getKeySequence();
               if (k1 == null && k2 == null)
                  result = 0;
               else if (k1 == null)
                  result = 1;
               else if (k2 == null)
                  result = -1;
               else
                  result = k1.toString().compareTo(k2.toString());
            }
            else if (column == 2)
            {
               result = o1.getContext().toString().compareTo(o2.getContext().toString());
            }
               
            return ascending ? result : -result;
         }
      });
   }
   
   private void filter()
   {
      String query = filterWidget_.getValue();
      
      boolean isEmptyQuery = StringUtil.isNullOrEmpty(query);
      boolean customOnly = radioCustomized_.getValue();
      
      List<KeyboardShortcutEntry> filtered = new ArrayList<>();
      for (int i = 0; i < originalBindings_.size(); i++)
      {
         KeyboardShortcutEntry binding = originalBindings_.get(i);
         
         String name = binding.getName();
         String context = binding.getContext().toString();
         
         if (StringUtil.isNullOrEmpty(name))
            continue;
         
         if (customOnly && !(binding.isCustomBinding() || binding.isModified()))
            continue;
         
         boolean isGoodBinding =
               isEmptyQuery ||
               name.toLowerCase().indexOf(query.toLowerCase()) != -1 ||
               context.toLowerCase().indexOf(query.toLowerCase()) != -1;
         
         if (isGoodBinding)
            filtered.add(binding);
      }
      
      updateData(filtered);
      
   }
   
   private void onNameCellPreview(CellPreviewEvent<KeyboardShortcutEntry> preview)
   {
      NativeEvent event = preview.getNativeEvent();
      String type = event.getType();
      if (type == "blur")
      {
         buffer_.clear();
      }
      else if (type == "keydown")
      {
         int keyCode = event.getKeyCode();
         int modifiers = KeyboardShortcut.getModifierValue(event);
         if (keyCode == KeyCodes.KEY_ESCAPE && modifiers == 0)
         {
            event.stopPropagation();
            event.preventDefault();
            filterWidget_.focus();
         }
         else if (keyCode == KeyCodes.KEY_ENTER && modifiers == 0)
         {
            event.stopPropagation();
            event.preventDefault();
            table_.setKeyboardSelectedColumn(1);
         }
      }
   }
   
   private Element getElement(DataGrid<?> grid, int row, int column)
   {
      return grid.getRowElement(row).getChild(column).cast();
   }
   
   private Element shortcutInput()
   {
      Element el = DOM.createInputText();
      el.addClassName(RES.dataGridStyle().shortcutInput());
      return el;
   }
   
   private void onShortcutCellPreview(CellPreviewEvent<KeyboardShortcutEntry> preview)
   {
      NativeEvent event = preview.getNativeEvent();
      String type = event.getType();
      
      if (type == "keydown")
      {
         int keyCode = event.getKeyCode();
         int modifiers = KeyboardShortcut.getModifierValue(event);
         
         // Don't handle raw 'Enter' keypresses (let underlying input
         // widget process)
         if (keyCode == KeyCodes.KEY_ENTER && modifiers == 0)
            return;
         
         // Handle any other key events.
         if (modifiers != 0)
            swallowNextKeyUpEvent_ = true;
         
         event.stopPropagation();
         event.preventDefault();
         
         if (KeyboardHelper.isModifierKey(event.getKeyCode()))
            return;
         
         if (keyCode == KeyCodes.KEY_BACKSPACE && modifiers == 0)
         {
            buffer_.pop();
         }
         else if (keyCode == KeyCodes.KEY_DELETE && modifiers == 0)
         {
            buffer_.clear();
         }
         else if (keyCode == KeyCodes.KEY_ESCAPE && modifiers == 0)
         {
            buffer_.set(preview.getValue().getOriginalKeySequence());
         }
         else
         {
            buffer_.add(event);
         }
         
         // Sneak into the element and find the active <input>, then update it.
         Element el = getElement(table_, preview.getIndex(), preview.getColumn());
         Element input = el.getFirstChildElement().getFirstChildElement();
         if (input == null)
            return;
         
         assert input.getTagName().toLowerCase().equals("input")
            : "Failed to find <input> element in table";

         String bufferString = buffer_.toString();
         input.setAttribute("value", bufferString);
         input.setInnerHTML(bufferString);
         
         // Move the cursor to the end of the selection.
         DomUtils.setSelectionRange(input, bufferString.length(), bufferString.length());
      }
   }
   
   private RadioButton radioButton(String label, ClickHandler handler)
   {
      RadioButton button = new RadioButton(RADIO_BUTTON_GROUP, label);
      button.getElement().getStyle().setMarginRight(6, Unit.PX);
      button.getElement().getStyle().setFloat(Style.Float.LEFT);
      button.getElement().getStyle().setMarginTop(-2, Unit.PX);
      button.addClickHandler(handler);
      return button;
   }
   
   private void resetState()
   {
      filterWidget_.clear();
      changes_.clear();
      radioAll_.setValue(true);
      collectShortcuts();
   }
   
   @Override
   protected Widget createMainWidget()
   {
      resetState();
      
      setEscapeDisabled(true);
      setEnterDisabled(true);
      
      previewHandler_ = Event.addNativePreviewHandler(new NativePreviewHandler()
      {
         @Override
         public void onPreviewNativeEvent(NativePreviewEvent preview)
         {
            if (swallowNextKeyUpEvent_ && preview.getTypeInt() == Event.ONKEYUP)
            {
               swallowNextKeyUpEvent_ = false;
               preview.cancel();
               preview.getNativeEvent().stopPropagation();
               preview.getNativeEvent().preventDefault();
            }
            else if (preview.getTypeInt() == Event.ONKEYDOWN)
            {
               int keyCode = preview.getNativeEvent().getKeyCode();
               if (keyCode == KeyCodes.KEY_ESCAPE || keyCode == KeyCodes.KEY_ENTER)
               {
                  // If the DataGrid (or an underlying element) has focus, let it
                  // handle the escape / enter key.
                  Element target = preview.getNativeEvent().getEventTarget().cast();
                  Element foundTable = DomUtils.findParentElement(target, new ElementPredicate()
                  {
                     @Override
                     public boolean test(Element el)
                     {
                        return el.equals(table_.getElement());
                     }
                  });

                  if (foundTable != null)
                     return;
                  
                  // If the filter widget has focus, Enter / Escape shouldn't close
                  // the widget.
                  if (filterWidget_.isFocused())
                  {
                     if (keyCode == KeyCodes.KEY_ENTER)
                     {
                        table_.setKeyboardSelectedRow(0);
                        table_.setKeyboardSelectedColumn(0);
                        return;
                     }
                     else if (keyCode == KeyCodes.KEY_ESCAPE)
                     {
                        focusOkButton();
                        return;
                     }
                  }

                  // If Help link has focus, Enter shouldn't close the widget
                  if (keyCode == KeyCodes.KEY_ENTER && helpLink_.hasFocus())
                  {
                     return;
                  }

                  // Otherwise, handle Enter / Escape 'modally' as we might normally do.
                  preview.cancel();
                  preview.getNativeEvent().stopPropagation();
                  preview.getNativeEvent().preventDefault();
                  
                  if (keyCode == KeyCodes.KEY_ENTER)
                  {
                     clickOkButton();
                     return;
                  }
                  else if (keyCode == KeyCodes.KEY_ESCAPE)
                  {
                     closeDialog();
                     return;
                  }
               }
            }
         }
      });
      
      addAttachHandler(new AttachEvent.Handler()
      {
         @Override
         public void onAttachOrDetach(AttachEvent event)
         {
            if (event.isAttached())
               Scheduler.get().scheduleDeferred(() -> filterWidget_.focus());
            else
               previewHandler_.removeHandler();
         }
      });
      
      VerticalPanel container = new VerticalPanel();
      
      FlowPanel headerPanel = new FlowPanel();
      
      Label radioLabel = new Label(constants_.Editing_radio_label());
      radioLabel.getElement().getStyle().setFloat(Style.Float.LEFT);
      radioLabel.getElement().getStyle().setMarginRight(8, Unit.PX);

      headerPanel.add(radioLabel);
      FieldSetPanel showFieldsetPanel = new FieldSetPanel(radioLabel);
      showFieldsetPanel.setStyleName(RES.dataGridStyle().showChoice());
      FlowPanel radioPanel = new FlowPanel();
      showFieldsetPanel.add(radioPanel);
      headerPanel.add(showFieldsetPanel);
      radioPanel.add(radioAll_);
      radioAll_.setValue(true);
      radioPanel.add(radioCustomized_);
      
      filterWidget_.getElement().getStyle().setFloat(Style.Float.LEFT);
      filterWidget_.getElement().getStyle().setMarginLeft(10, Unit.PX);
      filterWidget_.getElement().getStyle().setMarginTop(-1, Unit.PX);
      headerPanel.add(filterWidget_);
      
      helpLink_ = new HelpLink(
            constants_.Editing_help_link(),
            "custom_keyboard_shortcuts");
      helpLink_.getElement().getStyle().setFloat(Style.Float.RIGHT);
      headerPanel.add(helpLink_);
      
      container.add(headerPanel);
      
      FlowPanel spacer = new FlowPanel();
      spacer.setWidth("100%");
      spacer.setHeight("4px");
      container.add(spacer);
      
      DockPanel dockPanel = new DockPanel();
      dockPanel.add(table_, DockPanel.CENTER);
      container.add(dockPanel);
      
      return container;
   }
   
   private void collectShortcuts()
   {
      final List<KeyboardShortcutEntry> bindings = new ArrayList<>();
      final SerializedCommandQueue queue = new SerializedCommandQueue();
      ParallelCommandList parallelCmds = new ParallelCommandList(new Command()
      {
         @Override
         public void execute() {
            // run the final comands in order after loading has been completed
            queue.run();
         }
      });
      
      // Load addins discovered as part of package exports. This registers
      // the addin, with the actual keybinding to be registered later,
      // if discovered.
      final Command getAddins = new Command()
      {
         @Override
         public void execute()
         {
            RAddins rAddins = addins_.getRAddins();
            for (String key : JsUtil.asIterable(rAddins.keys()))
            {
               RAddin addin = rAddins.get(key);
               
               bindings.add(new KeyboardShortcutEntry(
                     addin.getPackage() + "::" + addin.getBinding(),
                     addin.getName(),
                     new KeySequence(),
                     KeyboardShortcutEntry.TYPE_ADDIN,
                     false,
                     AppCommand.Context.Addin));
            }
            parallelCmds.run();
         }
      };
      
      // Load saved addin bindings
      // Do loading in parallel to be as fast as possible, they'll be sorted later
      // anyway, so the order doesn't matter
      parallelCmds.addCommand(new SerializedCommand()
      {
         @Override
         public void onExecute(final Command continuation)
         {
            addins_.loadBindings(new CommandWithArg<EditorKeyBindings>()
            {
               @Override
               public void execute(EditorKeyBindings addinBindings)
               {
                  for (String commandId : addinBindings.iterableKeys())
                  {
                     EditorKeyBinding addinBinding = addinBindings.get(commandId);
                     for (KeyboardShortcutEntry binding : bindings)
                     {
                        if (binding.getId() == commandId)
                        {
                           List<KeySequence> keys = addinBinding.getKeyBindings();
                           if (keys.size() >= 1)
                              binding.setDefaultKeySequence(keys.get(0));
                           
                           if (keys.size() >= 2)
                           {
                              for (int i = 1; i < keys.size(); i++)
                              {
                                 bindings.add(new KeyboardShortcutEntry(
                                       binding.getId(),
                                       binding.getName(),
                                       keys.get(i),
                                       KeyboardShortcutEntry.TYPE_ADDIN,
                                       false,
                                       AppCommand.Context.Addin));
                              }
                           }
                        }
                     }
                  }
                  
                  continuation.execute();
               }
            });
         }
      });
      
      // Ace loading command
      parallelCmds.addCommand(new SerializedCommand()
      {
         @Override
         public void onExecute(final Command continuation)
         {
            // Ace Commands
            JsArray<AceCommand> aceCommands = editorCommands_.getCommands();
            for (int i = 0; i < aceCommands.length(); i++)
            {
               AceCommand command = aceCommands.get(i);
               JsArrayString shortcuts = command.getBindingsForCurrentPlatform();
               
               if (shortcuts != null)
               {
                  String id = command.getInternalName();
                  String name = command.getDisplayName();
                  boolean custom = command.isCustomBinding();
               
                  for (int j = 0; j < shortcuts.length(); j++)
                  {
                     String shortcut = shortcuts.get(j);
                     KeySequence keys = KeySequence.fromShortcutString(shortcut);
                     int type = KeyboardShortcutEntry.TYPE_EDITOR_COMMAND;
                     bindings.add(new KeyboardShortcutEntry(id, name, keys, type, custom,
                           AppCommand.Context.Editor));
                  }
               }
            }
            
            continuation.execute();
         }
      });
      
      // RStudio commands
      parallelCmds.addCommand(new SerializedCommand()
      {
         @Override
         public void onExecute(final Command continuation)
         {
            // RStudio Commands
            appCommands_.loadBindings(new CommandWithArg<EditorKeyBindings>()
            {
               @Override
               public void execute(final EditorKeyBindings customBindings)
               {
                  Map<String, AppCommand> commands = commands_.getCommands();
                  for (Map.Entry<String, AppCommand> entry : commands.entrySet())
                  {
                     AppCommand command = entry.getValue();
                     if (isExcludedCommand(command))
                        continue;
      
                     String id = command.getId();
                     String name = getAppCommandName(command);
                     int type = KeyboardShortcutEntry.TYPE_RSTUDIO_COMMAND;
                     boolean isCustom = customBindings.hasKey(id);
                     
                     List<KeySequence> keySequences = new ArrayList<>();
                     if (isCustom)
                        keySequences = customBindings.get(id).getKeyBindings();
                     else
                        keySequences.add(command.getKeySequence());
                           
                     for (KeySequence keys : keySequences)
                     {
                        KeyboardShortcutEntry binding = new KeyboardShortcutEntry(
                              id, name, keys, type, isCustom, command.getContext());
                        bindings.add(binding);
                     }
                  }
                  
                  continuation.execute();
               }
            });
         }
      });
      
      // Sort and finish up
      queue.addCommand(new SerializedCommand()
      {
         @Override
         public void onExecute(final Command continuation)
         {
            Collections.sort(bindings, new Comparator<KeyboardShortcutEntry>()
            {
               @Override
               public int compare(KeyboardShortcutEntry o1, KeyboardShortcutEntry o2)
               {
                  if (o1.getContext() != o2.getContext())
                     return o1.getContext().compareTo(o2.getContext());

                  return o1.getName().compareTo(o2.getName());
               }
            });

            originalBindings_ = bindings;
            updateData(bindings);
            continuation.execute();
         }
      }, false);
      
      queue.addCommand(new SerializedCommand()
      {
         @Override
         public void onExecute(Command continuation)
         {
            if (initialFilterText_ != null)
            {
               filterWidget_.setText(initialFilterText_);
               filter();
            }
            continuation.execute();
         }
      }, false);
      
      // start running everything by executing the getAddins command
      getAddins.execute(); 
   }
   
   private void updateData(List<KeyboardShortcutEntry> bindings)
   {
      dataProvider_.setList(bindings);
      
      // Loop through and update styling on each row.
      for (int i = 0; i < bindings.size(); i++)
      {
         KeyboardShortcutEntry binding = bindings.get(i);
         if (binding.isCustomBinding() || binding.isModified())
         {
            TableRowElement rowEl = table_.getRowElement(i);
            DomUtils.toggleClass(rowEl, RES.dataGridStyle().customBindingRow(), binding.isCustomBinding());
            DomUtils.toggleClass(rowEl, RES.dataGridStyle().modifiedRow(), binding.isModified());
         }
      }
      
      // Identify conflicts / masking in the set of bindings and report
      // them. Note that this is an O(n^2) run through of commands but
      // given that the list shouldn't be excessively large it's probably
      // something we could live with.
      for (int i = 0; i < bindings.size(); i++)
      {
         KeyboardShortcutEntry cb1 = bindings.get(i);
         if (cb1.getKeySequence() == null || cb1.getKeySequence().isEmpty())
            continue;
         
         for (int j = 0; j < originalBindings_.size(); j++)
         {
            KeyboardShortcutEntry cb2 = originalBindings_.get(j);
            
            if (cb1.equals(cb2))
               continue;
            
            int t1 = cb1.getCommandType();
            int t2 = cb2.getCommandType();
            
            // allow for keybindings within the same keymap when they
            // map to different contexts. this is mainly done to support
            // 'dynamic' commands as handled with AppCommands
            if (t1 == t2 && cb1.getContext() != cb2.getContext())
               continue;
            
            KeySequence ks1 = cb1.getKeySequence();
            KeySequence ks2 = cb2.getKeySequence();
            
            if (ks1 == null || ks2 == null || ks1.isEmpty() || ks2.isEmpty())
               continue;
            
            boolean hasConflict =
                  ks1.equals(ks2) ||
                  ks1.startsWith(ks2, true) ||
                  ks2.startsWith(ks1, true);
            
            if (hasConflict)
            {
               // editor commands can be masked by AppCommands and addins
               if (t1 == KeyboardShortcutEntry.TYPE_EDITOR_COMMAND && t1 != t2)
                  addMaskedCommandStyles(i, j, cb2);
               
               // addins can mask both AppCommands and editor commands
               else if (t2 == KeyboardShortcutEntry.TYPE_ADDIN && t1 != t2)
                  addMaskedCommandStyles(i, j, cb2);
               
               // two commands with the same binding in the same 'group' == conflict
               else if (t1 == t2)
                  addConflictCommandStyles(i, j, cb2);
            }
         }
      }
   }
   
   private String describeCommand(KeyboardShortcutEntry command)
   {
      StringBuilder builder = new StringBuilder();
      builder.append("'").append(command.getName()).append("'");
      if (command.getKeySequence() != null)
         builder.append(" (").append(command.getKeySequence().toString()).append(")");
      return builder.toString();
   }
   
   private void addMaskedCommandStyles(int index, int maskedIndex, KeyboardShortcutEntry maskedBy)
   {
      Element shortcutCell =
            table_.getRowElement(index).getChild(1).cast();
      
      embedIcon(
            shortcutCell,
            new ImageResource2x(ThemeResources.INSTANCE.syntaxInfo2x()),
            "Masked by RStudio command: ",
            maskedIndex);
      
      shortcutCell.addClassName(RES.dataGridStyle().maskedEditorCommandCell());
   }
   
   private void addConflictCommandStyles(int index, int maskedIndex, KeyboardShortcutEntry conflictsWith)
   {
      Element shortcutCell =
            table_.getRowElement(index).getChild(1).cast();
      
      embedIcon(
            shortcutCell,
            new ImageResource2x(ThemeResources.INSTANCE.syntaxWarning2x()),
            "Conflicts with command: ",
            maskedIndex);
      
      shortcutCell.addClassName(RES.dataGridStyle().conflictRow());
   }
   
   private void embedIcon(Element el, ImageResource res, String toolTipText, int maskedIndex)
   {
      Image icon = new Image(res);
      icon.addStyleName(RES.dataGridStyle().icon());
      icon.setTitle(toolTipText);
      icon.getElement().setAttribute("__rstudio_masked_index", String.valueOf(maskedIndex));
      bindNativeClickToShowToolTip(icon.getElement(), toolTipText);
      el.appendChild(icon.getElement());
   }
   
   private native final void bindNativeClickToShowToolTip(Element icon, String text)
   /*-{
      var self = this;
      icon.addEventListener("click", $entry(function(evt) {
         
         // Prevent click from reaching shortcut cell
         evt.stopPropagation();
         evt.preventDefault();
         
         self.@org.rstudio.core.client.widget.ModifyKeyboardShortcutsWidget::showToolTip(Ljava/lang/Object;Ljava/lang/String;)(icon, text);
      }));
   }-*/;
   
   private native final void bindNativeClickToSelectRow(Element el, Element parent, int index) /*-{
      var self = this;
      el.addEventListener("click", $entry(function(evt) {
         
         evt.stopPropagation();
         evt.preventDefault();
         
         parent.parentNode.removeChild(parent);
         
         self.@org.rstudio.core.client.widget.ModifyKeyboardShortcutsWidget::selectRow(I)(index);
      }));
   }-*/;
   
   private void selectRow(int index)
   {
      table_.setKeyboardSelectedRow(index);
      table_.setKeyboardSelectedColumn(0);
   }
   
   private void showToolTip(Object object, String text)
   {
      assert object instanceof Element;
      Element el = (Element) object;
      
      int index = StringUtil.parseInt(el.getAttribute("__rstudio_masked_index"), -1);
      KeyboardShortcutEntry conflictBinding = originalBindings_.get(index);
      
      Element divEl = DOM.createDiv();
      Element spanEl = DOM.createSpan();
      spanEl.setInnerHTML(text);
      divEl.appendChild(spanEl);
      
      String conflictDescription = describeCommand(conflictBinding);
      
      // We use an anchor element here just to get browser default styling for
      // anchor links; we take over the click behaviour to ensure that the normal
      // 'href' navigation doesn't actually occur.
      Element conflictEl = DOM.createAnchor();
      conflictEl.setAttribute("href", "#");
      conflictEl.setInnerHTML(conflictDescription);
      divEl.appendChild(conflictEl);
      
      MiniPopupPanel tooltip = new MiniPopupPanel(true);
      
      bindNativeClickToSelectRow(
            conflictEl,
            tooltip.getElement(),
            index);
      
      tooltip.getElement().appendChild(divEl);
      tooltip.show();
      PopupPositioner.setPopupPosition(
            tooltip,
            el.getAbsoluteRight(),
            el.getAbsoluteBottom(),
            10);
   }
   
   private String getAppCommandName(AppCommand command)
   {
      String label = command.getLabel();
      if (!StringUtil.isNullOrEmpty(label))
         return label;
      
      return StringUtil.prettyCamel(command.getId());
   }
   
   private boolean isExcludedCommand(AppCommand command)
   {
      if (!command.isRebindable())
         return true;
      
      String id = command.getId();
      
      if (StringUtil.isNullOrEmpty(id))
         return true;
      
      return false;
   }
   
   private static final ProvidesKey<KeyboardShortcutEntry> KEY_PROVIDER =
         new ProvidesKey<KeyboardShortcutEntry>() {

            @Override
            public Object getKey(KeyboardShortcutEntry item)
            {
               return item.hashCode();
            }
   };
   
   private final ShortcutManager shortcuts_;
   private final KeySequence buffer_;
   private final DataGrid<KeyboardShortcutEntry> table_;
   private final ListDataProvider<KeyboardShortcutEntry> dataProvider_;
   private final Map<KeyboardShortcutEntry, KeyboardShortcutEntry> changes_;
   private final SearchWidget filterWidget_;
   private final String initialFilterText_;
   
   private final RadioButton radioAll_;
   private final RadioButton radioCustomized_;
   private static final String RADIO_BUTTON_GROUP = "radioCustomizeKeyboardShortcuts";
   private HelpLink helpLink_;
   
   private HandlerRegistration previewHandler_;
   private List<KeyboardShortcutEntry> originalBindings_;
   private Pair<Integer, Integer> lastSelectedIndices_;
   private boolean swallowNextKeyUpEvent_;

   private ThemedButton resetButton_;
   private ThemedButton applyButton_;
   
   // Columns ----
   private TextColumn<KeyboardShortcutEntry> nameColumn_;
   private Column<KeyboardShortcutEntry, String> shortcutColumn_;
   private TextColumn<KeyboardShortcutEntry> typeColumn_;
   
   // Injected ----
   private EditorCommandManager editorCommands_;
   private ApplicationCommandManager appCommands_;
   private AddinsCommandManager addins_;
   private AddinsServerOperations addinsServer_;
   private Commands commands_;
   private GlobalDisplay globalDisplay_;
   private EventBus events_;
   
   // Resources, etc ----
   public interface Resources extends RStudioDataGridResources
   {
      @Source({RStudioDataGridStyle.RSTUDIO_DEFAULT_CSS, "ModifyKeyboardShortcutsWidget.css"})
      Styles dataGridStyle();
   }
   
   public interface Styles extends RStudioDataGridStyle
   {
      String customBindingRow();
      String modifiedRow();
      String maskedEditorCommandCell();
      String conflictRow();
      String shortcutInput();
      String icon();
      String showChoice();
   }
   
   private static final Resources RES = GWT.create(Resources.class);
   
   static {
      RES.dataGridStyle().ensureInjected();
   }
   private final PreferencesPaneConstants constants_ = GWT.create(PreferencesPaneConstants.class);

}<|MERGE_RESOLUTION|>--- conflicted
+++ resolved
@@ -327,14 +327,9 @@
       addColumns();
       addHandlers();
       
-<<<<<<< HEAD
       setText(constants_.Editing_keyboard_text());
-      addOkButton(new ThemedButton(constants_.Editing_keyboard_apply(), new ClickHandler()
-=======
-      setText("Keyboard Shortcuts");
-
-      applyButton_ = new ThemedButton("Apply", new ClickHandler()
->>>>>>> 2853a5d4
+
+      applyButton_ = new ThemedButton(constants_.Editing_keyboard_apply(), new ClickHandler()
       {
          @Override
          public void onClick(ClickEvent event)
@@ -377,8 +372,8 @@
          
       });
 
-      ElementIds.assignElementId(filterWidget_, ElementIds.KYBRD_SHRTCTS_FILTER_WIDGET); 
-      
+      ElementIds.assignElementId(filterWidget_, ElementIds.KYBRD_SHRTCTS_FILTER_WIDGET);
+
       filterWidget_.addValueChangeHandler(new ValueChangeHandler<String>()
       {
          @Override
@@ -390,11 +385,7 @@
       
       filterWidget_.setPlaceholderText(constants_.Editing_filter_widget());
       
-<<<<<<< HEAD
-      addLeftWidget(new ThemedButton(constants_.Editing_reset_text(), new ClickHandler()
-=======
-      resetButton_ = new ThemedButton("Reset...", new ClickHandler()
->>>>>>> 2853a5d4
+      resetButton_ = new ThemedButton(constants_.Editing_reset_text(), new ClickHandler()
       {
          @Override
          public void onClick(ClickEvent event)
@@ -1238,7 +1229,7 @@
       }, false);
       
       // start running everything by executing the getAddins command
-      getAddins.execute(); 
+      getAddins.execute();
    }
    
    private void updateData(List<KeyboardShortcutEntry> bindings)
@@ -1482,7 +1473,7 @@
 
    private ThemedButton resetButton_;
    private ThemedButton applyButton_;
-   
+
    // Columns ----
    private TextColumn<KeyboardShortcutEntry> nameColumn_;
    private Column<KeyboardShortcutEntry, String> shortcutColumn_;
