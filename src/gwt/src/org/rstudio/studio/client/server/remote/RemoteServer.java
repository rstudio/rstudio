--- conflicted
+++ resolved
@@ -1444,17 +1444,12 @@
    
    @Override
    public void isGitDirectory(String path,
-<<<<<<< HEAD
                               ServerRequestCallback<Boolean> requestCallback)
-=======
-                          ServerRequestCallback<Boolean> requestCallback)
->>>>>>> 2d8f27b4
    {
       sendRequest(RPC_SCOPE, IS_GIT_DIRECTORY, path, requestCallback);
    }
 
    @Override
-<<<<<<< HEAD
    public void isPackageDirectory(String path,
                                   ServerRequestCallback<Boolean> requestCallback)
    {
@@ -1462,8 +1457,6 @@
    }
 
    @Override
-=======
->>>>>>> 2d8f27b4
    public void getFileContents(String path,
                                String encoding,
                                ServerRequestCallback<String> requestCallback)
@@ -6194,10 +6187,7 @@
    private static final String STAT = "stat";
    private static final String IS_TEXT_FILE = "is_text_file";
    private static final String IS_GIT_DIRECTORY = "is_git_directory";
-<<<<<<< HEAD
    private static final String IS_PACKAGE_DIRECTORY = "is_package_directory";
-=======
->>>>>>> 2d8f27b4
    private static final String LIST_FILES = "list_files";
    private static final String LIST_ALL_FILES = "list_all_files";
    private static final String CREATE_FOLDER = "create_folder";
