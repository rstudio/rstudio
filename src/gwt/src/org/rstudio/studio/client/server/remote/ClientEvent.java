--- conflicted
+++ resolved
@@ -124,12 +124,8 @@
    public static final String CollabEditEnded = "collab_edit_ended";
    public static final String ProjectUsersChanged = "project_users_changed";
    public static final String RVersionsChanged = "r_versions_changed";
-<<<<<<< HEAD
-   public static final String RegisterUserCommand = "register_user_command";
-=======
    public static final String RmdParamsEdit = "rmd_params_edit";
    public static final String RmdParamsReady = "rmd_params_ready";
->>>>>>> d3621bff
    
    protected ClientEvent()
    {
