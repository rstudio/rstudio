/*
 * ProjectPackratPreferencesPane.java
 *
 * Copyright (C) 2009-12 by RStudio, Inc.
 *
 * Unless you have received this program directly from RStudio pursuant
 * to the terms of a commercial license agreement with RStudio, then
 * this program is licensed to you under the terms of version 3 of the
 * GNU Affero General Public License. This program is distributed WITHOUT
 * ANY EXPRESS OR IMPLIED WARRANTY, INCLUDING THOSE OF NON-INFRINGEMENT,
 * MERCHANTABILITY OR FITNESS FOR A PARTICULAR PURPOSE. Please refer to the
 * AGPL (http://www.gnu.org/licenses/agpl-3.0.txt) for more details.
 *
 */
package org.rstudio.studio.client.projects.ui.prefs;

<<<<<<< HEAD
=======
import org.rstudio.core.client.widget.FixedTextArea;
import org.rstudio.core.client.widget.MessageDialog;
import org.rstudio.core.client.widget.Operation;
>>>>>>> 16e44f99
import org.rstudio.core.client.widget.ProgressIndicator;
import org.rstudio.studio.client.common.HelpLink;
import org.rstudio.studio.client.common.SimpleRequestCallback;
import org.rstudio.studio.client.packrat.model.PackratContext;
import org.rstudio.studio.client.packrat.model.PackratPrerequisites;
import org.rstudio.studio.client.packrat.model.PackratServerOperations;
import org.rstudio.studio.client.projects.model.RProjectOptions;
import org.rstudio.studio.client.projects.model.RProjectPackratOptions;
import org.rstudio.studio.client.server.ServerError;
import org.rstudio.studio.client.server.ServerRequestCallback;
import org.rstudio.studio.client.workbench.model.Session;

import com.google.gwt.dom.client.Style.Unit;
import com.google.gwt.event.logical.shared.ValueChangeEvent;
import com.google.gwt.event.logical.shared.ValueChangeHandler;
import com.google.gwt.resources.client.ImageResource;
import com.google.gwt.user.client.Timer;
import com.google.gwt.user.client.ui.CheckBox;
import com.google.gwt.user.client.ui.HTML;
import com.google.gwt.user.client.ui.Label;
import com.google.gwt.user.client.ui.TextArea;
import com.google.gwt.user.client.ui.VerticalPanel;
import com.google.inject.Inject;

public class ProjectPackratPreferencesPane extends ProjectPreferencesPane
{
   @Inject
   public ProjectPackratPreferencesPane(Session session,
                                        PackratServerOperations server)
   {
      session_ = session;
      server_ = server;
   }

   @Override
   public ImageResource getIcon()
   {
      return ProjectPreferencesDialogResources.INSTANCE.iconPackrat();
   }

   @Override
   public String getName()
   {
      return "Packrat";
   }

   @Override
   protected void initialize(RProjectOptions options)
   {
      Label label = new Label(
            "Packrat is a dependency management tool that makes your " +
            "R code more isolated, portable, and reproducible by " +
            "giving your project its own privately managed package " +
            "library."
        );
        spaced(label);
        add(label);
        
        PackratContext context = options.getPackratContext();
        RProjectPackratOptions packratOptions = options.getPackratOptions();
                 
        chkUsePackrat_ = new CheckBox("Use packrat with this project");
        chkUsePackrat_.setValue(context.isPackified());
        chkUsePackrat_.addValueChangeHandler(
                                new ValueChangeHandler<Boolean>() {

         @Override
         public void onValueChange(ValueChangeEvent<Boolean> event)
         {
            if (event.getValue())
               verifyPrerequisites();
            else
               manageUI(false);
         }
        });
       
        spaced(chkUsePackrat_);
        add(chkUsePackrat_);
        
        chkAutoSnapshot_ = new CheckBox("Automatically snapshot local changes");
        chkAutoSnapshot_.setValue(packratOptions.getAutoSnapshot());
        lessSpaced(chkAutoSnapshot_);
        add(chkAutoSnapshot_);
        
        String vcsName = session_.getSessionInfo().getVcsName();
        chkVcsIgnoreLib_ = new CheckBox(vcsName + " ignore packrat library"); 
        chkVcsIgnoreLib_.setValue(packratOptions.getVcsIgnoreLib());
        lessSpaced(chkVcsIgnoreLib_);
        add(chkVcsIgnoreLib_);
        
        chkVcsIgnoreSrc_ = new CheckBox(vcsName + " ignore packrat sources");
        chkVcsIgnoreSrc_.setValue(packratOptions.getVcsIgnoreSrc());
        lessSpaced(chkVcsIgnoreSrc_);
        add(chkVcsIgnoreSrc_);
        
        chkUseCache_ = new CheckBox("Use global cache for installed packages");
        chkUseCache_.setValue(packratOptions.getUseCache());
        spaced(chkUseCache_);
        add(chkUseCache_);
        
        panelExternalPackages_ = new VerticalPanel();
        panelExternalPackages_.add(
              new HTML("External packages (separate with comma or newline)"));
        taExternalPackages_ = new FixedTextArea(3, 45);
        taExternalPackages_.setText(packratOptions.getExternalPackages());
        panelExternalPackages_.add(taExternalPackages_);
        add(panelExternalPackages_);
        
        panelLocalRepos_ = new VerticalPanel();
        panelExternalPackages_.add(
              new HTML("Local repositories (separate with comma or newline)"));
        taLocalRepos_ = new FixedTextArea(3, 45);
        taLocalRepos_.setText(packratOptions.getLocalRepos());
        panelLocalRepos_.add(taLocalRepos_);
        add(panelLocalRepos_);
        
        manageUI(context.isPackified());

        HelpLink helpLink = new HelpLink("Learn more about Packrat", 
                                         "packrat", 
                                         false);
        helpLink.getElement().getStyle().setMarginTop(15, Unit.PX);
        nudgeRight(helpLink);
        add(helpLink);
   }
   
   private void manageUI(boolean packified)
   {
      boolean vcsActive = !session_.getSessionInfo().getVcsName().equals("");
      
      chkAutoSnapshot_.setVisible(packified);
      chkUseCache_.setVisible(packified);
      panelExternalPackages_.setVisible(packified);
      panelLocalRepos_.setVisible(packified);
      chkVcsIgnoreLib_.setVisible(packified && vcsActive);
      chkVcsIgnoreSrc_.setVisible(packified && vcsActive);
   }

   @Override
   public boolean onApply(RProjectOptions options)
   {
      RProjectPackratOptions packratOptions = options.getPackratOptions();
      packratOptions.setUsePackrat(chkUsePackrat_.getValue());
      packratOptions.setAutoSnapshot(chkAutoSnapshot_.getValue());
      packratOptions.setVcsIgnoreLib(chkVcsIgnoreLib_.getValue());
      packratOptions.setVcsIgnoreSrc(chkVcsIgnoreSrc_.getValue());
      packratOptions.setUseCache(chkUseCache_.getValue());
      packratOptions.setExternalPackages(taExternalPackages_.getValue());
      packratOptions.setLocalRepos(taLocalRepos_.getValue());
      return false;
   }
  
   private void verifyPrerequisites()
   {
      final ProgressIndicator indicator = getProgressIndicator();
      
      indicator.onProgress("Verifying prequisites...");
      
      server_.getPackratPrerequisites(
        new ServerRequestCallback<PackratPrerequisites>() {
           @Override
           public void onResponseReceived(PackratPrerequisites prereqs)
           {
              indicator.onCompleted();
              
              if (prereqs.getBuildToolsAvailable())
              {
                 if (prereqs.getPackageAvailable())
                 {
                    setUsePackrat(true);
                 }
                 else
                 {
                    indicator.onProgress("Installing Packrat...");

                    server_.installPackrat(new ServerRequestCallback<Boolean>() {

                       @Override
                       public void onResponseReceived(Boolean success)
                       {
                          setUsePackrat(success);
                          
                          indicator.onCompleted();
                       }
   
                       @Override
                       public void onError(ServerError error)
                       {
                          setUsePackrat(false);
                          
                          indicator.onError(error.getUserMessage());
                       }
                    });
                 }
              }
              else
              {       
                 setUsePackrat(false);
                 
                 // install build tools (with short delay to allow
                 // the progress indicator to clear)
                 new Timer() {
                  @Override
                  public void run()
                  {
                     server_.installBuildTools(
                           "Managing packages with Packrat",
                           new SimpleRequestCallback<Boolean>() {});  
                  }   
                 }.schedule(250);
              }
           }

         @Override
         public void onError(ServerError error)
         {
            setUsePackrat(false);
            
            indicator.onError(error.getUserMessage());
         }
        });  
   }
   
   private void setUsePackrat(boolean usePackrat)
   {
      chkUsePackrat_.setValue(usePackrat, false); 
      manageUI(usePackrat);
   }
 
   private final Session session_;
   private final PackratServerOperations server_;
   
   private CheckBox chkUsePackrat_;
   private CheckBox chkAutoSnapshot_;
   private CheckBox chkUseCache_;
   private CheckBox chkVcsIgnoreLib_;
<<<<<<< HEAD
   private CheckBox chkVcsIgnoreSrc_;  
=======
   private CheckBox chkVcsIgnoreSrc_;
   
   private VerticalPanel panelExternalPackages_;
   private TextArea taExternalPackages_;
   
   private VerticalPanel panelLocalRepos_;
   private TextArea taLocalRepos_;
   
   private ThemedButton usePackratButton_;   
>>>>>>> 16e44f99
}<|MERGE_RESOLUTION|>--- conflicted
+++ resolved
@@ -14,12 +14,7 @@
  */
 package org.rstudio.studio.client.projects.ui.prefs;
 
-<<<<<<< HEAD
-=======
 import org.rstudio.core.client.widget.FixedTextArea;
-import org.rstudio.core.client.widget.MessageDialog;
-import org.rstudio.core.client.widget.Operation;
->>>>>>> 16e44f99
 import org.rstudio.core.client.widget.ProgressIndicator;
 import org.rstudio.studio.client.common.HelpLink;
 import org.rstudio.studio.client.common.SimpleRequestCallback;
@@ -256,17 +251,11 @@
    private CheckBox chkAutoSnapshot_;
    private CheckBox chkUseCache_;
    private CheckBox chkVcsIgnoreLib_;
-<<<<<<< HEAD
-   private CheckBox chkVcsIgnoreSrc_;  
-=======
    private CheckBox chkVcsIgnoreSrc_;
    
    private VerticalPanel panelExternalPackages_;
    private TextArea taExternalPackages_;
    
    private VerticalPanel panelLocalRepos_;
-   private TextArea taLocalRepos_;
-   
-   private ThemedButton usePackratButton_;   
->>>>>>> 16e44f99
+   private TextArea taLocalRepos_;  
 }