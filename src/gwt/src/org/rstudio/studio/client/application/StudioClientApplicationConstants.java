--- conflicted
+++ resolved
@@ -1494,7 +1494,6 @@
     String reallyCrashMessage();
 
     /**
-<<<<<<< HEAD
      * Translated "Session memory limit exceeded. Restart required."
      *
      * @return translated "Session memory limit exceeded. Restart required."
@@ -1538,7 +1537,8 @@
     @DefaultMessage("Over session memory limit.")
     @Key("overMemoryLimit")
     String overMemoryLimit();
-=======
+
+    /*
      * Translated "Posit Workbench Login Required".
      *
      * @return translated "Posit Workbench Login Required"
@@ -1582,5 +1582,4 @@
     @DefaultMessage("Login")
     @Key("loginButton")
     String loginButton();
->>>>>>> 51b9c62a
 }