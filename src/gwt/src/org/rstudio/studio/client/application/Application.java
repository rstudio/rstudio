/*
 * Application.java
 *
 * Copyright (C) 2022 by Posit Software, PBC
 *
 * Unless you have received this program directly from Posit Software pursuant
 * to the terms of a commercial license agreement with Posit Software, then
 * this program is licensed to you under the terms of version 3 of the
 * GNU Affero General Public License. This program is distributed WITHOUT
 * ANY EXPRESS OR IMPLIED WARRANTY, INCLUDING THOSE OF NON-INFRINGEMENT,
 * MERCHANTABILITY OR FITNESS FOR A PARTICULAR PURPOSE. Please refer to the
 * AGPL (http://www.gnu.org/licenses/agpl-3.0.txt) for more details.
 *
 */

package org.rstudio.studio.client.application;

import java.util.ArrayList;

import org.rstudio.core.client.Barrier;
import org.rstudio.core.client.Barrier.Token;
import org.rstudio.core.client.BrowseCap;
import org.rstudio.core.client.Debug;
import org.rstudio.core.client.ElementIds;
import org.rstudio.core.client.StringUtil;
import org.rstudio.core.client.command.CommandBinder;
import org.rstudio.core.client.command.Handler;
import org.rstudio.core.client.dom.Clipboard;
import org.rstudio.core.client.dom.DocumentEx;
import org.rstudio.core.client.dom.DomUtils;
import org.rstudio.core.client.dom.WindowEx;
import org.rstudio.core.client.widget.ModalDialogTracker;
import org.rstudio.core.client.widget.Operation;
import org.rstudio.studio.client.RStudioGinjector;
import org.rstudio.studio.client.application.ApplicationQuit.QuitContext;
import org.rstudio.studio.client.application.events.ApplicationEventHandlers;
import org.rstudio.studio.client.application.events.AriaLiveStatusEvent;
import org.rstudio.studio.client.application.events.AriaLiveStatusEvent.Timing;
import org.rstudio.studio.client.application.events.ClientDisconnectedEvent;
import org.rstudio.studio.client.application.events.ClipboardActionEvent;
import org.rstudio.studio.client.application.events.EventBus;
import org.rstudio.studio.client.application.events.FileUploadEvent;
import org.rstudio.studio.client.application.events.InvalidClientVersionEvent;
import org.rstudio.studio.client.application.events.InvalidSessionEvent;
import org.rstudio.studio.client.application.events.LogoutRequestedEvent;
import org.rstudio.studio.client.application.events.QuitEvent;
import org.rstudio.studio.client.application.events.ReloadEvent;
import org.rstudio.studio.client.application.events.ReloadWithLastChanceSaveEvent;
import org.rstudio.studio.client.application.events.RestartStatusEvent;
import org.rstudio.studio.client.application.events.RunAutomationEvent;
import org.rstudio.studio.client.application.events.ServerOfflineEvent;
import org.rstudio.studio.client.application.events.ServerUnavailableEvent;
import org.rstudio.studio.client.application.events.SessionAbendWarningEvent;
import org.rstudio.studio.client.application.events.SessionRelaunchEvent;
import org.rstudio.studio.client.application.events.SessionSerializationEvent;
import org.rstudio.studio.client.application.events.SuicideEvent;
import org.rstudio.studio.client.application.events.SwitchToRVersionEvent;
import org.rstudio.studio.client.application.events.UnauthorizedEvent;
import org.rstudio.studio.client.application.model.InvalidSessionInfo;
import org.rstudio.studio.client.application.model.ProductEditionInfo;
import org.rstudio.studio.client.application.model.ProductInfo;
import org.rstudio.studio.client.application.model.SessionInitOptions;
import org.rstudio.studio.client.application.model.SessionSerializationAction;
import org.rstudio.studio.client.application.ui.AboutDialog;
import org.rstudio.studio.client.application.ui.RTimeoutOptions;
import org.rstudio.studio.client.application.ui.RequestLogVisualization;
import org.rstudio.studio.client.common.GlobalDisplay;
import org.rstudio.studio.client.common.SuperDevMode;
import org.rstudio.studio.client.common.mathjax.MathJaxLoader;
import org.rstudio.studio.client.common.satellite.Satellite;
import org.rstudio.studio.client.common.satellite.SatelliteManager;
import org.rstudio.studio.client.projects.Projects;
import org.rstudio.studio.client.projects.events.NewProjectEvent;
import org.rstudio.studio.client.projects.events.OpenProjectEvent;
import org.rstudio.studio.client.projects.events.SwitchToProjectEvent;
import org.rstudio.studio.client.server.Server;
import org.rstudio.studio.client.server.ServerError;
import org.rstudio.studio.client.server.ServerRequestCallback;
import org.rstudio.studio.client.workbench.ClientStateUpdater;
import org.rstudio.studio.client.workbench.Workbench;
import org.rstudio.studio.client.workbench.commands.Commands;
import org.rstudio.studio.client.workbench.events.LastChanceSaveEvent;
import org.rstudio.studio.client.workbench.events.SessionInitEvent;
import org.rstudio.studio.client.workbench.model.Session;
import org.rstudio.studio.client.workbench.model.SessionInfo;
import org.rstudio.studio.client.workbench.model.SessionOpener;
import org.rstudio.studio.client.workbench.model.SessionUtils;
import org.rstudio.studio.client.workbench.prefs.model.LocaleCookie;
import org.rstudio.studio.client.workbench.prefs.model.UserPrefs;
import org.rstudio.studio.client.workbench.prefs.model.UserState;
import org.rstudio.studio.client.workbench.prefs.model.WebDialogCookie;
import org.rstudio.studio.client.workbench.views.console.events.SendToConsoleEvent;

import com.google.gwt.core.client.GWT;
import com.google.gwt.core.client.RunAsyncCallback;
import com.google.gwt.dom.client.Document;
import com.google.gwt.dom.client.Element;
import com.google.gwt.dom.client.FormElement;
import com.google.gwt.dom.client.InputElement;
import com.google.gwt.dom.client.Style;
import com.google.gwt.dom.client.Style.Display;
import com.google.gwt.dom.client.Style.Unit;
import com.google.gwt.event.logical.shared.CloseEvent;
import com.google.gwt.event.logical.shared.CloseHandler;
import com.google.gwt.http.client.URL;
import com.google.gwt.user.client.Command;
import com.google.gwt.user.client.Timer;
import com.google.gwt.user.client.Window;
import com.google.gwt.user.client.ui.RootLayoutPanel;
import com.google.gwt.user.client.ui.Widget;
import com.google.inject.Inject;
import com.google.inject.Provider;
import com.google.inject.Singleton;

@Singleton
public class Application implements ApplicationEventHandlers
{
   public interface Binder extends CommandBinder<Commands, Application> {}

   @Inject
   public Application(ApplicationView view,
                      GlobalDisplay globalDisplay,
                      EventBus events,
                      Binder binder,
                      Commands commands,
                      Server server,
                      Session session,
                      Projects projects,
                      SatelliteManager satelliteManager,
                      ApplicationUncaughtExceptionHandler uncaughtExHandler,
                      ApplicationTutorialApi tutorialApi,
                      SessionOpener sessionOpener,
                      Provider<UserPrefs> userPrefs,
                      Provider<UserState> userState,
                      Provider<Workbench> workbench,
                      Provider<EventBus> eventBusProvider,
                      Provider<ClientStateUpdater> clientStateUpdater,
                      Provider<ApplicationClientInit> pClientInit,
                      Provider<ApplicationQuit> pApplicationQuit,
                      Provider<ApplicationInterrupt> pApplicationInterrupt,
                      Provider<ApplicationThemes> pAppThemes,
                      Provider<ProductEditionInfo> pEdition,
                      Provider<ApplicationAutomationHooks> pApplicationHooks)
   {
      // save references
      view_ = view;
      globalDisplay_ = globalDisplay;
      events_ = events;
      session_ = session;
      commands_ = commands;
      satelliteManager_ = satelliteManager;
      clientStateUpdater_ = clientStateUpdater;
      server_ = server;
      sessionOpener_ = sessionOpener;
      userPrefs_ = userPrefs;
      userState_ = userState;
      workbench_ = workbench;
      eventBusProvider_ = eventBusProvider;
      pClientInit_ = pClientInit;
      pApplicationQuit_ = pApplicationQuit;
      pApplicationInterrupt_ = pApplicationInterrupt;
      pEdition_ = pEdition;
      pAppThemes_ = pAppThemes;
      pApplicationHooks_ = pApplicationHooks;

      // bind to commands
      binder.bind(commands_, this);

      // register as main window
      satelliteManager.initialize();

      // subscribe to events
      events.addHandler(LogoutRequestedEvent.TYPE, this);
      events.addHandler(UnauthorizedEvent.TYPE, this);
      events.addHandler(ReloadEvent.TYPE, this);
      events.addHandler(ReloadWithLastChanceSaveEvent.TYPE, this);
      events.addHandler(QuitEvent.TYPE, this);
      events.addHandler(SuicideEvent.TYPE, this);
      events.addHandler(SessionAbendWarningEvent.TYPE, this);
      events.addHandler(SessionSerializationEvent.TYPE, this);
      events.addHandler(SessionRelaunchEvent.TYPE, this);
      events.addHandler(ServerUnavailableEvent.TYPE, this);
      events.addHandler(InvalidClientVersionEvent.TYPE, this);
      events.addHandler(ServerOfflineEvent.TYPE, this);
      events.addHandler(InvalidSessionEvent.TYPE, this);
      events.addHandler(SwitchToRVersionEvent.TYPE, this);
      events.addHandler(SessionInitEvent.TYPE, this);
      events.addHandler(FileUploadEvent.TYPE, this);
      events.addHandler(AriaLiveStatusEvent.TYPE, this);
      events.addHandler(ClipboardActionEvent.TYPE, this);
<<<<<<< HEAD

=======
      events.addHandler(RunAutomationEvent.TYPE, this);
      
>>>>>>> ed058db7
      // register for uncaught exceptions
      uncaughtExHandler.register();
   }

   public void go(final RootLayoutPanel rootPanel,
                  final RTimeoutOptions timeoutOptions,
                  final Command dismissLoadingProgress,
                  final ServerRequestCallback<String> connectionStatusCallback)
   {
      rootPanel_ = rootPanel;

      Widget w = view_.getWidget();
      rootPanel.add(w);

      rootPanel.setWidgetTopBottom(w, 0, Style.Unit.PX, 0, Style.Unit.PX);
      rootPanel.setWidgetLeftRight(w, 0, Style.Unit.PX, 0, Style.Unit.PX);

      final ServerRequestCallback<SessionInfo> callback = new ServerRequestCallback<SessionInfo>() {

         public void onResponseReceived(final SessionInfo sessionInfo)
         {
            // initialize workbench
            // if this is a switch project then wait to dismiss the
            // loading progress animation for 10 seconds. typically
            // this will be enough time to switch projects. if it
            // isn't then it's nice to reveal whatever progress
            // operation or error state is holding up the switch
            // directly to the user
            if (ApplicationAction.isSwitchProject())
            {
               new Timer() {
                  @Override
                  public void run()
                  {
                     dismissLoadingProgress.execute();
                  }
               }.schedule(10000);
            }
            else
            {
               dismissLoadingProgress.execute();
            }

            // set session info
            session_.setSessionInfo(sessionInfo);

            // initialize application hooks
            if (sessionInfo.isAutomationAgent())
            {
               ApplicationAutomationHooks appHooks = pApplicationHooks_.get();
               appHooks.initialize();
            }

            // load MathJax
            MathJaxLoader.ensureMathJaxLoaded();

            // initialize workbench
            // refresh prefs incase they were loaded without sessionInfo (this happens exclusively
            // in desktop mode, though unsure why)
            userState_.get().writeStateLocal();
            userPrefs_.get().writeUserPrefsLocal();
            initializeWorkbench();
         }

         public void onError(ServerError error)
         {
            Debug.logError(error);
            dismissLoadingProgress.execute();

            if (!StringUtil.isNullOrEmpty(error.getRedirectUrl()))
            {
               // error is informing us that we should redirect
               // redirect to the specified URL (as a sub URL of the site's root)
               String redirectUrl = ApplicationUtils.getHostPageBaseURLWithoutContext(false) +
                    error.getRedirectUrl();
               navigateWindowWithDelay(redirectUrl);
            }
            else if (error.getCode() == ServerError.LICENSE_USAGE_LIMIT)
            {
               ArrayList<String> buttonLabels = new ArrayList<>();
               ArrayList<String> elementIds = new ArrayList<>();
               ArrayList<Operation> buttonOperations = new ArrayList<>();

               buttonLabels.add(constants_.retryButtonLabel());
               elementIds.add(ElementIds.DIALOG_RETRY_BUTTON);
               buttonOperations.add(() ->
               {
                  // reload the browser to re-send the request to load the session
                 Window.Location.reload();
               });

               // we display a special dialog for license limit issues
               // to allow the user to attempt to re-launch the session
               globalDisplay_.showGenericDialog(GlobalDisplay.MSG_ERROR,
                                              constants_.licensingLimitCaption(),
                                              constants_.quitRunningSessionsMessage(error.getUserMessage()),
                                              buttonLabels, elementIds, buttonOperations, 0);
            }
            else if (StringUtil.equals(error.getUserMessage(), constants_.unableToConnectMessage()) ||
                     StringUtil.equals(error.getUserMessage(), constants_.errorTransmissionMessage()))
            {
               ArrayList<String> buttonLabels = new ArrayList<>();
               ArrayList<String> elementIds = new ArrayList<>();
               ArrayList<Operation> buttonOperations = new ArrayList<>();

               // Check to see if we have a link to the server homepage. This only exists on Pro, and
               // can be disabled by administrators, but is useful to recover from a session that
               // won't connect.
               String homepageLink = DomUtils.getLinkHref("server-homepage");
               if (!StringUtil.isNullOrEmpty(homepageLink))
               {
                  buttonLabels.add(constants_.goHomeButtonLabel());
                  elementIds.add(ElementIds.DIALOG_HOME_BUTTON);
                  buttonOperations.add(() ->
                  {
                     Window.Location.assign(homepageLink);
                  });
               }

               buttonLabels.add(constants_.retryButtonLabel());
               elementIds.add(ElementIds.DIALOG_RETRY_BUTTON);
               buttonOperations.add(() ->
               {
                  Window.Location.reload();
               });
               globalDisplay_.showGenericDialog(GlobalDisplay.MSG_ERROR,
                                              constants_.cannotConnectRCaption(),
                                              constants_.cannotConnectRMessage(error.getUserMessage() , error.getCode()),
                                              buttonLabels, elementIds, buttonOperations, 0);
            }
            else
            {
               globalDisplay_.showErrorMessage(constants_.rStudioInitializationErrorCaption(),
                                               error.getUserMessage());
            }
         }
      };

      final ApplicationClientInit clientInit = pClientInit_.get();

      if (timeoutOptions != null)
      {
         timeoutOptions.setObserver(clientInit);
      }

      // read options from querystring
      SessionInitOptions options = SessionInitOptions.create(
            SessionInitOptions.RESTORE_WORKSPACE_DEFAULT,
            SessionInitOptions.RUN_RPROFILE_DEFAULT);
      try
      {
         String restore = Window.Location.getParameter(SessionInitOptions.RESTORE_WORKSPACE_OPTION);
         if (!StringUtil.isNullOrEmpty(restore))
         {
            options.setRestoreWorkspace(Integer.parseInt(restore));
         }

         String run = Window.Location.getParameter(SessionInitOptions.RUN_RPROFILE_OPTION);
         if (!StringUtil.isNullOrEmpty(run))
         {
            options.setRunRprofile(Integer.parseInt(run));
         }
      }
      catch(Exception e)
      {
         // lots of opportunities for exceptions from malformed querystrings;
         // eat them and log them here so that we can still init the client with
         // default options
         Debug.logException(e);
      }

      // attempt init
      clientInit.execute(callback, options, true);

      sessionOpener_.getJobConnectionStatus(connectionStatusCallback);
   }

   @Handler
   public void onShowToolbar()
   {
      setToolbarPref(true);
   }

   @Handler
   public void onHideToolbar()
   {
      setToolbarPref(false);
   }

   @Handler
   public void onToggleToolbar()
   {
      setToolbarPref(!view_.isToolbarShowing());
   }

   @Handler
   public void onFocusMainToolbar()
   {
      view_.focusToolbar();
   }

   @Handler
   void onSignOut()
   {
      events_.fireEvent(new LogoutRequestedEvent());
   }

   @Handler
   void onLoadServerHome()
   {
      loadUserHomePage();
   }

   @Handler
   void onShowAboutDialog()
   {
      server_.getProductInfo(new ServerRequestCallback<ProductInfo>()
      {
         @Override
         public void onResponseReceived(ProductInfo info)
         {
            AboutDialog about = new AboutDialog(info);
            about.showModal();
         }
         @Override
         public void onError(ServerError error)
         {
            Debug.logError(error);
         }
      });
   }

   @Handler
   void onShowLicenseDialog()
   {
      if (pEdition_.get() != null)
      {
         pEdition_.get().showLicense();
      }
   }

   @Handler
   void onCrashDesktopApplication()
   {
      globalDisplay_.showYesNoMessage(
            GlobalDisplay.MSG_WARNING,
            constants_.reallyCrashCaption(),
            constants_.reallyCrashMessage(),
            () -> Desktop.getFrame().crashDesktopApplication(),
            false);
   }

   @Override
   public void onUnauthorized(UnauthorizedEvent event)
   {
      // if the user is currently uploading a file (which potentially takes a long time)
      // and we were to navigate them, they would be unable to complete the upload
      if (!fileUploadInProgress_)
      {
         server_.disconnect();
         navigateToSignIn();
      }
   }

   @Override
   public void onFileUpload(FileUploadEvent event)
   {
      fileUploadInProgress_ = event.inProgress();
   }

   @Override
   public void onAriaLiveStatus(AriaLiveStatusEvent event)
   {
      int delayMs = (event.getTiming() == Timing.IMMEDIATE) ?
            0 : userPrefs_.get().typingStatusDelayMs().getValue();
      if (!ModalDialogTracker.dispatchAriaLiveStatus(event.getMessage(), delayMs, event.getSeverity()))
         view_.reportStatus(event.getMessage(), delayMs, event.getSeverity());
   }

   @Override
   public void onClipboardAction(ClipboardActionEvent event)
   {
      ClipboardActionEvent.Data data = event.getData();

      switch (data.getType())
      {

      case SET:
      {
         Clipboard.setText(data.getText());
         return;
      }

      default:
      {
         Debug.log("Unimplemented clipboard action '" + data.getText() + "'");
      }

      }
   }

   @Override
   public void onRunAutomation(RunAutomationEvent event)
   {
      events_.fireEvent(new SendToConsoleEvent(".rs.automation.run()", true));
   }
   
   @Override
   public void onServerOffline(ServerOfflineEvent event)
   {
      cleanupWorkbench();
      view_.showApplicationOffline();
   }

   @Override
   public void onLogoutRequested(LogoutRequestedEvent event)
   {
      cleanupWorkbench();

      // create an invisible form to host the sign-out process
      FormElement form = DocumentEx.get().createFormElement();
      form.setMethod("POST");
      form.setAction(absoluteUrl("auth-sign-out", true));
      form.getStyle().setDisplay(Display.NONE);

      InputElement csrfToken = DocumentEx.get().createHiddenInputElement();
      csrfToken.setName(CSRF_TOKEN_FIELD);
      csrfToken.setValue(ApplicationCsrfToken.getCsrfToken());
      form.appendChild(csrfToken);

      // append the form to the document and submit it
      DocumentEx.get().getBody().appendChild(form);
      form.submit();

   }

   @Handler
   public void onHelpUsingRStudio()
   {
      String customDocsURL = session_.getSessionInfo().docsURL();
      if (customDocsURL.length() > 0)
         globalDisplay_.openWindow(customDocsURL);
      else
         globalDisplay_.openRStudioLink(constants_.helpUsingRStudioLinkName());
   }

   @Handler
   public void onRstudioCommunityForum()
   {
      globalDisplay_.openRStudioLink(constants_.communityForumLinkName());
   }

   @Handler
   public void onRstudioSupport()
   {
      globalDisplay_.openRStudioLink(constants_.rStudioSupportLinkName());
   }

   @Handler
   public void onUpdateCredentials()
   {
      server_.updateCredentials();
   }

   @Handler
   public void onRaiseException() {
      throw new RuntimeException("foo");
   }

   @Handler
   public final native void onRaiseException2() /*-{
      $wnd.welfkjweg();
   }-*/;

   @Handler
   public void onShowRequestLog()
   {
      GWT.runAsync(new RunAsyncCallback()
      {
         public void onFailure(Throwable reason)
         {
            Window.alert(reason.toString());
         }

         public void onSuccess()
         {
            final RequestLogVisualization viz = new RequestLogVisualization();
            final RootLayoutPanel root = RootLayoutPanel.get();
            root.add(viz);
            root.setWidgetTopBottom(viz, 10, Unit.PX, 10, Unit.PX);
            root.setWidgetLeftRight(viz, 10, Unit.PX, 10, Unit.PX);
            viz.addCloseHandler(new CloseHandler<RequestLogVisualization>()
            {
               public void onClose(CloseEvent<RequestLogVisualization> event)
               {
                  root.remove(viz);
               }
            });
         }
      });
   }

   @Handler
   public void onLogFocusedElement()
   {
      Element el = DomUtils.getActiveElement();
      DomUtils.dump(el, constants_.focusedElementLabel());
   }

   @Handler
   public void onRefreshSuperDevMode()
   {
      SuperDevMode.reload();
   }

   @Override
   public void onSessionSerialization(SessionSerializationEvent event)
   {
      switch(event.getAction().getType())
      {
      case SessionSerializationAction.LOAD_DEFAULT_WORKSPACE:
         view_.showSerializationProgress(
                         constants_.loadingWorkspaceMessage() + getSuffix(event),
                         false, // non-modal, appears to user as std latency
                         500,   // willing to show progress earlier since
                                // this will always be at workbench startup
                         0);    // no timeout
         break;
      case SessionSerializationAction.SAVE_DEFAULT_WORKSPACE:
         view_.showSerializationProgress(
                          constants_.savingWorkspaceImageMessage() + getSuffix(event),
                          true, // modal, inputs will fall dead anyway
                          0,    // show immediately
                          0);   // no timeout
         break;
      case SessionSerializationAction.SUSPEND_SESSION:
         events_.fireEvent(new ApplicationTutorialEvent(ApplicationTutorialEvent.SESSION_SUSPEND));
         view_.showSerializationProgress(
                          constants_.backingUpRSessionMessage(),
                          true,    // modal, inputs will fall dead anyway
                          0,       // show immediately
                          60000);  // timeout after 60 seconds. this is done
                                   // in case the user suspends or loses
                                   // connectivity during the backup (in which
                                   // case the 'completed' event dies with
                                   // server and is never received by the client
         break;
      case SessionSerializationAction.RESUME_SESSION:
         view_.showSerializationProgress(
                          constants_.backingUpRSessionMessage(),
                          false, // non-modal, appears to user as std latency
                          2000,  // don't show this for reasonable restore time
                                 // (happens inline while using a running
                                 // workbench so be more conservative)
                          0);    // no timeout
         break;
      case SessionSerializationAction.COMPLETED:
         view_.hideSerializationProgress();
         break;
      }
   }

   @Override
   public void onSessionRelaunch(SessionRelaunchEvent event)
   {
      switch (event.getType())
      {
      case RELAUNCH_INITIATED:
         // session needs to be relaunched
         // redirect to where the server instructed us to go
         if (!event.getRedirectUrl().isEmpty())
         {
            String url = ApplicationUtils.getHostPageBaseURLWithoutContext(false) + event.getRedirectUrl();
            navigateWindowWithDelay(url);
         }
         else
         {
            // server did not specify where to redirect - fallback to the home page
            loadUserHomePage();
         }
         break;
      case RELAUNCH_COMPLETE:
         view_.hideSerializationProgress();
         break;
      }
   }

   private String getSuffix(SessionSerializationEvent event)
   {
      SessionSerializationAction action = event.getAction();
      String targetPath = action.getTargetPath();
      if (targetPath != null)
      {
         String verb = " " + constants_.fromText();
         if (action.getType() == SessionSerializationAction.SAVE_DEFAULT_WORKSPACE)
            verb = " " + constants_.toText();
         return verb + targetPath + "...";
      }
      else
      {
         return "...";
      }
   }

   @Override
   public void onServerUnavailable(ServerUnavailableEvent event)
   {
      view_.hideSerializationProgress();
   }

   @Override
   public void onSwitchToRVersion(final SwitchToRVersionEvent event)
   {
      final ApplicationQuit applicationQuit = pApplicationQuit_.get();
      applicationQuit.prepareForQuit(constants_.switchRVersionCaption(), new QuitContext() {
         public void onReadyToQuit(boolean saveChanges)
         {
            // see if we have a project (otherwise switch to "None")
            String project = session_.getSessionInfo().getActiveProjectFile();
            if (project == null)
               project = Projects.NONE;

            // do the quit
            applicationQuit.performQuit(null,
                                        saveChanges,
                                        project,
                                        event.getRVersionSpec());
         }
      });
   }

   @Override
   public void onReload(ReloadEvent event)
   {
      cleanupWorkbench();

      reloadWindowWithDelay(false);
   }

   @Override
   public void onReloadWithLastChanceSave(ReloadWithLastChanceSaveEvent event)
   {
      Barrier barrier = new Barrier();
      barrier.addBarrierReleasedHandler(releasedEvent ->
      {
         events_.fireEvent(new ReloadEvent());
      });

      Token token = barrier.acquire();
      try
      {
         events_.fireEvent(new LastChanceSaveEvent(barrier));
      }
      finally
      {
         token.release();
      }
   }

   @Override
   public void onRestartStatus(RestartStatusEvent event)
   {
      // don't try to persist client state while restarting
      if (event.getStatus() == RestartStatusEvent.RESTART_INITIATED)
      {
         pauseClientStateUpdater();
      }
      else if (event.getStatus() == RestartStatusEvent.RESTART_COMPLETED)
      {
         resumeClientStateUpdater();
      }
   }

   @Override
   public void onQuit(QuitEvent event)
   {
      cleanupWorkbench();

      // only show the quit state in server mode (desktop mode has its
      // own handling triggered to process exit)
      if (!Desktop.isDesktop())
      {
         if (event.getSwitchProjects())
         {
            String nextSessionUrl = event.getNextSessionUrl();
            sessionOpener_.switchSession(nextSessionUrl);
         }
         else
         {
            if (session_.getSessionInfo().getMultiSession())
            {
               view_.showApplicationMultiSessionQuit();
            }
            else
            {
               view_.showApplicationQuit();
            }

            // attempt to close the window if this is a quit
            // action (may or may not be able to depending on
            // how it was created)
            if (ApplicationAction.isQuit() && !ApplicationAction.isQuitToHome())
            {
               try
               {
                  WindowEx.get().close();
               }
               catch(Exception ex)
               {
               }
            }
            else if (session_.getSessionInfo().getShowUserHomePage())
            {
               loadUserHomePage();
            }
         }
      }
   }

   public void loadUserHomePage()
   {
      assert session_.getSessionInfo().getShowUserHomePage();

      navigateWindowWithDelay(
            session_.getSessionInfo().getUserHomePageUrl());
   }

   public void reloadWindowWithDelay(final boolean baseUrlOnly)
   {
      new Timer() {
         @Override
         public void run()
         {
            if (baseUrlOnly)
               Window.Location.replace(GWT.getHostPageBaseURL());
            else
               Window.Location.reload();
         }
      }.schedule(100);
   }

   public void navigateWindowWithDelay(final String url)
   {
      new Timer() {
         @Override
         public void run()
         {
            Window.Location.replace(url);
         }
      }.schedule(100);
   }

   @Override
   public void onSuicide(SuicideEvent event)
   {
      cleanupWorkbench();
      view_.showApplicationSuicide(event.getMessage());
   }

   @Override
   public void onClientDisconnected(ClientDisconnectedEvent event)
   {
      cleanupWorkbench();
      view_.showApplicationDisconnected();
   }

   @Override
   public void onInvalidClientVersion(InvalidClientVersionEvent event)
   {
      cleanupWorkbench();
      view_.showApplicationUpdateRequired();
   }


   @Override
   public void onInvalidSession(InvalidSessionEvent event)
   {
      // calculate the url without the scope
      InvalidSessionInfo info = event.getInfo();
      String baseURL = GWT.getHostPageBaseURL();
      String scopePath = info.getScopePath();
      int loc = baseURL.indexOf(scopePath);
      if (loc != -1)
         baseURL = StringUtil.substring(baseURL, 0, loc) + "/";

      if (info.getScopeState() == InvalidSessionInfo.ScopeMissingProject)
      {
         baseURL += "projectnotfound.htm";
      }
      else
      {
         // add the scope info to the query string
         baseURL += "?project="
               + URL.encodeQueryString(info.getSessionProject()) + "&id="
               + URL.encodeQueryString(info.getSessionProjectId());
      }
      navigateWindowWithDelay(baseURL);
   }

   @Override
   public void onSessionAbendWarning(SessionAbendWarningEvent event)
   {
      view_.showSessionAbendWarning();
   }

   @Override
   public void onSessionInit(SessionInitEvent sie)
   {
      if (Satellite.isCurrentWindowSatellite())
         return;

      final SessionInfo info = RStudioGinjector.INSTANCE.getSession().getSessionInfo();
      if (info.getInitOptions() == null)
         return;

      String warning = "";
      int restoreWorkspace = info.getInitOptions().restoreWorkspace();
      if (restoreWorkspace == SessionInitOptions.RESTORE_WORKSPACE_NO)
      {
         warning += constants_.workspaceNotRestoredMessage();
         if (info.getInitOptions().runRprofile() == SessionInitOptions.RUN_RPROFILE_NO)
         {
            warning += constants_.startupScriptsNotExecutedMessage();
         }
         warning += ".";
      }
      else
      {
         int runRprofile = info.getInitOptions().runRprofile();
         if (runRprofile == SessionInitOptions.RUN_RPROFILE_NO)
            warning += constants_.startupScriptsErrorMessage();
      }
      if (!StringUtil.isNullOrEmpty(warning))
      {
         globalDisplay_.showWarningBar(false,
               constants_.rSessionSafeModeMessage() + warning);
      }
   }

   private void navigateWindowTo(String relativeUrl)
   {
      navigateWindowTo(relativeUrl, true);
   }

   private void navigateWindowTo(String relativeUrl, boolean includeContext)
   {
      cleanupWorkbench();

      // navigate window
      Window.Location.replace(absoluteUrl(relativeUrl, includeContext));
   }

   private String absoluteUrl(String relativeUrl, boolean includeContext)
   {
      // ensure there is no session context if requested
      String url = includeContext ?
            GWT.getHostPageBaseURL() :
            ApplicationUtils.getHostPageBaseURLWithoutContext(true);

      // add relative URL
      url += relativeUrl;

      return url;
   }
   private void initializeWorkbench()
   {
      // Check if user interface language set in the User Preferences is also set as a cookie.
      // If not, we need to set it and reload the page to ensure the correct language is shown.
      // This would happen the first time in a new browser where the UI language was previously set to
      // non-English.
      boolean needReload = false;
      String uiLanguagePrefValue = userPrefs_.get().uiLanguage().getValue();
      String cookieValue = LocaleCookie.getUiLanguage();
      if (!StringUtil.equals(uiLanguagePrefValue, cookieValue))
      {
         LocaleCookie.setUiLanguage(uiLanguagePrefValue);
         needReload = true;
      }

      // Check if cookie used to tell GWT to use web-based dialogs on Electron Desktop IDE matches the user
      // preference. If not, set it and reload the page.
      if (BrowseCap.isElectron())
      {
         boolean prefUseWebDialogs = !userPrefs_.get().nativeFileDialogs().getValue();
         if (WebDialogCookie.getUseWebDialogs() != prefUseWebDialogs)
         {
            WebDialogCookie.setUseWebDialogs(prefUseWebDialogs);
            needReload = true;
         }
      }

      if (needReload)
      {
         RStudioGinjector.INSTANCE.getEventBus().fireEvent(new ReloadEvent());
         return;
      }

      // Initialize application theme system
      pAppThemes_.get().initializeThemes(rootPanel_.getElement());

      // Set default text rendering
      Document.get().getBody().getStyle().setProperty(
            "textRendering",
            userPrefs_.get().textRendering().getGlobalValue());

      // subscribe to ClientDisconnected event (wait to do this until here
      // because there were spurious ClientDisconnected events occurring
      // after a session interrupt sequence. we couldn't figure out why,
      // and since this is a temporary hack why not add another temporary
      // hack to go with it here :-)
      // TODO: move this back to the constructor after we revise the
      // interrupt hack(s)
      events_.addHandler(ClientDisconnectedEvent.TYPE, this);

      // create workbench
      Workbench wb = workbench_.get();
      eventBusProvider_.get().fireEvent(new SessionInitEvent());

      // disable commands
      SessionInfo sessionInfo = session_.getSessionInfo();

      if (BrowseCap.isWindowsDesktop())
      {
         commands_.interruptTerminal().remove();
      }

      if (!sessionInfo.getAllowShell())
      {
         removeTerminalCommands();
      }

      if (!sessionInfo.getPresentationState().isActive())
         commands_.activatePresentation().remove();

      if (!sessionInfo.getAllowVcs())
         commands_.showVcsOptions().remove();

      if (!sessionInfo.getAllowPublish())
         commands_.showPublishingOptions().remove();

      if (!sessionInfo.getAllowFullUI())
      {
         removeProjectCommands();
      }

      if (Desktop.isDesktop())
         commands_.signOut().remove();
      else if (!sessionInfo.getShowIdentity() || !sessionInfo.getAllowFullUI())
         commands_.signOut().remove();

      if (Desktop.isDesktop() ||
         !sessionInfo.getAllowFullUI() ||
         !sessionInfo.getShowUserHomePage() ||
         StringUtil.isNullOrEmpty(sessionInfo.getUserHomePageUrl()))
      {
         commands_.loadServerHome().remove();
      }

      if (!BrowseCap.isElectron())
      {
         commands_.crashDesktopApplication().remove();
      }

      if (!sessionInfo.getWorkbenchJobsEnabled())
      {
         removeWorkbenchJobCommands();
      }

      // only enable suspendSession() in devmode
      commands_.suspendSession().setVisible(SuperDevMode.isActive());

      if (!sessionInfo.getAllowPackageInstallation())
      {
         commands_.installPackage().remove();
         commands_.updatePackages().remove();
      }
      if (!sessionInfo.getAllowVcs())
      {
         commands_.versionControlProjectSetup().remove();
      }
      if (!sessionInfo.getAllowFileDownloads())
      {
         commands_.exportFiles().remove();
      }
      if (!sessionInfo.getAllowFileUploads())
      {
         commands_.uploadFile().remove();
      }

      // disable external publishing if requested
      if (!SessionUtils.showExternalPublishUi(session_, userState_.get()))
      {
         commands_.publishHTML().remove();
      }

      // remove knit params if they aren't supported
      if (!sessionInfo.getKnitParamsAvailable())
         commands_.knitWithParameters().remove();

      // show the correct set of data import commands
      if (userPrefs_.get().useDataimport().getValue())
      {
         commands_.importDatasetFromFile().remove();
         commands_.importDatasetFromURL().remove();

         commands_.importDatasetFromCsvUsingReadr().setVisible(false);
         commands_.importDatasetFromSAV().setVisible(false);
         commands_.importDatasetFromSAS().setVisible(false);
         commands_.importDatasetFromStata().setVisible(false);

         try
         {
            String rVersion = sessionInfo.getRVersionsInfo().getRVersion();
            if (ApplicationUtils.compareVersions(rVersion, "3.0.2") >= 0)
            {
               commands_.importDatasetFromCsvUsingReadr().setVisible(true);
            }
            if (ApplicationUtils.compareVersions(rVersion, "3.1.0") >= 0)
            {
               commands_.importDatasetFromSAV().setVisible(true);
               commands_.importDatasetFromSAS().setVisible(true);
               commands_.importDatasetFromStata().setVisible(true);
            }
         }
         catch (Exception e)
         {
         }
      }
      else
      {
         commands_.importDatasetFromCsv().remove();
         commands_.importDatasetFromCsvUsingBase().remove();
         commands_.importDatasetFromCsvUsingReadr().remove();
         commands_.importDatasetFromSAV().remove();
         commands_.importDatasetFromSAS().remove();
         commands_.importDatasetFromStata().remove();
         commands_.importDatasetFromXLS().remove();
      }

      Element el = Document.get().getElementById("rstudio_container");
      if (el == null)
      {
         // some satellite windows don't have "rstudio_container"
         el = view_.getWidget().getElement();
      }

      // "application" role prioritizes application keyboard handling
      // over screen-reader shortcuts
      el.setAttribute("role", "application");

      // If no project, ensure we show the product-edition title; if there is a project
      // open this was already done
      if (!Desktop.isDesktop() &&
            session_.getSessionInfo().getActiveProjectFile() == null &&
            pEdition_.get() != null)
      {
         // set title so tab has product edition name
         Document.get().setTitle(pEdition_.get().editionName());
      }

      // show workbench
      view_.showWorkbenchView(wb.getMainView().asWidget());

      // hide zoom in and zoom out in web mode
      if (!Desktop.hasDesktopFrame())
      {
         commands_.zoomActualSize().remove();
         commands_.zoomIn().remove();
         commands_.zoomOut().remove();
      }

      // remove main menu commands in desktop mode
      if (Desktop.hasDesktopFrame())
      {
         commands_.showFileMenu().remove();
         commands_.showEditMenu().remove();
         commands_.showCodeMenu().remove();
         commands_.showViewMenu().remove();
         commands_.showPlotsMenu().remove();
         commands_.showSessionMenu().remove();
         commands_.showBuildMenu().remove();
         commands_.showDebugMenu().remove();
         commands_.showProfileMenu().remove();
         commands_.showToolsMenu().remove();
         commands_.showHelpMenu().remove();
      }

      // show new session when appropriate
      if (!Desktop.hasDesktopFrame())
      {
         if (sessionInfo.getMultiSession())
            commands_.newSession().setMenuLabel(constants_.newSessionMenuLabel());
         else
            commands_.newSession().remove();
      }

      // show support link only in RStudio Pro
      if (pEdition_.get() != null)
      {
         if (!pEdition_.get().proLicense())
         {
            commands_.rstudioSupport().remove();
            commands_.activateDatabricks().remove();
         }

         // pro-only menu items
         if (!pEdition_.get().proLicense() || !Desktop.hasDesktopFrame())
         {
            commands_.showLicenseDialog().remove();
         }
      }

      // toolbar (must be after call to showWorkbenchView because
      // showing the toolbar repositions the workbench view widget)
      showToolbar(userPrefs_.get().toolbarVisible().getValue(), false);

      // sync to changes in the toolbar visibility state
      userPrefs_.get().toolbarVisible().addValueChangeHandler(
            valueChangeEvent -> showToolbar(valueChangeEvent.getValue(), true));

      clientStateUpdaterInstance_ = clientStateUpdater_.get();

      // initiate action if requested. do this after a delay
      // so that the source database has time to load
      // before we interrogate it for unsaved documents
      if (ApplicationAction.hasAction())
      {
         new Timer() {
            @Override
            public void run() {
               if (ApplicationAction.isQuit())
               {
                  commands_.quitSession().execute();
               }
               else if (ApplicationAction.isNewProject())
               {
                  ApplicationAction.removeActionFromUrl();
                  events_.fireEvent(new NewProjectEvent(true, false));
               }
               else if (ApplicationAction.isOpenProject())
               {
                  ApplicationAction.removeActionFromUrl();
                  events_.fireEvent(new OpenProjectEvent(true, false));
               }
               else if (ApplicationAction.isSwitchProject())
               {
                  handleSwitchProjectAction();
               }
            }
         }.schedule(500);
      }
   }

   private void handleSwitchProjectAction()
   {
      String projectId = ApplicationAction.getId();
      if (projectId.length() > 0)
      {
         server_.getProjectFilePath(
            projectId,
            new ServerRequestCallback<String>() {

               @Override
               public void onResponseReceived(String projectFilePath)
               {
                  if (projectFilePath.length() > 0)
                  {
                     events_.fireEvent(
                           new SwitchToProjectEvent(projectFilePath, true));
                  }
               }
               @Override
               public void onError(ServerError error)
               {
                  Debug.logError(error);
               }

            });
      }
   }


   private void setToolbarPref(boolean showToolbar)
   {
      userPrefs_.get().toolbarVisible().setGlobalValue(showToolbar);
      userPrefs_.get().writeUserPrefs();
   }

   private void showToolbar(boolean showToolbar, boolean announce)
   {
      // show or hide the toolbar
      view_.showToolbar(showToolbar, announce);

      // manage commands
      commands_.showToolbar().setVisible(!showToolbar);
      commands_.hideToolbar().setVisible(showToolbar);
   }

   private void cleanupWorkbench()
   {
      server_.disconnect();

      satelliteManager_.closeAllSatellites();

      if (clientStateUpdaterInstance_ != null)
      {
         clientStateUpdaterInstance_.suspend();
         clientStateUpdaterInstance_ = null;
      }
   }

   private void navigateToSignIn()
   {
      navigateWindowTo("auth-sign-in");
   }

   private void removeTerminalCommands()
   {
      commands_.newTerminal().remove();
      commands_.activateTerminal().remove();
      commands_.renameTerminal().remove();
      commands_.closeTerminal().remove();
      commands_.clearTerminalScrollbackBuffer().remove();
      commands_.previousTerminal().remove();
      commands_.nextTerminal().remove();
      commands_.showTerminalInfo().remove();
      commands_.interruptTerminal().remove();
      commands_.sendTerminalToEditor().remove();
      commands_.sendToTerminal().remove();
      commands_.showTerminalOptions().remove();
      commands_.openNewTerminalAtEditorLocation().remove();
      commands_.sendFilenameToTerminal().remove();
      commands_.openNewTerminalAtFilePaneLocation().remove();
      commands_.setTerminalToCurrentDirectory().remove();
      commands_.closeAllTerminals().remove();
   }

   private void removeProjectCommands()
   {
      commands_.openProject().remove();
      commands_.newProject().remove();
      commands_.closeProject().remove();
      commands_.openProjectInNewWindow().remove();
      commands_.clearRecentProjects().remove();
      commands_.quitSession().remove();
      commands_.projectMru0().remove();
      commands_.projectMru1().remove();
      commands_.projectMru2().remove();
      commands_.projectMru3().remove();
      commands_.projectMru4().remove();
      commands_.projectMru5().remove();
      commands_.projectMru6().remove();
      commands_.projectMru7().remove();
      commands_.projectMru8().remove();
      commands_.projectMru9().remove();
      commands_.projectMru10().remove();
      commands_.projectMru11().remove();
      commands_.projectMru12().remove();
      commands_.projectMru13().remove();
      commands_.projectMru14().remove();
    }

   private void removeWorkbenchJobCommands()
   {
      // we will not remove the workbench job commands if we have session servers defined
      Command removeCommands = () ->
      {
         commands_.startWorkbenchJob().remove();
         commands_.sourceAsWorkbenchJob().remove();
         commands_.runSelectionAsWorkbenchJob().remove();
         commands_.activateWorkbenchJobs().remove();
         commands_.sortWorkbenchJobsRecorded().remove();
         commands_.sortWorkbenchJobsState().remove();
      };

      if (Desktop.hasDesktopFrame())
      {
         Desktop.getFrame().getSessionServers(servers ->
         {
            if (servers.length() == 0)
            {
               removeCommands.execute();
            }
         });
      }
      else
      {
         removeCommands.execute();
      }
   }

   private void pauseClientStateUpdater()
   {
      if (!Desktop.isDesktop() && clientStateUpdaterInstance_ != null)
         clientStateUpdaterInstance_.pauseSendingUpdates();
   }

   private void resumeClientStateUpdater()
   {
      if (!Desktop.isDesktop() && clientStateUpdaterInstance_ != null)
         clientStateUpdaterInstance_.resumeSendingUpdates();
   }

   private final ApplicationView view_;
   private final GlobalDisplay globalDisplay_;
   private final EventBus events_;
   private final Session session_;
   private final Commands commands_;
   private final SatelliteManager satelliteManager_;
   private final Provider<ClientStateUpdater> clientStateUpdater_;
   private final Server server_;
   private final SessionOpener sessionOpener_;
   private final Provider<UserPrefs> userPrefs_;
   private final Provider<UserState> userState_;
   private final Provider<Workbench> workbench_;
   private final Provider<EventBus> eventBusProvider_;
   private final Provider<ApplicationClientInit> pClientInit_;
   private final Provider<ApplicationQuit> pApplicationQuit_;
   private final Provider<ApplicationInterrupt> pApplicationInterrupt_;
   private final Provider<ProductEditionInfo> pEdition_;
   private final Provider<ApplicationThemes> pAppThemes_;
   private final Provider<ApplicationAutomationHooks> pApplicationHooks_;

   private boolean fileUploadInProgress_ = false;

   private final String CSRF_TOKEN_FIELD = "rs-csrf-token";

   private ClientStateUpdater clientStateUpdaterInstance_;
   private RootLayoutPanel rootPanel_;
   private static final StudioClientApplicationConstants constants_ = GWT.create(StudioClientApplicationConstants.class);
}<|MERGE_RESOLUTION|>--- conflicted
+++ resolved
@@ -188,12 +188,8 @@
       events.addHandler(FileUploadEvent.TYPE, this);
       events.addHandler(AriaLiveStatusEvent.TYPE, this);
       events.addHandler(ClipboardActionEvent.TYPE, this);
-<<<<<<< HEAD
-
-=======
       events.addHandler(RunAutomationEvent.TYPE, this);
-      
->>>>>>> ed058db7
+
       // register for uncaught exceptions
       uncaughtExHandler.register();
    }
@@ -500,7 +496,7 @@
    {
       events_.fireEvent(new SendToConsoleEvent(".rs.automation.run()", true));
    }
-   
+
    @Override
    public void onServerOffline(ServerOfflineEvent event)
    {
