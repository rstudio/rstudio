/*
 * Application.java
 *
 * Copyright (C) 2009-20 by RStudio, PBC
 *
 * Unless you have received this program directly from RStudio pursuant
 * to the terms of a commercial license agreement with RStudio, then
 * this program is licensed to you under the terms of version 3 of the
 * GNU Affero General Public License. This program is distributed WITHOUT
 * ANY EXPRESS OR IMPLIED WARRANTY, INCLUDING THOSE OF NON-INFRINGEMENT,
 * MERCHANTABILITY OR FITNESS FOR A PARTICULAR PURPOSE. Please refer to the
 * AGPL (http://www.gnu.org/licenses/agpl-3.0.txt) for more details.
 *
 */

package org.rstudio.studio.client.application;

import com.google.gwt.core.client.GWT;
import com.google.gwt.core.client.RunAsyncCallback;
import com.google.gwt.dom.client.Document;
import com.google.gwt.dom.client.Element;
import com.google.gwt.dom.client.FormElement;
import com.google.gwt.dom.client.InputElement;
import com.google.gwt.dom.client.Style;
import com.google.gwt.dom.client.Style.Display;
import com.google.gwt.dom.client.Style.Unit;
import com.google.gwt.event.logical.shared.CloseEvent;
import com.google.gwt.event.logical.shared.CloseHandler;
import com.google.gwt.http.client.URL;
import com.google.gwt.user.client.Command;
import com.google.gwt.user.client.Timer;
import com.google.gwt.user.client.Window;
import com.google.gwt.user.client.ui.RootLayoutPanel;
import com.google.gwt.user.client.ui.Widget;
import com.google.inject.Inject;
import com.google.inject.Provider;
import com.google.inject.Singleton;

import org.rstudio.core.client.Barrier;
import org.rstudio.core.client.BrowseCap;
import org.rstudio.core.client.CommandWithArg;
import org.rstudio.core.client.Debug;
import org.rstudio.core.client.StringUtil;
import org.rstudio.core.client.Barrier.Token;
import org.rstudio.core.client.command.CommandBinder;
import org.rstudio.core.client.command.Handler;
import org.rstudio.core.client.dom.DocumentEx;
import org.rstudio.core.client.dom.DomUtils;
import org.rstudio.core.client.dom.WindowEx;
import org.rstudio.core.client.events.BarrierReleasedEvent;
import org.rstudio.core.client.events.BarrierReleasedHandler;
import org.rstudio.core.client.widget.ModalDialogTracker;
import org.rstudio.studio.client.RStudioGinjector;
import org.rstudio.studio.client.application.ApplicationQuit.QuitContext;
import org.rstudio.studio.client.application.events.*;
import org.rstudio.studio.client.application.events.AriaLiveStatusEvent.Timing;
import org.rstudio.studio.client.application.model.InvalidSessionInfo;
import org.rstudio.studio.client.application.model.ProductEditionInfo;
import org.rstudio.studio.client.application.model.ProductInfo;
import org.rstudio.studio.client.application.model.SessionInitOptions;
import org.rstudio.studio.client.application.model.SessionSerializationAction;
import org.rstudio.studio.client.application.ui.AboutDialog;
import org.rstudio.studio.client.application.ui.RTimeoutOptions;
import org.rstudio.studio.client.application.ui.RequestLogVisualization;
import org.rstudio.studio.client.common.GlobalDisplay;
import org.rstudio.studio.client.common.SuperDevMode;
import org.rstudio.studio.client.common.mathjax.MathJaxLoader;
import org.rstudio.studio.client.common.satellite.Satellite;
import org.rstudio.studio.client.common.satellite.SatelliteManager;
import org.rstudio.studio.client.projects.Projects;
import org.rstudio.studio.client.projects.events.NewProjectEvent;
import org.rstudio.studio.client.projects.events.OpenProjectEvent;
import org.rstudio.studio.client.projects.events.SwitchToProjectEvent;
import org.rstudio.studio.client.server.*;
import org.rstudio.studio.client.workbench.ClientStateUpdater;
import org.rstudio.studio.client.workbench.Workbench;
import org.rstudio.studio.client.workbench.commands.Commands;
import org.rstudio.studio.client.workbench.events.LastChanceSaveEvent;
import org.rstudio.studio.client.workbench.events.SessionInitEvent;
import org.rstudio.studio.client.workbench.model.Session;
import org.rstudio.studio.client.workbench.model.SessionInfo;
import org.rstudio.studio.client.workbench.model.SessionOpener;
import org.rstudio.studio.client.workbench.model.SessionUtils;
import org.rstudio.studio.client.workbench.prefs.model.UserPrefs;
import org.rstudio.studio.client.workbench.prefs.model.UserState;

@Singleton
public class Application implements ApplicationEventHandlers
{
   public interface Binder extends CommandBinder<Commands, Application> {}
   
   @Inject
   public Application(ApplicationView view,
                      GlobalDisplay globalDisplay,
                      EventBus events,
                      Binder binder,
                      Commands commands,
                      Server server,
                      Session session,
                      Projects projects,
                      SatelliteManager satelliteManager,
                      ApplicationUncaughtExceptionHandler uncaughtExHandler,
                      ApplicationTutorialApi tutorialApi,
                      SessionOpener sessionOpener,
                      Provider<UserPrefs> userPrefs,
                      Provider<UserState> userState,
                      Provider<Workbench> workbench,
                      Provider<EventBus> eventBusProvider,
                      Provider<ClientStateUpdater> clientStateUpdater,
                      Provider<ApplicationClientInit> pClientInit,
                      Provider<ApplicationQuit> pApplicationQuit,
                      Provider<ApplicationInterrupt> pApplicationInterrupt,
                      Provider<ApplicationThemes> pAppThemes,
                      Provider<ProductEditionInfo> pEdition)
   {
      // save references
      view_ = view;
      globalDisplay_ = globalDisplay;
      events_ = events;
      session_ = session;
      commands_ = commands;
      satelliteManager_ = satelliteManager;
      clientStateUpdater_ = clientStateUpdater;
      server_ = server;
      sessionOpener_ = sessionOpener;
      userPrefs_ = userPrefs;
      userState_ = userState;
      workbench_ = workbench;
      eventBusProvider_ = eventBusProvider;
      pClientInit_ = pClientInit;
      pApplicationQuit_ = pApplicationQuit;
      pApplicationInterrupt_ = pApplicationInterrupt;
      pEdition_ = pEdition;
      pAppThemes_ = pAppThemes;

      // bind to commands
      binder.bind(commands_, this);
      
      // register as main window
      satelliteManager.initialize();
         
      // subscribe to events
      events.addHandler(LogoutRequestedEvent.TYPE, this);
      events.addHandler(UnauthorizedEvent.TYPE, this);
      events.addHandler(ReloadEvent.TYPE, this);
      events.addHandler(ReloadWithLastChanceSaveEvent.TYPE, this);
      events.addHandler(QuitEvent.TYPE, this);
      events.addHandler(SuicideEvent.TYPE, this);
      events.addHandler(SessionAbendWarningEvent.TYPE, this);
      events.addHandler(SessionSerializationEvent.TYPE, this);
      events.addHandler(SessionRelaunchEvent.TYPE, this);
      events.addHandler(ServerUnavailableEvent.TYPE, this);
      events.addHandler(InvalidClientVersionEvent.TYPE, this);
      events.addHandler(ServerOfflineEvent.TYPE, this);
      events.addHandler(InvalidSessionEvent.TYPE, this);
      events.addHandler(SwitchToRVersionEvent.TYPE, this);
      events.addHandler(SessionInitEvent.TYPE, this);
      events.addHandler(FileUploadEvent.TYPE, this);
      events.addHandler(AriaLiveStatusEvent.TYPE, this);
      
      // register for uncaught exceptions
      uncaughtExHandler.register();
   }
     
   public void go(final RootLayoutPanel rootPanel, 
                  final RTimeoutOptions timeoutOptions,
                  final Command dismissLoadingProgress,
                  final ServerRequestCallback<String> connectionStatusCallback)
   {
      rootPanel_ = rootPanel;

      Widget w = view_.getWidget();
      rootPanel.add(w);

      rootPanel.setWidgetTopBottom(w, 0, Style.Unit.PX, 0, Style.Unit.PX);
      rootPanel.setWidgetLeftRight(w, 0, Style.Unit.PX, 0, Style.Unit.PX);

      final ServerRequestCallback<SessionInfo> callback = new ServerRequestCallback<SessionInfo>() {

         public void onResponseReceived(final SessionInfo sessionInfo)
         {
            // initialize workbench
            // if this is a switch project then wait to dismiss the
            // loading progress animation for 10 seconds. typically
            // this will be enough time to switch projects. if it
            // isn't then it's nice to reveal whatever progress
            // operation or error state is holding up the switch
            // directly to the user
            if (ApplicationAction.isSwitchProject())
            {
               new Timer() {
                  @Override
                  public void run()
                  {
                     dismissLoadingProgress.execute();
                  }
               }.schedule(10000);
            }
            else
            {
               dismissLoadingProgress.execute();
            }

            session_.setSessionInfo(sessionInfo);

            // load MathJax
            MathJaxLoader.ensureMathJaxLoaded();

<<<<<<< HEAD
               // initialize workbench
               // refresh prefs incase there were loaded without sessionInfo
               userState_.get().writeState(
                     new CommandWithArg<Boolean>() {
                        public void execute(Boolean arg) {
                           userPrefs_.get().writeUserPrefs(
                                 new CommandWithArg<Boolean>() {
                                    public void execute(Boolean arg) {
                                       initializeWorkbench();
                                    }
                                 });
                           }
                     });
            });
=======
            // initialize workbench
            initializeWorkbench();
>>>>>>> f20a8830
         }

         public void onError(ServerError error)
         {
            Debug.logError(error);
            dismissLoadingProgress.execute();

            globalDisplay_.showErrorMessage("RStudio Initialization Error",
                                            error.getUserMessage());
         }
      };
      
      final ApplicationClientInit clientInit = pClientInit_.get();

      if (timeoutOptions != null)
      {
         timeoutOptions.setObserver(clientInit);
      }
      
      // read options from querystring
      SessionInitOptions options = SessionInitOptions.create(
            SessionInitOptions.RESTORE_WORKSPACE_DEFAULT, 
            SessionInitOptions.RUN_RPROFILE_DEFAULT);
      try
      {
         String restore = Window.Location.getParameter(SessionInitOptions.RESTORE_WORKSPACE_OPTION);
         if (!StringUtil.isNullOrEmpty(restore))
         {
            options.setRestoreWorkspace(Integer.parseInt(restore));
         }

         String run = Window.Location.getParameter(SessionInitOptions.RUN_RPROFILE_OPTION);
         if (!StringUtil.isNullOrEmpty(run))
         {
            options.setRunRprofile(Integer.parseInt(run));
         }
      }
      catch(Exception e)
      {
         // lots of opportunities for exceptions from malformed querystrings;
         // eat them and log them here so that we can still init the client with
         // default options
         Debug.logException(e);
      }

      // attempt init
      clientInit.execute(callback, options, true);

      sessionOpener_.getJobConnectionStatus(connectionStatusCallback);
   }  
   
   @Handler
   public void onShowToolbar()
   {
      setToolbarPref(true);
   }
   
   @Handler
   public void onHideToolbar()
   {
      setToolbarPref(false);
   }
   
   @Handler
   public void onToggleToolbar()
   {
      setToolbarPref(!view_.isToolbarShowing());
   }
   
   @Handler
   public void onFocusMainToolbar()
   {
      view_.focusToolbar();
   }

   @Handler
   void onSignOut()
   {
      events_.fireEvent(new LogoutRequestedEvent());
   }

   @Handler
   void onShowAboutDialog()
   {
      server_.getProductInfo(new ServerRequestCallback<ProductInfo>()
      {
         @Override
         public void onResponseReceived(ProductInfo info)
         {
            AboutDialog about = new AboutDialog(info);
            about.showModal();
         }
         @Override
         public void onError(ServerError error)
         {
            Debug.logError(error);
         }
      });
   }
   
   @Handler
   void onShowLicenseDialog()
   {
      if (pEdition_.get() != null)
      {
         pEdition_.get().showLicense();
      }
   }

   @Handler
   void onShowSessionServerOptionsDialog()
   {
      if (pEdition_.get() != null)
      {
         pEdition_.get().showSessionServerOptionsDialog();
      }
   }
   
   @Override
   public void onUnauthorized(UnauthorizedEvent event)
   {
      // if the user is currently uploading a file (which potentially takes a long time)
      // and we were to navigate them, they would be unable to complete the upload
      if (!fileUploadInProgress_)
      {
         server_.disconnect();
         navigateToSignIn();
      }
   }

   @Override
   public void onFileUpload(FileUploadEvent event)
   {
      fileUploadInProgress_ = event.inProgress();
   }
   
   @Override
   public void onAriaLiveStatus(AriaLiveStatusEvent event)
   {
      int delayMs = (event.getTiming() == Timing.IMMEDIATE) ?
            0 : userPrefs_.get().typingStatusDelayMs().getValue();
      if (!ModalDialogTracker.dispatchAriaLiveStatus(event.getMessage(), delayMs, event.getSeverity()))
         view_.reportStatus(event.getMessage(), delayMs, event.getSeverity());
   }

   @Override
   public void onServerOffline(ServerOfflineEvent event)
   {
      cleanupWorkbench();
      view_.showApplicationOffline();
   }
    
   @Override
   public void onLogoutRequested(LogoutRequestedEvent event)
   {
      cleanupWorkbench();
      
      // create an invisible form to host the sign-out process
      FormElement form = DocumentEx.get().createFormElement();
      form.setMethod("POST");
      form.setAction(absoluteUrl("auth-sign-out", true));
      form.getStyle().setDisplay(Display.NONE);
      
      InputElement csrfToken = DocumentEx.get().createHiddenInputElement();
      csrfToken.setName(CSRF_TOKEN_FIELD);
      csrfToken.setValue(ApplicationCsrfToken.getCsrfToken());
      form.appendChild(csrfToken);
      
      // append the form to the document and submit it
      DocumentEx.get().getBody().appendChild(form);
      form.submit();

      if (Desktop.isRemoteDesktop())
      {
         // let the desktop application know that we are signing out
         Desktop.getFrame().signOut();
      }
   }
   
   @Handler
   public void onHelpUsingRStudio()
   {
      String customDocsURL = session_.getSessionInfo().docsURL();
      if (customDocsURL.length() > 0)
         globalDisplay_.openWindow(customDocsURL);
      else
         globalDisplay_.openRStudioLink("docs");
   }
   
   private void showAgreement()
   {
      globalDisplay_.openWindow(server_.getApplicationURL("agreement"));
   }
   
   @Handler
   public void onRstudioCommunityForum()
   {
      globalDisplay_.openRStudioLink("community-forum");
   }
   
   @Handler
   public void onRstudioSupport()
   {
      globalDisplay_.openRStudioLink("support");
   }

   @Handler
   public void onUpdateCredentials()
   {
      server_.updateCredentials();
   }

   @Handler
   public void onRaiseException() {
      throw new RuntimeException("foo");
   }

   @Handler
   public final native void onRaiseException2() /*-{
      $wnd.welfkjweg();
   }-*/;
   
   @Handler
   public void onShowRequestLog()
   {
      GWT.runAsync(new RunAsyncCallback()
      {
         public void onFailure(Throwable reason)
         {
            Window.alert(reason.toString());
         }

         public void onSuccess()
         {
            final RequestLogVisualization viz = new RequestLogVisualization();
            final RootLayoutPanel root = RootLayoutPanel.get();
            root.add(viz);
            root.setWidgetTopBottom(viz, 10, Unit.PX, 10, Unit.PX);
            root.setWidgetLeftRight(viz, 10, Unit.PX, 10, Unit.PX);
            viz.addCloseHandler(new CloseHandler<RequestLogVisualization>()
            {
               public void onClose(CloseEvent<RequestLogVisualization> event)
               {
                  root.remove(viz);
               }
            });
         }
      });
   }

   @Handler
   public void onLogFocusedElement()
   {
      Element el = DomUtils.getActiveElement();
      DomUtils.dump(el, "Focused Element: ");
   }

   @Handler
   public void onRefreshSuperDevMode()
   {
      SuperDevMode.reload();
   }
   
   @Override
   public void onSessionSerialization(SessionSerializationEvent event)
   {
      switch(event.getAction().getType())
      {
      case SessionSerializationAction.LOAD_DEFAULT_WORKSPACE:
         view_.showSerializationProgress(
                         "Loading workspace" + getSuffix(event), 
                         false, // non-modal, appears to user as std latency
                         500,   // willing to show progress earlier since
                                // this will always be at workbench startup
                         0);    // no timeout
         break;
      case SessionSerializationAction.SAVE_DEFAULT_WORKSPACE:
         view_.showSerializationProgress(
                          "Saving workspace image" + getSuffix(event), 
                          true, // modal, inputs will fall dead anyway
                          0,    // show immediately
                          0);   // no timeout
         break;
      case SessionSerializationAction.SUSPEND_SESSION:
         events_.fireEvent(new ApplicationTutorialEvent(ApplicationTutorialEvent.SESSION_SUSPEND));
         view_.showSerializationProgress(
                          "Backing up R session...",
                          true,    // modal, inputs will fall dead anyway
                          0,       // show immediately
                          60000);  // timeout after 60 seconds. this is done
                                   // in case the user suspends or loses
                                   // connectivity during the backup (in which
                                   // case the 'completed' event dies with
                                   // server and is never received by the client
         break;
      case SessionSerializationAction.RESUME_SESSION:
         view_.showSerializationProgress(
                          "Resuming R session...",
                          false, // non-modal, appears to user as std latency
                          2000,  // don't show this for reasonable restore time
                                 // (happens inline while using a running
                                 // workbench so be more conservative)
                          0);    // no timeout
         break;
      case SessionSerializationAction.COMPLETED:
         view_.hideSerializationProgress();
         break;
      }
   }

   @Override
   public void onSessionRelaunch(SessionRelaunchEvent event)
   {
      switch (event.getType())
      {
      case RELAUNCH_INITIATED:
         // session needs to be relaunched
         // redirect to where the server instructed us to go
         if (!event.getRedirectUrl().isEmpty())
         {
            String url = ApplicationUtils.getHostPageBaseURLWithoutContext(false) + event.getRedirectUrl();
            navigateWindowWithDelay(url);
         }
         else
         {
            // server did not specify where to redirect - fallback to the home page
            loadUserHomePage();
         }
         break;
      case RELAUNCH_COMPLETE:
         view_.hideSerializationProgress();
         break;
      }
   }
   
   private String getSuffix(SessionSerializationEvent event)
   {
      SessionSerializationAction action = event.getAction();
      String targetPath = action.getTargetPath();
      if (targetPath != null)
      {
         String verb = " from ";
         if (action.getType() == SessionSerializationAction.SAVE_DEFAULT_WORKSPACE)
            verb = " to ";
         return verb + targetPath + "...";
      }
      else
      {
         return "...";
      }
   }
   
   @Override
   public void onServerUnavailable(ServerUnavailableEvent event)
   {
      view_.hideSerializationProgress();
   }
   
   @Override
   public void onSwitchToRVersion(final SwitchToRVersionEvent event)
   {
      final ApplicationQuit applicationQuit = pApplicationQuit_.get();
      applicationQuit.prepareForQuit("Switch R Version", new QuitContext() {
         public void onReadyToQuit(boolean saveChanges)
         {
            // see if we have a project (otherwise switch to "None")
            String project = session_.getSessionInfo().getActiveProjectFile();
            if (project == null)
               project = Projects.NONE;
            
            // do the quit
            applicationQuit.performQuit(null,
                                        saveChanges,
                                        project, 
                                        event.getRVersionSpec());
         }   
      });
   }

   @Override
   public void onReload(ReloadEvent event)
   {
      cleanupWorkbench();
      
      reloadWindowWithDelay(false);
   }
   
   @Override
   public void onReloadWithLastChanceSave(ReloadWithLastChanceSaveEvent event)
   {
      Barrier barrier = new Barrier();
      barrier.addBarrierReleasedHandler(new BarrierReleasedHandler() {

         @Override
         public void onBarrierReleased(BarrierReleasedEvent event)
         {
            events_.fireEvent(new ReloadEvent());
         }
      });
      
      Token token = barrier.acquire();
      try
      {
         events_.fireEvent(new LastChanceSaveEvent(barrier));
      }
      finally
      {
         token.release();
      }  
   }
  
   @Override
   public void onRestartStatus(RestartStatusEvent event)
   {
      // don't try to persist client state while restarting
      if (event.getStatus() == RestartStatusEvent.RESTART_INITIATED)
      {
         pauseClientStateUpdater();
      }
      else if (event.getStatus() == RestartStatusEvent.RESTART_COMPLETED)
      {
         resumeClientStateUpdater();
      }
   }
   
   @Override
   public void onQuit(QuitEvent event)
   {
      cleanupWorkbench();
      
      // only show the quit state in server mode (desktop mode has its
      // own handling triggered to process exit)
      if (!Desktop.isDesktop())
      {
         if (event.getSwitchProjects())
         {
            String nextSessionUrl = event.getNextSessionUrl();
            sessionOpener_.switchSession(nextSessionUrl);
         }
         else 
         {
            if (session_.getSessionInfo().getMultiSession())
            {
               view_.showApplicationMultiSessionQuit();
            }
            else
            {
               view_.showApplicationQuit();
            }

            if (Desktop.isRemoteDesktop())
            {
               // inform the desktop application that the remote session has finished quitting
               Desktop.getFrame().onSessionQuit();
            }

            // attempt to close the window if this is a quit
            // action (may or may not be able to depending on 
            // how it was created)
            if (ApplicationAction.isQuit() && !ApplicationAction.isQuitToHome())
            {
               try
               {
                  WindowEx.get().close();
               }
               catch(Exception ex)
               {
               }
            }
            else if (session_.getSessionInfo().getShowUserHomePage())
            {
               if (!Desktop.isRemoteDesktop())
                  loadUserHomePage();
            }
         }
      }
   }
   
   public void loadUserHomePage()
   {
      assert session_.getSessionInfo().getShowUserHomePage();
      
      navigateWindowWithDelay(
            session_.getSessionInfo().getUserHomePageUrl());
   }
   
   public void reloadWindowWithDelay(final boolean baseUrlOnly)
   {
      new Timer() {
         @Override
         public void run()
         { 
            if (baseUrlOnly)
               Window.Location.replace(GWT.getHostPageBaseURL());
            else
               Window.Location.reload();
         }
      }.schedule(100);
   }
   
   public void navigateWindowWithDelay(final String url)
   {
      new Timer() {
         @Override
         public void run()
         { 
            Window.Location.replace(url);
         }
      }.schedule(100);
   }
   
   @Override
   public void onSuicide(SuicideEvent event)
   { 
      cleanupWorkbench();
      view_.showApplicationSuicide(event.getMessage());
   }
   
   @Override
   public void onClientDisconnected(ClientDisconnectedEvent event)
   {
      cleanupWorkbench();
      view_.showApplicationDisconnected();
   }
   
   @Override
   public void onInvalidClientVersion(InvalidClientVersionEvent event)
   {
      cleanupWorkbench();
      view_.showApplicationUpdateRequired();
   }
   

   @Override
   public void onInvalidSession(InvalidSessionEvent event)
   {
      // calculate the url without the scope
      InvalidSessionInfo info = event.getInfo();
      String baseURL = GWT.getHostPageBaseURL();
      String scopePath = info.getScopePath();
      int loc = baseURL.indexOf(scopePath);
      if (loc != -1)
         baseURL = baseURL.substring(0, loc) + "/";

      if (info.getScopeState() == InvalidSessionInfo.ScopeMissingProject)
      {
         baseURL += "projectnotfound.htm";
      }
      else
      {
         // add the scope info to the query string
         baseURL += "?project="
               + URL.encodeQueryString(info.getSessionProject()) + "&id="
               + URL.encodeQueryString(info.getSessionProjectId());
      }
      navigateWindowWithDelay(baseURL);
   }

   @Override
   public void onSessionAbendWarning(SessionAbendWarningEvent event)
   {
      view_.showSessionAbendWarning();
   }

   @Override
   public void onSessionInit(SessionInitEvent sie)
   {
      if (Satellite.isCurrentWindowSatellite())
         return;

      final SessionInfo info = RStudioGinjector.INSTANCE.getSession().getSessionInfo();
      if (info.getInitOptions() == null)
         return;

      String warning = "";
      int restoreWorkspace = info.getInitOptions().restoreWorkspace();
      if (restoreWorkspace == SessionInitOptions.RESTORE_WORKSPACE_NO)
      {
         warning += "The workspace was not restored";
         if (info.getInitOptions().runRprofile() == SessionInitOptions.RUN_RPROFILE_NO)
         {
            warning += ", and startup scripts were not executed";
         }
         warning += ".";
      }
      else
      {
         int runRprofile = info.getInitOptions().runRprofile();
         if (runRprofile == SessionInitOptions.RUN_RPROFILE_NO)
            warning += "Startup scripts were not executed.";
      }
      if (!StringUtil.isNullOrEmpty(warning))
      {
         globalDisplay_.showWarningBar(false, 
               "This R session was started in safe mode. " + warning);
      }
   }
   
   private void navigateWindowTo(String relativeUrl)
   {
      navigateWindowTo(relativeUrl, true);
   }
   
   private void navigateWindowTo(String relativeUrl, boolean includeContext)
   {
      cleanupWorkbench();

      // navigate window
      Window.Location.replace(absoluteUrl(relativeUrl, includeContext));
   }
   
   private String absoluteUrl(String relativeUrl, boolean includeContext)
   {
      // ensure there is no session context if requested
      String url = includeContext ? 
            GWT.getHostPageBaseURL() :
            ApplicationUtils.getHostPageBaseURLWithoutContext(true);
            
      // add relative URL
      url += relativeUrl;

      return url;
   }
   private void initializeWorkbench()
   {
      // Initialize application theme system
      pAppThemes_.get().initializeThemes(rootPanel_.getElement());

      // subscribe to ClientDisconnected event (wait to do this until here
      // because there were spurious ClientDisconnected events occurring
      // after a session interrupt sequence. we couldn't figure out why,
      // and since this is a temporary hack why not add another temporary
      // hack to go with it here :-)
      // TODO: move this back to the constructor after we revise the
      // interrupt hack(s)
      events_.addHandler(ClientDisconnectedEvent.TYPE, this); 
      
      // create workbench
      Workbench wb = workbench_.get();
      eventBusProvider_.get().fireEvent(new SessionInitEvent());

      // disable commands
      SessionInfo sessionInfo = session_.getSessionInfo();

      if (BrowseCap.isWindowsDesktop())
      {
         commands_.interruptTerminal().remove();
      }

      if (!sessionInfo.getAllowShell())
      {
         commands_.showShellDialog().remove();
         removeTerminalCommands();
      }
      
      if (!sessionInfo.getAllowFullUI())
      {
         removeProjectCommands();
      }

      if (Desktop.isDesktop() && !Desktop.isRemoteDesktop())
         commands_.signOut().remove();
      else if (!sessionInfo.getShowIdentity() || !sessionInfo.getAllowFullUI())
         commands_.signOut().remove();

      if (!sessionInfo.getLauncherJobsEnabled())
      {
         removeJobLauncherCommands();
      }

      // only enable suspendSession() in devmode
      commands_.suspendSession().setVisible(SuperDevMode.isActive());

      if (!sessionInfo.getAllowPackageInstallation())
      {
         commands_.installPackage().remove();
         commands_.updatePackages().remove();
      }
      if (!sessionInfo.getAllowVcs())
      {
         commands_.versionControlProjectSetup().remove();
      }
      if (!sessionInfo.getAllowFileDownloads())
      {
         commands_.exportFiles().remove();
      }
      if (!sessionInfo.getAllowFileUploads())
      {
         commands_.uploadFile().remove();
      }
      
      // disable external publishing if requested
      if (!SessionUtils.showExternalPublishUi(session_, userState_.get()))
      {
         commands_.publishHTML().remove();
      } 
      
      // remove knit params if they aren't supported
      if (!sessionInfo.getKnitParamsAvailable())
         commands_.knitWithParameters().remove();
         
      // show the correct set of data import commands
      if (userPrefs_.get().useDataimport().getValue())
      {
         commands_.importDatasetFromFile().remove();
         commands_.importDatasetFromURL().remove();
         
         commands_.importDatasetFromCsvUsingReadr().setVisible(false);
         commands_.importDatasetFromSAV().setVisible(false);
         commands_.importDatasetFromSAS().setVisible(false);
         commands_.importDatasetFromStata().setVisible(false);

         try
         {
            String rVersion = sessionInfo.getRVersionsInfo().getRVersion();
            if (ApplicationUtils.compareVersions(rVersion, "3.0.2") >= 0)
            {
               commands_.importDatasetFromCsvUsingReadr().setVisible(true);
            }
            if (ApplicationUtils.compareVersions(rVersion, "3.1.0") >= 0)
            {
               commands_.importDatasetFromSAV().setVisible(true);
               commands_.importDatasetFromSAS().setVisible(true);
               commands_.importDatasetFromStata().setVisible(true);
            }
         }
         catch (Exception e)
         {
         }
      }
      else
      {
         commands_.importDatasetFromCsv().remove();
         commands_.importDatasetFromCsvUsingBase().remove();
         commands_.importDatasetFromCsvUsingReadr().remove();
         commands_.importDatasetFromSAV().remove();
         commands_.importDatasetFromSAS().remove();
         commands_.importDatasetFromStata().remove();
         commands_.importDatasetFromXLS().remove();
      }

      if (userPrefs_.get().ariaApplicationRole().getValue())
      {
         Element el = Document.get().getElementById("rstudio_container");
         if (el == null)
         {
            // some satellite windows don't have "rstudio_container"
            el = view_.getWidget().getElement();
         }

         // "application" role prioritizes application keyboard handling
         // over screen-reader shortcuts
         el.setAttribute("role", "application");
      } 

      // If no project, ensure we show the product-edition title; if there is a project
      // open this was already done
      if (!Desktop.isDesktop() &&
            session_.getSessionInfo().getActiveProjectFile() == null && 
            pEdition_.get() != null)
      {
         // set title so tab has product edition name
         Document.get().setTitle(pEdition_.get().editionName());
      }
       
      // show workbench
      view_.showWorkbenchView(wb.getMainView().asWidget());
      
      // hide zoom in and zoom out in web mode
      if (!Desktop.hasDesktopFrame())
      {
         commands_.zoomActualSize().remove();
         commands_.zoomIn().remove();
         commands_.zoomOut().remove();
      }
      
      // remove main menu commands in desktop mode
      if (Desktop.hasDesktopFrame())
      {
         commands_.showFileMenu().remove();
         commands_.showEditMenu().remove();
         commands_.showCodeMenu().remove();
         commands_.showViewMenu().remove();
         commands_.showPlotsMenu().remove();
         commands_.showSessionMenu().remove();
         commands_.showBuildMenu().remove();
         commands_.showDebugMenu().remove();
         commands_.showProfileMenu().remove();
         commands_.showToolsMenu().remove();
         commands_.showHelpMenu().remove();
      }
      
      // show new session when appropriate
      if (!Desktop.hasDesktopFrame())
      {
         if (sessionInfo.getMultiSession())
            commands_.newSession().setMenuLabel("New Session...");
         else
            commands_.newSession().remove();
      }
      
      // show support link only in RStudio Pro
      if (pEdition_.get() != null)
      {
         if (!pEdition_.get().proLicense())
            commands_.rstudioSupport().remove();
         
         // pro-only menu items
         if (!pEdition_.get().proLicense() || !Desktop.hasDesktopFrame())
         {
            commands_.showLicenseDialog().remove();
            commands_.showSessionServerOptionsDialog().remove();
         }
      }
      
      // toolbar (must be after call to showWorkbenchView because
      // showing the toolbar repositions the workbench view widget)
      showToolbar(userPrefs_.get().toolbarVisible().getValue(), false);
      
      // sync to changes in the toolbar visibility state
      userPrefs_.get().toolbarVisible().addValueChangeHandler(
            valueChangeEvent -> showToolbar(valueChangeEvent.getValue(), true));
   
      clientStateUpdaterInstance_ = clientStateUpdater_.get();
      
      // initiate action if requested. do this after a delay 
      // so that the source database has time to load
      // before we interrogate it for unsaved documents
      if (ApplicationAction.hasAction())
      {
         new Timer() {
            @Override
            public void run() {
               if (ApplicationAction.isQuit())
               {
                  commands_.quitSession().execute();
               }
               else if (ApplicationAction.isNewProject())
               {
                  ApplicationAction.removeActionFromUrl();
                  events_.fireEvent(new NewProjectEvent(true, false));
               }
               else if (ApplicationAction.isOpenProject())
               {
                  ApplicationAction.removeActionFromUrl();
                  events_.fireEvent(new OpenProjectEvent(true, false));
               }
               else if (ApplicationAction.isSwitchProject())
               {
                  handleSwitchProjectAction();
               }
            }
         }.schedule(500); 
      }
   }
   
   private void handleSwitchProjectAction()
   { 
      String projectId = ApplicationAction.getId();
      if (projectId.length() > 0)
      {
         server_.getProjectFilePath(
            projectId, 
            new ServerRequestCallback<String>() {

               @Override
               public void onResponseReceived(String projectFilePath)
               {
                  if (projectFilePath.length() > 0)
                  {
                     events_.fireEvent(
                           new SwitchToProjectEvent(projectFilePath, true));
                  }
               }
               @Override
               public void onError(ServerError error)
               {
                  Debug.logError(error);
               }
         
            });
      } 
   }
 
   
   private void setToolbarPref(boolean showToolbar)
   {
      userPrefs_.get().toolbarVisible().setGlobalValue(showToolbar);
      userPrefs_.get().writeUserPrefs();
   }
   
   private void showToolbar(boolean showToolbar, boolean announce)
   {
      // show or hide the toolbar
      view_.showToolbar(showToolbar, announce);
         
      // manage commands
      commands_.showToolbar().setVisible(!showToolbar);
      commands_.hideToolbar().setVisible(showToolbar);
   }
      
   private void cleanupWorkbench()
   {
      server_.disconnect();
      
      satelliteManager_.closeAllSatellites();
     
      if (clientStateUpdaterInstance_ != null)
      {
         clientStateUpdaterInstance_.suspend();
         clientStateUpdaterInstance_ = null;
      }
   }
   
   private void navigateToSignIn()
   {
      navigateWindowTo("auth-sign-in");
   }
   
   private void removeTerminalCommands()
   {
      commands_.newTerminal().remove();
      commands_.activateTerminal().remove();
      commands_.renameTerminal().remove();
      commands_.closeTerminal().remove();
      commands_.clearTerminalScrollbackBuffer().remove();
      commands_.previousTerminal().remove();
      commands_.nextTerminal().remove();
      commands_.showTerminalInfo().remove();
      commands_.interruptTerminal().remove();
      commands_.sendTerminalToEditor().remove();
      commands_.sendToTerminal().remove();
      commands_.showTerminalOptions().remove();
      commands_.openNewTerminalAtEditorLocation().remove();
      commands_.sendFilenameToTerminal().remove();
      commands_.openNewTerminalAtFilePaneLocation().remove();
      commands_.setTerminalToCurrentDirectory().remove();
   }

   private void removeProjectCommands()
   {
      commands_.openProject().remove();
      commands_.newProject().remove();
      commands_.closeProject().remove();
      commands_.openProjectInNewWindow().remove();
      commands_.clearRecentProjects().remove();
      commands_.quitSession().remove();
      commands_.projectMru0().remove();
      commands_.projectMru1().remove();
      commands_.projectMru2().remove();
      commands_.projectMru3().remove();
      commands_.projectMru4().remove();
      commands_.projectMru5().remove();
      commands_.projectMru6().remove();
      commands_.projectMru7().remove();
      commands_.projectMru8().remove();
      commands_.projectMru9().remove();
      commands_.projectMru10().remove();
      commands_.projectMru11().remove();
      commands_.projectMru12().remove();
      commands_.projectMru13().remove();
      commands_.projectMru14().remove();
    }

   private void removeJobLauncherCommands()
   {
      // we will not remove the launcher commands if we have session servers defined
      Command removeCommands = () ->
      {
         commands_.startLauncherJob().remove();
         commands_.sourceAsLauncherJob().remove();
         commands_.runSelectionAsLauncherJob().remove();
         commands_.activateLauncherJobs().remove();
         commands_.sortLauncherJobsRecorded().remove();
         commands_.sortLauncherJobsState().remove();
      };

      if (Desktop.hasDesktopFrame())
      {
         Desktop.getFrame().getSessionServers(servers ->
         {
            if (servers.length() == 0)
            {
               removeCommands.execute();
            }
         });
      }
      else
      {
         removeCommands.execute();
      }
   }

   private void pauseClientStateUpdater()
   {
      if (!Desktop.isDesktop() && clientStateUpdaterInstance_ != null)
         clientStateUpdaterInstance_.pauseSendingUpdates();
   }
   
   private void resumeClientStateUpdater()
   {
      if (!Desktop.isDesktop() && clientStateUpdaterInstance_ != null)
         clientStateUpdaterInstance_.resumeSendingUpdates();
   }
   
   private final ApplicationView view_;
   private final GlobalDisplay globalDisplay_;
   private final EventBus events_;
   private final Session session_;
   private final Commands commands_;
   private final SatelliteManager satelliteManager_;
   private final Provider<ClientStateUpdater> clientStateUpdater_;
   private final Server server_;
   private final SessionOpener sessionOpener_;
   private final Provider<UserPrefs> userPrefs_;
   private final Provider<UserState> userState_;
   private final Provider<Workbench> workbench_;
   private final Provider<EventBus> eventBusProvider_;
   private final Provider<ApplicationClientInit> pClientInit_;
   private final Provider<ApplicationQuit> pApplicationQuit_;
   private final Provider<ApplicationInterrupt> pApplicationInterrupt_;
   private final Provider<ProductEditionInfo> pEdition_;
   private final Provider<ApplicationThemes> pAppThemes_;

   private boolean fileUploadInProgress_ = false;
   
   private final String CSRF_TOKEN_FIELD = "csrf-token";

   private ClientStateUpdater clientStateUpdaterInstance_;
   private RootLayoutPanel rootPanel_;
}<|MERGE_RESOLUTION|>--- conflicted
+++ resolved
@@ -206,25 +206,19 @@
             // load MathJax
             MathJaxLoader.ensureMathJaxLoaded();
 
-<<<<<<< HEAD
-               // initialize workbench
-               // refresh prefs incase there were loaded without sessionInfo
-               userState_.get().writeState(
-                     new CommandWithArg<Boolean>() {
-                        public void execute(Boolean arg) {
-                           userPrefs_.get().writeUserPrefs(
-                                 new CommandWithArg<Boolean>() {
-                                    public void execute(Boolean arg) {
-                                       initializeWorkbench();
-                                    }
-                                 });
-                           }
-                     });
-            });
-=======
             // initialize workbench
-            initializeWorkbench();
->>>>>>> f20a8830
+            // refresh prefs incase they were loaded without sessionInfo
+            userState_.get().writeState(
+                  new CommandWithArg<Boolean>() {
+                     public void execute(Boolean arg) {
+                        userPrefs_.get().writeUserPrefs(
+                              new CommandWithArg<Boolean>() {
+                                 public void execute(Boolean arg) {
+                                    initializeWorkbench();
+                                 }
+                              });
+                        }
+                  });
          }
 
          public void onError(ServerError error)
