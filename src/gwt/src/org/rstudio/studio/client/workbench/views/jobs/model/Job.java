--- conflicted
+++ resolved
@@ -55,13 +55,10 @@
    
    // the time the browser (client) received the job
    public int received;
-<<<<<<< HEAD
    
    // the job's actions
    public JsArrayString actions;
-=======
 
    // whether the job pane should should be shown at start
    public boolean show;
->>>>>>> 6f887460
 }