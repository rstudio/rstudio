--- conflicted
+++ resolved
@@ -365,14 +365,9 @@
 
       Label diagOtherLabel = headerLabel(constants_.Editing_diagOtherLabel());
       diagnosticsPanel.add(spacedBefore(diagOtherLabel));
-<<<<<<< HEAD
       diagnosticsPanel.add(checkboxPref(prefs.showDiagnosticsCpp()));
+      diagnosticsPanel.add(checkboxPref(prefs.showDiagnosticsYaml()));
       diagnosticsPanel.add(checkboxPref(prefs.showDiagnosticsOther()));
-=======
-      diagnosticsPanel.add(checkboxPref("Show diagnostics for C/C++", prefs.showDiagnosticsCpp()));
-      diagnosticsPanel.add(checkboxPref("Show diagnostics for YAML", prefs.showDiagnosticsYaml()));
-      diagnosticsPanel.add(checkboxPref("Show diagnostics for JavaScript, HTML, and CSS", prefs.showDiagnosticsOther()));
->>>>>>> 3bc0464f
 
       Label diagShowLabel = headerLabel(constants_.Editing_diagShowLabel());
       diagnosticsPanel.add(spacedBefore(diagShowLabel));
