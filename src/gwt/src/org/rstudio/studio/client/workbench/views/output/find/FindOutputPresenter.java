--- conflicted
+++ resolved
@@ -493,17 +493,7 @@
 
             JsArrayString includeFilePatterns = JsArrayString.createArray().cast();
             for (String pattern : input.getFilePatterns())
-<<<<<<< HEAD
-            {
-               filePatterns.push(pattern);
-               if (StringUtil.equals(pattern, "package") &&
-                   !session_.getSessionInfo().getBuildToolsType().equals(
-                      SessionInfo.BUILD_TOOLS_PACKAGE))
-                  Debug.logToConsole("Request to search package source when not in a package project.");
-            }
-=======
                includeFilePatterns.push(pattern);
->>>>>>> 2d8f27b4
             JsArrayString excludeFilePatterns = JsArrayString.createArray().cast();
             for (String pattern : input.getExcludeFilePatterns())
                excludeFilePatterns.push(pattern);
@@ -537,31 +527,30 @@
          }
       });
 
-<<<<<<< HEAD
       dialog.getDirectoryChooser().addValueChangeHandler(new ValueChangeHandler<String>() {
          @Override
          public void onValueChange(ValueChangeEvent<String> event)
          {
-            fileServer_.isGitDirectory(dialog.getDirectory(),
-                                       new ServerRequestCallback<Boolean>() {
-               @Override
-               public void onResponseReceived(Boolean isGitDirectory)
-               {
-                  if (isGitDirectory)
+            if (session_.getSessionInfo().isVcsAvailable(VCSConstants.GIT_ID))
+            {
+               fileServer_.isGitDirectory(dialog.getDirectory(),
+                                          new ServerRequestCallback<Boolean>() {
+                  @Override
+                  public void onResponseReceived(Boolean isGitDirectory)
+                  {
+                     dialog.setGitStatus(isGitDirectory);
+                  }
+
+                  @Override
+                  public void onError(ServerError error)
+                  {
+                     // assume true if we are not sure
+                     // if the user enters invalid data it will be handled by the backend
                      dialog.setGitStatus(true);
-                  else
-                     dialog.setGitStatus(false);
-               }
-
-               @Override
-               public void onError(ServerError error)
-               {
-                  // assume true if we are not sure
-                  // if the user enters invalid data it will be handled by the backend
-                  dialog.setGitStatus(true);
-                  Debug.logError(error);
-               }
-            });
+                     Debug.logError(error);
+                  }
+               });
+            }
 
             fileServer_.isPackageDirectory(dialog.getDirectory(),
                                            new ServerRequestCallback<Boolean>()
@@ -582,34 +571,6 @@
             });
          }
       });
-=======
-      if (session_.getSessionInfo().isVcsAvailable(VCSConstants.GIT_ID))
-      {
-         dialog.getDirectoryChooser().addValueChangeHandler(new ValueChangeHandler<String>() {
-            @Override
-            public void onValueChange(ValueChangeEvent<String> event)
-            {
-               fileServer_.isGitDirectory(dialog.getDirectory(),
-                                      new ServerRequestCallback<Boolean>() {
-                  @Override
-                  public void onResponseReceived(Boolean isGitDirectory)
-                  {
-                     dialog.setGitStatus(isGitDirectory);
-                  }
-   
-                  @Override
-                  public void onError(ServerError error)
-                  {
-                     // assume true if we are not sure
-                     // if the user enters invalid data it will be handled later
-                     dialog.setGitStatus(true);
-                     Debug.logError(error);
-                  }
-               });
-            }
-         });
-      }
->>>>>>> 2d8f27b4
 
       if (!StringUtil.isNullOrEmpty(event.getSearchPattern()))
          dialog.setSearchPattern(event.getSearchPattern());
