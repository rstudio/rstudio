--- conflicted
+++ resolved
@@ -623,9 +623,5 @@
    
    private SearchPathFunctionDefinition currentFunction_ = null;
 
-<<<<<<< HEAD
-   private static final MyBinder binder_ = GWT.create(MyBinder.class);
-=======
    private static final MyBinder binder_ = GWT.create(MyBinder.class);  
->>>>>>> 4d7288a1
 }