/*
 * ChunkContextUi.java
 *
 * Copyright (C) 2022 by Posit Software, PBC
 *
 * Unless you have received this program directly from Posit Software pursuant
 * to the terms of a commercial license agreement with Posit Software, then
 * this program is licensed to you under the terms of version 3 of the
 * GNU Affero General Public License. This program is distributed WITHOUT
 * ANY EXPRESS OR IMPLIED WARRANTY, INCLUDING THOSE OF NON-INFRINGEMENT,
 * MERCHANTABILITY OR FITNESS FOR A PARTICULAR PURPOSE. Please refer to the
 * AGPL (http://www.gnu.org/licenses/agpl-3.0.txt) for more details.
 *
 */
package org.rstudio.studio.client.workbench.views.source.editors.text.rmd;


import com.google.gwt.core.client.GWT;
import com.google.gwt.dom.client.Element;
import org.rstudio.core.client.StringUtil;
import org.rstudio.core.client.widget.Operation;
import org.rstudio.studio.client.RStudioGinjector;
import org.rstudio.studio.client.common.GlobalDisplay;
import org.rstudio.studio.client.workbench.views.console.shell.assist.PopupPositioner;
import org.rstudio.studio.client.workbench.views.source.ViewsSourceConstants;
import org.rstudio.studio.client.workbench.views.source.editors.text.DocDisplay;
import org.rstudio.studio.client.workbench.views.source.editors.text.Scope;
import org.rstudio.studio.client.workbench.views.source.editors.text.TextEditingTarget;
import org.rstudio.studio.client.workbench.views.source.editors.text.TextEditingTargetScopeHelper;
import org.rstudio.studio.client.workbench.views.source.editors.text.ace.Position;
import org.rstudio.studio.client.workbench.views.source.editors.text.ace.Range;
import org.rstudio.studio.client.workbench.views.source.editors.text.rmd.display.ChunkOptionValue.OptionLocation;
import org.rstudio.studio.client.workbench.views.source.editors.text.rmd.display.ChunkOptionsPopupPanel;
import org.rstudio.studio.client.workbench.views.source.editors.text.rmd.display.CustomEngineChunkOptionsPopupPanel;
import org.rstudio.studio.client.workbench.views.source.editors.text.rmd.display.DefaultChunkOptionsPopupPanel;
import org.rstudio.studio.client.workbench.views.source.editors.text.rmd.display.SetupChunkOptionsPopupPanel;
import org.rstudio.studio.client.workbench.views.source.editors.text.rmd.events.InterruptChunkEvent;
import org.rstudio.studio.client.workbench.views.source.model.SourceDocument;

import com.google.gwt.core.client.JsArrayString;

public abstract class ChunkContextUi implements ChunkContextToolbar.Host
{
   public ChunkContextUi(TextEditingTarget outerEditor, 
                         Scope outerChunk,
                         DocDisplay innerEditor,
                         boolean dark)
   {
      outerEditor_ = outerEditor;
      outerChunk_ = outerChunk;
      innerEditor_ = innerEditor;
      int preambleRow = outerChunk.getPreamble().getRow();
      isSetup_ = isSetupChunk(preambleRow);
      dark_ = dark;
      engine_ = getEngine(preambleRow);
      createToolbar(preambleRow);
   }
   
   // Public static methods ---------------------------------------------------

   /**
    * Helper for returning results from extractChunkLabel
    */
   public static class ChunkLabelInfo
   {
      public ChunkLabelInfo(String label, int nextSepIndex)
      {
         this.label = label;
         this.nextSepIndex = nextSepIndex;
      }

      public String label;
      public int nextSepIndex;
   }

   /**
    * Helper for extractChunkLabel to find the first separator, which can be
    * a space, a comma, or a comma followed by a space

    * @param header
    * @return index of last character of first separator or -1 if no separator
    */
   private static int findFirstSeparator(String header)
   {
      // find first space or comma
      int firstSpaceIdx = header.indexOf(',');
      int firstCommaIdx = header.indexOf(' ');

      // no separators?
      if (firstSpaceIdx == -1 && firstCommaIdx == -1)
      {
         return -1;
      }

      // start at the first one encountered
      int result;
      if (firstSpaceIdx == -1)
      {
         result = firstCommaIdx;
      }
      else if (firstCommaIdx == -1)
      {
         result = firstSpaceIdx;
      }
      else
      {
         result = Math.min(firstSpaceIdx, firstCommaIdx);
      }
      for (int i = result + 1; i < header.length(); i++)
      {
         char ch = header.charAt(i);
         if (ch == ' ' || ch == ',')
         {
            result = i;
         }
         else
         {
            break;
         }
      }
      return result;
   }

   /**
    * Extract a label from a chunk header and return the position of the separator
    * (space or comma) after the label (or the first separator if no label).
    * 
    * Note: Ignores "label=foo" form (i.e. treats it like any other property).
    *
    * @param extractedChunkHeader
    * @return Label string and the index where to continue parsing
    */
   public static ChunkLabelInfo extractChunkLabel(String extractedChunkHeader)
   {
      int firstSeparatorIdx = findFirstSeparator(extractedChunkHeader);

      // no separators implies no label
      if (firstSeparatorIdx == -1)
      {
         // ```{r}
         return new ChunkLabelInfo("", extractedChunkHeader.length());
      }

      // find index of first equals character
      int firstEqualsIdx = extractedChunkHeader.indexOf('=');

      // if no '=' then the label must be the text following the separator
      if (firstEqualsIdx == -1)
      {
         // ```{r label}
         // ```{r,label}
         // ```{r, label}
         int originalLength = extractedChunkHeader.length();
         extractedChunkHeader = StringUtil.substring(extractedChunkHeader, firstSeparatorIdx + 1).trim();
         if (extractedChunkHeader.endsWith("}"))
         {
            extractedChunkHeader = StringUtil.substring(
                  extractedChunkHeader, 0, extractedChunkHeader.length() -1).trim();
         }
         return new ChunkLabelInfo(extractedChunkHeader, originalLength);
      }

      // find second separator (comma plus optional spaces) or end of string if none
      int secondSeparatorIdx = extractedChunkHeader.indexOf(',', firstSeparatorIdx + 1);
      if (secondSeparatorIdx == -1)
      {
         secondSeparatorIdx = extractedChunkHeader.length();
      }

      // determine if first token is a label (i.e. doesn't contain an equal sign)
      if (firstEqualsIdx < secondSeparatorIdx)
      {
         // ```{r foo=bar}
         return new ChunkLabelInfo("", firstSeparatorIdx);
      }

      // the text from the first separator to the next one is the label
      return new ChunkLabelInfo(
            StringUtil.substring(extractedChunkHeader, firstSeparatorIdx + 1, secondSeparatorIdx).trim(),
            secondSeparatorIdx);
   }

   // Public methods ----------------------------------------------------------

   public int getPreambleRow()
   {
      return getRow();
   }
   
   public void setState(int state)
   {
      toolbar_.setState(state);
   }
   
   public void syncToChunk()
   {
      int row = getRow();
      boolean isSetup = isSetupChunk(row);
      if (isSetup_ != isSetup)
      {
         isSetup_ = isSetup;
         toolbar_.setRunPrevious(!isSetup_);
      }
      String engine = getEngine(row);
      if (engine != engine_)
      {
         engine_ = engine;
         toolbar_.setEngine(engine);
      }
      toolbar_.setClassId(getLabel(row));
      
      syncOptions();
   }
   
   public void syncOptions()
   {
      toolbar_.setShowOptions(true);
   }

   /**
    * Get the HTML element hosting the toolbar.
    *
    * @return An HTML element, or null if the toolbar hasn't been created yet
    */
   public Element getElement()
   {
      if (toolbar_ == null)
      {
         return null;
      }
      return toolbar_.getElement();
   }

   // ChunkContextToolbar.Host implementation ---------------------------------
   
   @Override
   public void runPreviousChunks()
   {
      outerEditor_.executeChunks(chunkPosition(), 
            TextEditingTargetScopeHelper.PREVIOUS_CHUNKS);
   }

   @Override
   public void runChunk()
   {
      outerEditor_.executeChunk(chunkPosition());
      outerEditor_.focus();
   }

   @Override
   public void showOptions(int x, int y)
   {
      ChunkOptionsPopupPanel panel = createPopupPanel();
      
      panel.init(innerEditor_, Position.create(getInnerRow(), 0));
      panel.show();
      panel.focus();
      PopupPositioner.setPopupPosition(panel, x, y, 10);
   }
   
   @Override
   public void interruptChunk()
   {
      outerEditor_.fireEvent(new InterruptChunkEvent(
            outerChunk_.getPreamble().getRow()));
   }

   @Override
   public void dequeueChunk()
   {
      RStudioGinjector.INSTANCE.getGlobalDisplay().showYesNoMessage(
            GlobalDisplay.MSG_QUESTION, 
            constants_.chunkPendingExecution(),
            constants_.chunkPendingExecutionMessage(),
            false, // include cancel
            null,  // yes operation,
            new Operation() 
            {
               @Override
               public void execute()
               {
                  outerEditor_.dequeueChunk(getRow());
               }
            }, 
            null,  // cancel operation 
            constants_.okFullyCapitalized(),
            constants_.dontRun(), true);
   }

   @Override
   public void switchChunk(String chunkType)
   {
      if (outerChunk_ != null)
      {
         DocDisplay docDisplay = outerEditor_.getDocDisplay();
         
         Position start = outerChunk_.getPreamble();
         Position end = outerChunk_.getEnd();
         
         String chunkText = docDisplay.getTextForRange(Range.fromPoints(start, end));
         JsArrayString chunkLines = StringUtil.split(chunkText, "\n");
         if (chunkLines.length() > 0)
         {
            String firstLine = chunkLines.get(0);
            Position linedEnd = Position.create(start.getRow(),firstLine.length());
            
            String newFirstLine = firstLine.replaceFirst("[, ]*engine='[a-zA-Z]+'", "");
            newFirstLine = newFirstLine.replaceFirst("{[a-zA-Z]+", "{" + chunkType);

            docDisplay.replaceRange(Range.fromPoints(start, linedEnd), newFirstLine);
            
            outerEditor_.getNotebook().clearChunkOutput(outerChunk_);
         }
      }
   }
   
   public void setScope(Scope scope)
   {
      outerChunk_ = scope;
   }
   
   public ChunkContextToolbar getToolbar()
   {
      return toolbar_;
   }

   // Protected methods -------------------------------------------------------

   protected void createToolbar(int row)
   {
      toolbar_ = new ChunkContextToolbar(this, dark_, !isSetup_, engine_);
      toolbar_.setHeight("0px"); 
      toolbar_.setClassId(getLabel(row));
   }

   protected OptionLocation preferredOptionLocation()
   {
      // quarto docs prefer YAML chunk options, i.e. "#| foo: bar"
      return outerEditor_.getExtendedFileType().equals(SourceDocument.XT_QUARTO_DOCUMENT) ?
         OptionLocation.Yaml : OptionLocation.FirstLine;
   }
    
   protected abstract int getRow();
   
   protected abstract int getInnerRow();

   // Private methods ---------------------------------------------------------
   
   private Position chunkPosition()
   {
      return Position.create(getRow(), 0);
   }
   
   private boolean isSetupChunk(int row)
   {
      String line = outerEditor_.getDocDisplay().getLine(row);
      return line.contains("r setup");
   }

   private String getEngine(int row)
   {
      return outerEditor_.getEngineForRow(row);
   
   }
   
   private String getLabel(int row)
   {
      String line = outerEditor_.getDocDisplay().getLine(row);
      return extractChunkLabel(line).label;
   }

   private ChunkOptionsPopupPanel createPopupPanel()
   {
      boolean isVisualEditor = outerEditor_.isVisualEditorActive();
      int row = getRow();
      if (isSetupChunk(row))
<<<<<<< HEAD
         return new SetupChunkOptionsPopupPanel(preferredOptionLocation(), isVisualEditor);
=======
         return new SetupChunkOptionsPopupPanel(isVisualEditor);
>>>>>>> e279d7d2
      
      String engine = getEngine(row);
      if (!engine.toLowerCase().equals("r") &&
          !engine.toLowerCase().equals("d3"))
<<<<<<< HEAD
         return new CustomEngineChunkOptionsPopupPanel(engine_, preferredOptionLocation(), isVisualEditor);
      
      return new DefaultChunkOptionsPopupPanel(engine_, preferredOptionLocation(), isVisualEditor);
=======
         return new CustomEngineChunkOptionsPopupPanel(engine_, isVisualEditor);
      
      return new DefaultChunkOptionsPopupPanel(engine_, isVisualEditor);
>>>>>>> e279d7d2
   }

   protected ChunkContextToolbar toolbar_;
   protected final TextEditingTarget outerEditor_;
   protected final DocDisplay innerEditor_;
   protected Scope outerChunk_;

   private final boolean dark_;

   private boolean isSetup_;
   private String engine_;
   private static final ViewsSourceConstants constants_ = GWT.create(ViewsSourceConstants.class);
}<|MERGE_RESOLUTION|>--- conflicted
+++ resolved
@@ -372,26 +372,17 @@
    private ChunkOptionsPopupPanel createPopupPanel()
    {
       boolean isVisualEditor = outerEditor_.isVisualEditorActive();
+      boolean isVisualEditor = outerEditor_.isVisualEditorActive();
       int row = getRow();
       if (isSetupChunk(row))
-<<<<<<< HEAD
          return new SetupChunkOptionsPopupPanel(preferredOptionLocation(), isVisualEditor);
-=======
-         return new SetupChunkOptionsPopupPanel(isVisualEditor);
->>>>>>> e279d7d2
       
       String engine = getEngine(row);
       if (!engine.toLowerCase().equals("r") &&
           !engine.toLowerCase().equals("d3"))
-<<<<<<< HEAD
          return new CustomEngineChunkOptionsPopupPanel(engine_, preferredOptionLocation(), isVisualEditor);
       
       return new DefaultChunkOptionsPopupPanel(engine_, preferredOptionLocation(), isVisualEditor);
-=======
-         return new CustomEngineChunkOptionsPopupPanel(engine_, isVisualEditor);
-      
-      return new DefaultChunkOptionsPopupPanel(engine_, isVisualEditor);
->>>>>>> e279d7d2
    }
 
    protected ChunkContextToolbar toolbar_;
