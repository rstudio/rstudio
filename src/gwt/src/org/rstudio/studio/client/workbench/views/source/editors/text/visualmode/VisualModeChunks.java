/*
 * VisualModeChunks.java
 *
 * Copyright (C) 2021 by RStudio, PBC
 *
 * Unless you have received this program directly from RStudio pursuant
 * to the terms of a commercial license agreement with RStudio, then
 * this program is licensed to you under the terms of version 3 of the
 * GNU Affero General Public License. This program is distributed WITHOUT
 * ANY EXPRESS OR IMPLIED WARRANTY, INCLUDING THOSE OF NON-INFRINGEMENT,
 * MERCHANTABILITY OR FITNESS FOR A PARTICULAR PURPOSE. Please refer to the
 * AGPL (http://www.gnu.org/licenses/agpl-3.0.txt) for more details.
 *
 */
package org.rstudio.studio.client.workbench.views.source.editors.text.visualmode;

import java.util.ArrayList;
import java.util.List;

import com.google.gwt.event.shared.HandlerRegistration;
import com.google.gwt.user.client.Timer;
import org.rstudio.core.client.CommandWithArg;
import org.rstudio.core.client.Debug;
import org.rstudio.core.client.StringUtil;
import org.rstudio.studio.client.panmirror.ui.PanmirrorUIChunks;
import org.rstudio.studio.client.workbench.views.source.editors.text.DocDisplay;
import org.rstudio.studio.client.workbench.views.source.editors.text.Scope;
import org.rstudio.studio.client.workbench.views.source.editors.text.ScopeList;
import org.rstudio.studio.client.workbench.views.source.editors.text.TextEditingTarget;
import org.rstudio.studio.client.workbench.views.source.editors.text.TextEditingTargetScopeHelper;
import org.rstudio.studio.client.workbench.views.source.editors.text.ace.Position;
import org.rstudio.studio.client.workbench.views.source.editors.text.rmd.ChunkDefinition;
import org.rstudio.studio.client.workbench.views.source.editors.text.rmd.TextEditingTargetNotebook;
import org.rstudio.studio.client.workbench.views.source.model.DocUpdateSentinel;

import com.google.gwt.core.client.JsArray;

public class VisualModeChunks implements ChunkDefinition.Provider
{
   public VisualModeChunks(DocUpdateSentinel sentinel,
                           DocDisplay display,
                           TextEditingTarget target,
                           final ArrayList<HandlerRegistration> releaseOnDismiss,
                           VisualModeEditorSync sync)
   {
      target_ = target;
      sentinel_ = sentinel;
      parent_ = display;
      sync_ = sync;
      chunks_ = new ArrayList<>();

      // Timer to auto-save the collapsed state of visual mode chunks
      saveCollapseTimer_ = new Timer()
      {
         @Override
         public void run()
         {
            saveCollapseState();
         }
      };

      // Load initial collapsed chunk state from doc property bag
      loadCollapsedState(
         sentinel_.getProperty(TextEditingTarget.RMD_VISUAL_MODE_COLLAPSED_CHUNKS));
   }

   public PanmirrorUIChunks uiChunks()
   {
      PanmirrorUIChunks chunks = new PanmirrorUIChunks();
      chunks.createChunkEditor = (type, ele, index, callbacks) ->
      {
         // only know how to create ace instances right now
         if (!type.equals("ace"))
         {
            Debug.logToConsole("Unknown chunk editor type: " + type);
            return null;
         }

         // Read expansion state from document property
         boolean expanded = true;
         int pos = callbacks.getPos.getVisualPosition();
         if (collapsedChunkPos_.contains(pos))
         {
            expanded = false;
         }

         VisualModeChunk chunk = new VisualModeChunk(
<<<<<<< HEAD
               index, expanded, callbacks, sentinel_, target_, sync_);
=======
               ele, index, expanded, callbacks, sentinel_, target_, sync_);
>>>>>>> 81abeaeb

         // Add the chunk to our index, and remove it when the underlying chunk
         // is removed in Prosemirror
         chunks_.add(chunk);
         chunk.addDestroyHandler(() ->
         {
            chunks_.remove(chunk);
         });

         return chunk.getEditor();
         
      };
      chunks.setChunksExpanded = (expanded ->
      {
         // Go through each chunk and set its expansion state to match the one provided
         for (VisualModeChunk chunk: chunks_)
         {
            chunk.setExpanded(expanded);
         }
      });

      // Save the collapse state of the visual mode chunks.
      target_.getDocDisplay().addValueChangeHandler(evt ->
      {
         nudgeSaveCollapseState();
      });

      return chunks;
   }
   
   /**
    * Finds the visual mode chunk editor corresponding to a given document row.
    * 
    * @param row The document row.
    * @return A visual mode chunk editor at the given row, or null if one was
    *   not found.
    */
   public VisualModeChunk getChunkAtRow(int row)
   {
      for (VisualModeChunk chunk: chunks_)
      {
         Scope scope = chunk.getScope();
         if (scope == null)
            continue;
         if (row >= scope.getPreamble().getRow() &&
             row <= scope.getEnd().getRow())
         {
            return chunk;
         }
      }
      return null;
   }

   /**
    * Gets the visual mode chunk nearest to the given position.
    *
    * @param pos The position in visual mode (usually of the cursor)
    * @param dir The direction in which to look
    *
    * @return The nearest chunk, or null if no chunks are found.
    */
   public VisualModeChunk getNearestChunk(int pos, int dir)
   {
      // Candidate for nearest chunk
      VisualModeChunk nearest = null;

      // Distance of nearest chunk from the given position
      int best = 0;

      for (VisualModeChunk chunk: chunks_)
      {
         // Check distance from position
         int chunkPos = chunk.getVisualPosition();
         int offset = dir == TextEditingTargetScopeHelper.PREVIOUS_CHUNKS ?
            pos - chunkPos : chunkPos - pos;
         if (offset < 0)
         {
            // Skip if past target
            continue;
         }

         if (nearest == null || offset < best)
         {
            // Record this chunk if it's the nearest we've found so far
            nearest = chunk;
            best = offset;
         }
      }

      // Return nearest chunk; could be null if e.g., there are no chunks after the cursor
      // and FOLLOWING_CHUNKS was specified
      return nearest;
   }
   
   /**
    * Find the visual mode chunk editor corresponding to the given visual
    * position.
    * 
    * @param pos The visual position (as reported by prosemirror)
    * 
    * @return A visual mode chunk editor at the given position, or null if one
    *   was not found.
    */
   public VisualModeChunk getChunkAtVisualPosition(int pos)
   {
      for (VisualModeChunk chunk: chunks_)
      {
         if (chunk.getVisualPosition() == pos)
         {
            return chunk;
         }
      }
      return null;
   }
   
   /**
    * Performs an arbitrary command after synchronizing the selection state of
    * the child editor to the parent.
    * 
    * @param command The command to perform. The new position of the cursor in
    *    source mode is passed as an argument.
    */
   public void performWithSelection(CommandWithArg<Position> command)
   {
      withActiveChunk((chunk) ->
      {
         if (chunk == null)
         {
            command.execute(null);
         }
         else
         {
            chunk.performWithSelection(command);
         }
      });
   }
   
   /**
    * Make a list of the chunk definitions known in visual mode.
    */
   public JsArray<ChunkDefinition> getChunkDefs()
   {
      JsArray<ChunkDefinition> defs = JsArray.createArray().cast();
      ScopeList scopes = new ScopeList(parent_);
      for (VisualModeChunk chunk: chunks_)
      {
         ChunkDefinition def = chunk.getDefinition();
         Scope scope = chunk.getScope();
         if (def != null && scope != null)
         {
            int row = scope.getEnd().getRow();
            defs.push(def.with(row, TextEditingTargetNotebook.getKnitrChunkLabel(
                        row, parent_, scopes)));
         }
      }
      return defs;
   }
   
   /**
    * Sets the execution state of a range of lines in the visual editor.
    * 
    * @param start The first line
    * @param end The last line
    * @param state The execution state
    */
   public void setChunkLineExecState(int start, int end, int state)
   {
      for (VisualModeChunk chunk: chunks_)
      {
         Scope scope = chunk.getScope();
         if (scope == null)
         {
            // Expected if the position of this chunk in the code editor isn't
            // known
            continue;
         }
         
         if (start >= scope.getPreamble().getRow() &&
             end <= scope.getEnd().getRow())
         {
            int offset = scope.getPreamble().getRow();
            chunk.setLineExecState(start - offset, end - offset, state);
            break;
         }
      }
   }
   
   /**
    * Sets the execution state of a single chunk.
    * 
    * @param target The location of the chunk
    * @param state The chunk's new state
    */
   public void setChunkState(Scope target, int state)
   {
      for (VisualModeChunk chunk: chunks_)
      {
         Scope scope = chunk.getScope();
         if (scope != null && 
             scope.getPreamble().getRow() == target.getPreamble().getRow())
         {
            chunk.setState(state);
            break;
         }
      }
   }

   /**
    * Executes a command with the currently active visual chunk (or null if no chunk is active)
    *
    * @param command The command to execute.
    */
   private void withActiveChunk(CommandWithArg<VisualModeChunk> command)
   {
      for (VisualModeChunk chunk: chunks_)
      {
         if (chunk.isActive())
         {
            command.execute(chunk);
            return;
         }
      }

      // No chunk found; execute without one
      command.execute(null);
   }

   /**
    * Nudges the timer that saves the expansion state of each code chunk.
    */
   public void nudgeSaveCollapseState()
   {
      if (saveCollapseTimer_.isRunning())
      {
         saveCollapseTimer_.cancel();
      }
      saveCollapseTimer_.schedule(1000);
   }

   /**
    * Saves the expansion state of all chunks as a document property.
    */
   private void saveCollapseState()
   {
      ArrayList<Integer> positions = new ArrayList<Integer>();

      // Loop over each chunk and make a list of those that are collapsed.
      for (VisualModeChunk chunk : chunks_)
      {
         if (!chunk.getExpanded())
         {
            positions.add(chunk.getVisualPosition());
         }
      }

      // Convert to a string and bail out if nothing has changed.
      String val = StringUtil.join(positions, ",");
      if (val == collapseState_)
      {
         return;
      }

      // Write the new state to a document property.
      collapseState_ = val;
      sentinel_.setProperty(TextEditingTarget.RMD_VISUAL_MODE_COLLAPSED_CHUNKS, val);
   }

   /**
    * Load the collapse state of all chunks from a document property value.
    *
    * @param state The expansion state, a comma-delimited string of positions.
    */
   private void loadCollapsedState(String state)
   {
      collapsedChunkPos_ = new ArrayList<>();
      if (StringUtil.isNullOrEmpty(state))
      {
         // No chunks collapsed
         return;
      }

      // Split value to form array of collapsed chunks
      String[] positions = state.split(",");
      for (String pos: positions)
      {
         int position = StringUtil.parseInt(pos, -1);
         if (position >= 0)
         {
            collapsedChunkPos_.add(position);
         }
      }

      // Save current collapsed state to avoid unnecessary RPCs
      collapseState_ = state;
   }


   private final VisualModeEditorSync sync_;
   private final List<VisualModeChunk> chunks_;
   private final DocUpdateSentinel sentinel_;
   private final DocDisplay parent_;
   private final TextEditingTarget target_;
   private final Timer saveCollapseTimer_;
   private ArrayList<Integer> collapsedChunkPos_;
   private String collapseState_;
}<|MERGE_RESOLUTION|>--- conflicted
+++ resolved
@@ -85,11 +85,7 @@
          }
 
          VisualModeChunk chunk = new VisualModeChunk(
-<<<<<<< HEAD
-               index, expanded, callbacks, sentinel_, target_, sync_);
-=======
                ele, index, expanded, callbacks, sentinel_, target_, sync_);
->>>>>>> 81abeaeb
 
          // Add the chunk to our index, and remove it when the underlying chunk
          // is removed in Prosemirror
