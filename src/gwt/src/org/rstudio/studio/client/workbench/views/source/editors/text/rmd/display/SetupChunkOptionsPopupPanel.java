--- conflicted
+++ resolved
@@ -46,15 +46,9 @@
       server_ = server;
    }
    
-<<<<<<< HEAD
-   public SetupChunkOptionsPopupPanel(OptionLocation optionsLocation)
-   {
-      super(false, optionsLocation);
-=======
-   public SetupChunkOptionsPopupPanel(boolean isVisualEditor)
-   {
-      super(false, isVisualEditor);
->>>>>>> 316ba265
+   public SetupChunkOptionsPopupPanel(OptionLocation optionsLocation, boolean isVisualEditor)
+   {
+      super(false, optionsLocation, isVisualEditor);
       RStudioGinjector.INSTANCE.injectMembers(this);
       
       figureDimensionsPanel_.setVisible(false);
