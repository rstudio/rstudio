/*
 * VisualModePanmirrorContext.java
 *
 * Copyright (C) 2020 by RStudio, PBC
 *
 * Unless you have received this program directly from RStudio pursuant
 * to the terms of a commercial license agreement with RStudio, then
 * this program is licensed to you under the terms of version 3 of the
 * GNU Affero General Public License. This program is distributed WITHOUT
 * ANY EXPRESS OR IMPLIED WARRANTY, INCLUDING THOSE OF NON-INFRINGEMENT,
 * MERCHANTABILITY OR FITNESS FOR A PARTICULAR PURPOSE. Please refer to the
 * AGPL (http://www.gnu.org/licenses/agpl-3.0.txt) for more details.
 *
 */


package org.rstudio.studio.client.workbench.views.source.editors.text.visualmode;

import java.util.ArrayList;
import java.util.HashSet;
import java.util.List;

import org.rstudio.core.client.files.FileSystemItem;
import org.rstudio.core.client.jsinterop.JsVoidFunction;
import org.rstudio.studio.client.RStudioGinjector;
import org.rstudio.studio.client.application.events.EventBus;
import org.rstudio.studio.client.common.FilePathUtils;
import org.rstudio.studio.client.panmirror.PanmirrorContext;
import org.rstudio.studio.client.panmirror.ui.PanmirrorUIContext;
import org.rstudio.studio.client.panmirror.ui.PanmirrorUIDisplay;
import org.rstudio.studio.client.workbench.WorkbenchContext;
import org.rstudio.studio.client.workbench.model.BlogdownConfig;
import org.rstudio.studio.client.workbench.model.Session;
import org.rstudio.studio.client.workbench.model.SessionInfo;
import org.rstudio.studio.client.workbench.views.files.events.FileChangeEvent;
import org.rstudio.studio.client.workbench.views.files.events.FileChangeHandler;
import org.rstudio.studio.client.workbench.views.source.editors.text.ImagePreviewer;
import org.rstudio.studio.client.workbench.views.source.editors.text.TextEditingTarget;
import org.rstudio.studio.client.workbench.views.source.events.XRefNavigationEvent;
import org.rstudio.studio.client.workbench.views.source.model.DocUpdateSentinel;

import com.google.inject.Inject;

import elemental2.promise.Promise;
import elemental2.promise.Promise.PromiseExecutorCallbackFn.RejectCallbackFn;
import elemental2.promise.Promise.PromiseExecutorCallbackFn.ResolveCallbackFn;


public class VisualModePanmirrorContext
{
   
   public VisualModePanmirrorContext(DocUpdateSentinel docUpdateSentinel,
                                     TextEditingTarget target,
                                     VisualModeChunkExec exec,
                                     VisualModeChunks chunks,
                                     VisualModePanmirrorFormat format)
   {
      RStudioGinjector.INSTANCE.injectMembers(this);
      docUpdateSentinel_ = docUpdateSentinel;
      target_ = target;
      exec_ = exec;
      chunks_ = chunks;
      format_ = format;
   }
   
   @Inject
   void initialize(WorkbenchContext workbenchContext, Session session, EventBus events)
   {
      workbenchContext_ = workbenchContext;
      sessionInfo_ = session.getSessionInfo();
      events_ = events;
      
      // notify watchers of file changes
      events.addHandler(FileChangeEvent.TYPE, new FileChangeHandler() {
         @Override
         public void onFileChange(FileChangeEvent event)
         {
            fileWatchers_.forEach(fileWatcher -> {
               fileWatcher.onFileChanged(event.getFileChange().getFile());
            }); 
         }
      });
   }
   
   public PanmirrorContext createContext(PanmirrorUIDisplay.ShowContextMenu showContextMenu)
   {  
      return new PanmirrorContext(
         uiContext(), 
         uiDisplay(showContextMenu), 
<<<<<<< HEAD
         exec_.uiExecute(),
         chunks_.uiChunkFactory(),
         target_
=======
         exec_.uiExecute()
>>>>>>> de6844cd
      );
   }
   
   private PanmirrorUIContext uiContext()
   {
      PanmirrorUIContext uiContext = new PanmirrorUIContext();
      
      uiContext.getDocumentPath = () -> {
        return docUpdateSentinel_.getPath(); 
      };
      
      uiContext.withSavedDocument = () -> {
         return new Promise<Boolean>((ResolveCallbackFn<Boolean> resolve, RejectCallbackFn reject) -> {
           target_.withSavedDoc(() -> {
              resolve.onInvoke(true);
           });
         });
      };
      
      uiContext.getDefaultResourceDir = () -> {  
         if (docUpdateSentinel_.getPath() != null)
            return FileSystemItem.createDir(docUpdateSentinel_.getPath()).getParentPathString();
         else
            return workbenchContext_.getCurrentWorkingDir().getPath();
      };
      
      uiContext.mapPathToResource = path -> {
         FileSystemItem resourceDir = FileSystemItem.createDir(uiContext.getDefaultResourceDir.get());
         FileSystemItem file = FileSystemItem.createFile(path);
         String resourcePath = file.getPathRelativeTo(resourceDir);
         if (resourcePath != null)
         {
            return resourcePath;
         }
         else
         {
            // try for hugo asset
            return pathToHugoAsset(path);
         }
      };
      
      uiContext.mapResourceToURL = path -> { 
         path = resolvePath(path);  
         FileSystemItem resourceDir = FileSystemItem.createDir(uiContext.getDefaultResourceDir.get());
         return ImagePreviewer.imgSrcPathFromHref(resourceDir.getPath(), path);
      };
      
      uiContext.watchResource = (path, notify) -> {
         String resourcePath = resolvePath(path);
         if (FilePathUtils.pathIsRelative(resourcePath))
         {
            FileSystemItem resourceDir = FileSystemItem.createDir(uiContext.getDefaultResourceDir.get());
            resourcePath = resourceDir.completePath(resourcePath);
         }
         FileWatcher watcher = new FileWatcher(FileSystemItem.createFile(resourcePath), notify);
         fileWatchers_.add(watcher);   
         return () -> {
            fileWatchers_.remove(watcher);
         };
      };
      
      
      uiContext.translateText = text -> {
         return text;
      };
      return uiContext;
   }
   
   private PanmirrorUIDisplay uiDisplay(PanmirrorUIDisplay.ShowContextMenu showContextMenu)
   {
      PanmirrorUIDisplay uiDisplay = new PanmirrorUIDisplay();
      uiDisplay.showContextMenu = showContextMenu;
      uiDisplay.navigateToXRef = (file, xref) -> {
         events_.fireEvent(new XRefNavigationEvent(FileSystemItem.createFile(file), xref));
      };
      return uiDisplay;
   }
   
   private String pathToHugoAsset(String path)
   {
      if (format_.isHugoProjectDocument())
      {
         FileSystemItem file = FileSystemItem.createFile(path);
         for (FileSystemItem dir : hugoStaticDirs())
         {
            String assetPath = file.getPathRelativeTo(dir);
            if (assetPath != null)
               return "/" + assetPath;
         }
         
         return null;
      }
      else
      {
         return null;
      }
   }
   
   private String resolvePath(String path)
   {
      String hugoPath = hugoAssetPath(path);
      if (hugoPath != null)
         return hugoPath;
      else
         return path;
   }

   
   // TODO: currently can only serve image preview out of main static dir
   // (to resolve we'd need to create a server-side handler that presents
   // a union view of the various static dirs, much as hugo does internally)
   private String hugoAssetPath(String asset)
   {
      if (format_.isHugoProjectDocument() && asset.startsWith("/"))
      {
         return hugoStaticDirs().get(0).completePath(asset.substring(1));
      }
      else
      {
         return null;
      }
   }
   
   
   private List<FileSystemItem> hugoStaticDirs()
   {
      FileSystemItem siteDir = getBlogdownConfig().site_dir;
      List<FileSystemItem> staticDirs = new ArrayList<FileSystemItem>();
      for (String dir : getBlogdownConfig().static_dirs)
         staticDirs.add(FileSystemItem.createDir(siteDir.completePath(dir)));
      return staticDirs;
    
   }
   

   private BlogdownConfig getBlogdownConfig()
   {
      return sessionInfo_.getBlogdownConfig();
   }
   
   
   
   private class FileWatcher
   {
      public FileWatcher(FileSystemItem file, JsVoidFunction notify)
      {
         file_ = file;
         notify_ = notify;
      }
      
      public void onFileChanged(FileSystemItem file)
      {
         if (file.equalTo(file_))
            notify_.call();
      }
      
      private FileSystemItem file_;
      private JsVoidFunction notify_;
   }
   private HashSet<FileWatcher> fileWatchers_ = new HashSet<FileWatcher>();
   
  

   private final DocUpdateSentinel docUpdateSentinel_;
   private final TextEditingTarget target_;
   
   private final VisualModeChunkExec exec_;
   private final VisualModePanmirrorFormat format_;
   private final VisualModeChunks chunks_;
   
   private WorkbenchContext workbenchContext_;
   private SessionInfo sessionInfo_;
   private EventBus events_;
   
}<|MERGE_RESOLUTION|>--- conflicted
+++ resolved
@@ -87,13 +87,8 @@
       return new PanmirrorContext(
          uiContext(), 
          uiDisplay(showContextMenu), 
-<<<<<<< HEAD
-         exec_.uiExecute(),
          chunks_.uiChunkFactory(),
-         target_
-=======
          exec_.uiExecute()
->>>>>>> de6844cd
       );
    }
    
