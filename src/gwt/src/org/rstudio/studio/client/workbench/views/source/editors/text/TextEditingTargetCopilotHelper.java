/*
 * TextEditingTargetCopilotHelper.java
 *
 * Copyright (C) 2022 by Posit Software, PBC
 *
 * Unless you have received this program directly from Posit Software pursuant
 * to the terms of a commercial license agreement with Posit Software, then
 * this program is licensed to you under the terms of version 3 of the
 * GNU Affero General Public License. This program is distributed WITHOUT
 * ANY EXPRESS OR IMPLIED WARRANTY, INCLUDING THOSE OF NON-INFRINGEMENT,
 * MERCHANTABILITY OR FITNESS FOR A PARTICULAR PURPOSE. Please refer to the
 * AGPL (http://www.gnu.org/licenses/agpl-3.0.txt) for more details.
 *
 */
package org.rstudio.studio.client.workbench.views.source.editors.text;

import java.util.ArrayList;
import java.util.List;
import java.util.Objects;

import org.rstudio.core.client.Debug;
import org.rstudio.core.client.HandlerRegistrations;
import org.rstudio.core.client.MathUtil;
import org.rstudio.core.client.StringUtil;
import org.rstudio.core.client.command.CommandBinder;
import org.rstudio.core.client.command.Handler;
import org.rstudio.core.client.dom.DomUtils;
import org.rstudio.core.client.dom.DomUtils.ElementPredicate;
import org.rstudio.core.client.dom.EventProperty;
import org.rstudio.core.client.js.JsUtil;
import org.rstudio.core.client.regex.Match;
import org.rstudio.core.client.regex.Pattern;
import org.rstudio.studio.client.RStudioGinjector;
import org.rstudio.studio.client.application.events.EventBus;
import org.rstudio.studio.client.common.Timers;
import org.rstudio.studio.client.projects.ui.prefs.events.ProjectOptionsChangedEvent;
import org.rstudio.studio.client.server.ServerError;
import org.rstudio.studio.client.server.ServerRequestCallback;
import org.rstudio.studio.client.server.VoidServerRequestCallback;
import org.rstudio.studio.client.workbench.commands.Commands;
import org.rstudio.studio.client.workbench.copilot.Copilot;
import org.rstudio.studio.client.workbench.copilot.model.CopilotConstants;
import org.rstudio.studio.client.workbench.copilot.model.CopilotEvent;
import org.rstudio.studio.client.workbench.copilot.model.CopilotEvent.CopilotEventType;
import org.rstudio.studio.client.workbench.copilot.model.CopilotResponseTypes.CopilotGenerateCompletionsResponse;
import org.rstudio.studio.client.workbench.copilot.model.CopilotResponseTypes.CopilotNextEditSuggestionsResponse;
import org.rstudio.studio.client.workbench.copilot.model.CopilotResponseTypes.CopilotNextEditSuggestionsResultEntry;
import org.rstudio.studio.client.workbench.copilot.model.CopilotTypes.CopilotCompletion;
import org.rstudio.studio.client.workbench.copilot.model.CopilotTypes.CopilotError;
import org.rstudio.studio.client.workbench.copilot.server.CopilotServerOperations;
import org.rstudio.studio.client.workbench.prefs.model.UserPrefs;
import org.rstudio.studio.client.workbench.prefs.model.UserPrefsAccessor;
import org.rstudio.studio.client.workbench.views.source.editors.text.DocDisplay.InsertionBehavior;
import org.rstudio.studio.client.workbench.views.source.editors.text.ace.Position;
import org.rstudio.studio.client.workbench.views.source.editors.text.ace.Range;

import com.google.gwt.core.client.Scheduler;
import com.google.gwt.dom.client.Element;
import com.google.gwt.dom.client.NativeEvent;
import com.google.gwt.event.dom.client.KeyCodes;
import com.google.gwt.event.dom.client.KeyDownEvent;
import com.google.gwt.event.dom.client.KeyDownHandler;
import com.google.gwt.user.client.Timer;
import com.google.inject.Inject;

import jsinterop.base.Any;
import jsinterop.base.Js;
import jsinterop.base.JsArrayLike;

public class TextEditingTargetCopilotHelper
{
   interface CopilotCommandBinder extends CommandBinder<Commands, TextEditingTargetCopilotHelper>
   {
   }

   // A wrapper class for Copilot Completions, which is used to track partially-accepted completions.
   private static class Completion
   {
      public Completion(CopilotCompletion originalCompletion)
      {
         // Copilot includes trailing '```' for some reason in some cases,
         // remove those if we're inserting in an R document.
         this.insertText = postProcessCompletion(originalCompletion.insertText);
         this.displayText = this.insertText;

         this.startLine = originalCompletion.range.start.line;
         this.startCharacter = originalCompletion.range.start.character;
         this.endLine = originalCompletion.range.end.line;
         this.endCharacter = originalCompletion.range.end.character;

         this.originalCompletion = originalCompletion;
         this.partialAcceptedLength = 0;
      }

      public String insertText;
      public String displayText;
      public int startLine;
      public int startCharacter;
      public int endLine;
      public int endCharacter;
      public CopilotCompletion originalCompletion;
      public int partialAcceptedLength;
   }

   /**
    * Shows an inline edit suggestion diff view for the given completion.
    */
   private void showEditSuggestion(CopilotCompletion completion)
   {
      // Note that we can accept the diff suggestion with Tab
      Scheduler.get().scheduleDeferred(() ->
      {
         canAcceptSuggestionWithTab_ = true;
      });

      // Highlight the range in the document associated with
      // the edit suggestion
      Range editRange = Range.create(
         completion.range.start.line,
         completion.range.start.character,
         completion.range.end.line,
         completion.range.end.character);

      diffMarkerId_ = display_.addHighlight(editRange, "ace_next-edit-suggestion-highlight", "text");

      // Get the original text from the document at the edit range
      String originalText = display_.getCode(
         Position.create(completion.range.start.line,
                         completion.range.start.character),
         Position.create(completion.range.end.line,
                         completion.range.end.character));

      // Get the replacement text from the completion
      String replacementText = completion.insertText;

      // Create the diff view widget
      diffView_ = new AceEditorDiffView(originalText, replacementText, display_.getFileType())
      {
         @Override
         protected void apply()
         {
            // Get edit range
            Range range = Range.create(
               completion.range.start.line,
               completion.range.start.character,
               completion.range.end.line,
               completion.range.end.character);

            // Move cursor to end of edit range
            display_.setCursorPosition(range.getEnd());

            // Perform the actual replacement
            display_.replaceRange(range, completion.insertText);

            // Reset and schedule another suggestion
            reset();
            nesTimer_.schedule(20);
         }

         @Override
         protected void discard()
         {
            reset();
         }

         @Override
         public double getLineHeight()
         {
            return display_.getLineHeight();
         }
      };

      // Insert as line widget at the end row of the completion
      int row = completion.range.end.line;

      diffWidget_ = new PinnedLineWidget(
         "copilot-diff",
         display_,
         diffView_.getWidget(),
         row,
         null,
         null);
   }

   /**
    * Resets any visible ghost text or inline diff view.
    * Call this before presenting a new suggestion to ensure only one is shown at a time.
    */
   private void reset()
   {
      // Remove ghost text
      display_.removeGhostText();
      completionTimer_.cancel();
      activeCompletion_ = null;

      // Detach inline diff view
      if (diffWidget_ != null)
      {
         diffWidget_.detach();
         diffWidget_ = null;
      }

      if (diffView_ != null)
      {
         diffView_.detach();
         diffView_ = null;
      }

      if (diffMarkerId_ != -1)
      {
         display_.removeHighlight(diffMarkerId_);
         diffMarkerId_ = -1;
      }
   }

   public TextEditingTargetCopilotHelper(TextEditingTarget target)
   {
      RStudioGinjector.INSTANCE.injectMembers(this);
      binder_.bind(commands_, this);

      target_ = target;
      display_ = target.getDocDisplay();

      registrations_ = new HandlerRegistrations();
      
      completionTimer_ = new Timer()
      {
         @Override
         public void run()
         {
            if (copilotDisabledInThisDocument_)
               return;
            
            target_.withSavedDoc(() ->
            {
               requestId_ += 1;
               final int requestId = requestId_;
               final Position savedCursorPosition = display_.getCursorPosition();
               
               events_.fireEvent(
                     new CopilotEvent(CopilotEventType.COMPLETION_REQUESTED));

               String trigger = prefs_.copilotCompletionsTrigger().getGlobalValue();
               boolean autoInvoked = trigger.equals(UserPrefsAccessor.COPILOT_COMPLETIONS_TRIGGER_AUTO);
               if (completionTriggeredByCommand_)
               {
                  // users can trigger completions manually via command, even if set to auto
                  autoInvoked = false;
                  completionTriggeredByCommand_ = false;
               }
               
               server_.copilotGenerateCompletions(
                     target_.getId(),
                     StringUtil.notNull(target_.getPath()),
                     StringUtil.isNullOrEmpty(target_.getPath()),
                     autoInvoked,
                     display_.getCursorRow(),
                     display_.getCursorColumn(),
                     new ServerRequestCallback<CopilotGenerateCompletionsResponse>()
                     {
                        @Override
                        public void onResponseReceived(CopilotGenerateCompletionsResponse response)
                        {
                           // Check for invalidated request.
                           if (requestId_ != requestId)
                              return;
                           
                           // Check for alternate cursor position.
                           Position currentCursorPosition = display_.getCursorPosition();
                           if (!currentCursorPosition.isEqualTo(savedCursorPosition))
                              return;
                           
                           // Check for null completion results -- this may occur if the Copilot
                           // agent couldn't be started for some reason.
                           if (response == null)
                              return;
                           
                           // Check whether completions are enabled in this document.
                           if (Objects.equals(response.enabled, false))
                           {
                              copilotDisabledInThisDocument_ = true;
                              events_.fireEvent(new CopilotEvent(CopilotEventType.COMPLETION_CANCELLED));
                              return;
                           }
                           
                           // Check for error.
                           CopilotError error = response.error;
                           if (error != null)
                           {
                              // Handle 'document could not be found' errors up-front. These errors
                              // will normally self-resolve after the user starts editing the document,
                              // so it should suffice just to indicate that no completions are available.
                              int code = error.code;
                              if (code == CopilotConstants.ErrorCodes.DOCUMENT_NOT_FOUND)
                              {
                                 events_.fireEvent(new CopilotEvent(CopilotEventType.COMPLETION_RECEIVED_NONE));
                              }
                              else
                              {
                                 String message = copilot_.messageForError(error);
                                 events_.fireEvent(
                                       new CopilotEvent(
                                             CopilotEventType.COMPLETION_ERROR,
                                             message));
                                 return;
                              }
                           }
                           
                           // Check for null result. This might occur if the completion request
                           // was cancelled by the copilot agent.
                           Any result = response.result;
                           if (result == null)
                           {
                              events_.fireEvent(new CopilotEvent(CopilotEventType.COMPLETION_CANCELLED));
                              return;
                           }
                           
                           // Check for a cancellation reason.
                           Object reason = result.asPropertyMap().get("cancellationReason");
                           if (reason != null)
                           {
                              events_.fireEvent(
                                    new CopilotEvent(CopilotEventType.COMPLETION_CANCELLED));
                              return;
                           }
                           
                           // Otherwise, handle the response.
                           JsArrayLike<CopilotCompletion> jsCompletions =
                                 Js.cast(result.asPropertyMap().get("items"));
                           
<<<<<<< HEAD
                           if (completions.getLength() == 0)
                           {
                              events_.fireEvent(new CopilotEvent(
                                 CopilotEventType.COMPLETION_RECEIVED_NONE));
                           }
                           else
                           {
                              events_.fireEvent(new CopilotEvent(
                                 CopilotEventType.COMPLETION_RECEIVED_SOME,
                                 completions.getAt(0)));
                           }
=======
                           // Create a filtered list of the completions we were provided.
                           //
                           // Normally, we'd just use .asList() and .removeIf(), but apparently
                           // the implementation of the List interface backend here doesn't
                           // actually support .removeIf(), so we do it by hand.
                           List<CopilotCompletion> completions = new ArrayList<>();
                           for (int i = 0, n = jsCompletions.getLength(); i < n; i++)
                           {
                              if (isValidCompletion(jsCompletions.getAt(i)))
                              {
                                 completions.add(jsCompletions.getAt(i));
                              }
                           }

                           events_.fireEvent(new CopilotEvent(
                                 completions.isEmpty()
                                    ? CopilotEventType.COMPLETION_RECEIVED_NONE
                                    : CopilotEventType.COMPLETION_RECEIVED_SOME));
>>>>>>> 49fbea7a
                           
                           // TODO: If multiple completions are available we should provide a way for 
                           // the user to view/select them. For now, use the last one.
                           // https://github.com/rstudio/rstudio/issues/16055
                           if (!completions.isEmpty())
                           {
                              CopilotCompletion completion = completions.get(completions.size() - 1);

                              // The completion data gets modified when doing partial (word-by-word)
                              // completions, so we need to use a copy and preserve the original
                              // (which we need to send back to the server as-is in some language-server methods).
                              CopilotCompletion normalized = normalizeCompletion(completion);

                              reset();
                              activeCompletion_ = new Completion(normalized);
                              display_.setGhostText(activeCompletion_.displayText);
                              server_.copilotDidShowCompletion(completion, new VoidServerRequestCallback());
                           }
                        }

                        @Override
                        public void onError(ServerError error)
                        {
                           Debug.logError(error);
                        }
                     });
            });
         }
      };

      suspendTimer_ = new Timer()
      {
         @Override
         public void run()
         {
            completionRequestsSuspended_ = false;
         }
      };

      nesTimer_ = new Timer()
      {
         @Override
         public void run()
         {
            requestNextEditSuggestions();
         }
      };
      
      events_.addHandler(ProjectOptionsChangedEvent.TYPE, (event) ->
      {
         manageHandlers();
      });
      
      prefs_.copilotEnabled().addValueChangeHandler((event) ->
      {
         manageHandlers();
      });
      
      Scheduler.get().scheduleDeferred(() ->
      {
         manageHandlers();
      });
      
   }

   private boolean isValidCompletion(CopilotCompletion completion)
   {
      // Skip this completion if the insertion text matches
      // what we already have in the document.
      String existingText = display_.getCode(
            Position.create(
               completion.range.start.line,
               completion.range.start.character),
            Position.create(
               completion.range.end.line,
               completion.range.end.character));
      if (existingText.equals(completion.insertText))
         return false;

      // Otherwise, assume it's a valid completion.
      return true;
   }
   
   private void manageHandlers()
   {
      if (!copilot_.isEnabled())
      {
         display_.removeGhostText();
         registrations_.removeHandler();
         requestId_ = 0;
         completionTimer_.cancel();
         completionTriggeredByCommand_ = false;
         events_.fireEvent(new CopilotEvent(CopilotEventType.COPILOT_DISABLED));
      }
      else
      {
         registrations_.addAll(

               display_.addValueChangeHandler((event) ->
               {
                  nesTimer_.schedule(300);
               }),

               // click handler for next-edit suggestion gutter icon. we use a capturing
               // event handler here so we can intercept the event before Ace does.
               DomUtils.addEventListener(display_.getElement(), "mousedown", true, (event) ->
               {
                  if (event.getButton() != NativeEvent.BUTTON_LEFT)
                     return;

                  Element target = event.getEventTarget().cast();

                  // Check for clicks on the next-edit suggestion gutter icon.
                  Element nesEl = DomUtils.findParentElement(target, true, new ElementPredicate()
                  {
                     @Override
                     public boolean test(Element el)
                     {
                        return el.hasClassName(AceEditorGutterStyles.NEXT_EDIT_SUGGESTION);
                     }
                  });

                  if (nesEl != null)
                  {
                     event.stopPropagation();
                     event.preventDefault();
                     display_.applyGhostText();
                     return;
                  }
               }),

               display_.addCursorChangedHandler((event) ->
               {
                  // Eagerly reset Tab acceptance flag
                  canAcceptSuggestionWithTab_ = false;

                  // Check if we've been toggled off
                  if (!automaticCodeSuggestionsEnabled_)
                     return;
                  
                  // Check preference value
                  String trigger = prefs_.copilotCompletionsTrigger().getGlobalValue();
                  if (trigger != UserPrefsAccessor.COPILOT_COMPLETIONS_TRIGGER_AUTO)
                     return;
                           
                  // Allow one-time suppression of cursor change handler
                  if (completionRequestsSuspended_)
                     return;
                  
                  // Don't do anything if we have a selection.
                  if (display_.hasSelection())
                  {
                     completionTimer_.cancel();
                     completionTriggeredByCommand_ = false;
                     return;
                  }
                  
                  // Request completions on cursor navigation.
                  int delayMs = MathUtil.clamp(prefs_.copilotCompletionsDelay().getValue(), 10, 5000);
                  completionTimer_.schedule(delayMs);

                  // Delay handler so we can handle a Tab keypress
                  Timers.singleShot(0, () -> {
                     activeCompletion_ = null;
                     display_.removeGhostText();
                  });
               }),

               display_.addCapturingKeyDownHandler(new KeyDownHandler()
               {
                  @Override
                  public void onKeyDown(KeyDownEvent keyEvent)
                  {
                     // Let diff view accept on Tab if applicable
                     if (diffView_ != null)
                     {
                        NativeEvent event = keyEvent.getNativeEvent();
                        if (event.getKeyCode() == KeyCodes.KEY_TAB && canAcceptSuggestionWithTab_)
                        {
                           event.stopPropagation();
                           event.preventDefault();
                           diffView_.apply();
                           return;
                        }
                     }

                     // Respect suppression flag
                     if (completionRequestsSuspended_)
                        return;

                     // If ghost text is being displayed, accept it on a Tab key press.
                     // TODO: Let user choose keybinding for accepting ghost text?
                     if (activeCompletion_ == null)
                        return;

                     // TODO: If we have a completion popup, should that take precedence?
                     if (display_.isPopupVisible())
                        return;
                     
                     // Check if the user just inserted some text matching the current
                     // ghost text. If so, we'll suppress the next cursor change handler,
                     // so we can continue presenting the current ghost text.
                     String key = EventProperty.key(keyEvent.getNativeEvent());
                     if (activeCompletion_.displayText.startsWith(key))
                     {
                        updateCompletion(key);
                        temporarilySuspendCompletionRequests();
                        return;
                     }

                     NativeEvent event = keyEvent.getNativeEvent();
                     if (event.getKeyCode() == KeyCodes.KEY_TAB)
                     {
                        event.stopPropagation();
                        event.preventDefault();

                        // Otherwise, accept the ghost text
                        Range aceRange = Range.create(
                              activeCompletion_.startLine,
                              activeCompletion_.startCharacter,
                              activeCompletion_.endLine,
                              activeCompletion_.endCharacter);
                        display_.replaceRange(aceRange, activeCompletion_.insertText);

                        Position cursorPos = Position.create(
                           activeCompletion_.endLine,
                           activeCompletion_.endCharacter + activeCompletion_.insertText.length());
                        display_.setCursorPosition(cursorPos);

                        server_.copilotDidAcceptCompletion(
                           activeCompletion_.originalCompletion.command,
                           new VoidServerRequestCallback());

                        reset();
                     }
                     else if (event.getKeyCode() == KeyCodes.KEY_BACKSPACE)
                     {
                        display_.removeGhostText();
                     }
                     else if (event.getKeyCode() == KeyCodes.KEY_ESCAPE)
                     {
                        // Don't remove ghost text if Ace's autocomplete is active
                        // Let Ace close its popup first
                        if (!display_.hasActiveAceCompleter())
                        {
                           display_.removeGhostText();
                           activeCompletion_ = null;
                        }
                     }
                     else if (display_.hasGhostText() &&
                              event.getKeyCode() == KeyCodes.KEY_RIGHT &&
                              (event.getCtrlKey() || event.getMetaKey()))
                     {
                        event.stopPropagation();
                        event.preventDefault();

                        commands_.copilotAcceptNextWord().execute();
                     }
                     
                  }
               })

         );

      }
   }

   private void requestNextEditSuggestions()
   {
      if (!prefs_.copilotNesEnabled().getGlobalValue())
         return;

      if (completionRequestsSuspended_)
         return;

      target_.withSavedDoc(() ->
      {
         requestNextEditSuggestionsImpl();
      });
   }

   private void requestNextEditSuggestionsImpl()
   {
      // Invalidate any prior requests.
      nesId_ += 1;

      // Save current request ID.
      final int id = nesId_;

      // Notify the listeners.
      events_.fireEvent(new CopilotEvent(CopilotEventType.COMPLETION_REQUESTED));

      // Make the request.
      server_.copilotNextEditSuggestions(
         target_.getId(),
         StringUtil.notNull(target_.getPath()),
         StringUtil.isNullOrEmpty(target_.getPath()),
         display_.getCursorRow(),
         display_.getCursorColumn(),
         new ServerRequestCallback<CopilotNextEditSuggestionsResponse>()
         {
            @Override
            public void onResponseReceived(CopilotNextEditSuggestionsResponse response)
            {
               // Check for invalidated request.
               if (id != nesId_)
                  return;

               // Check for edits
               boolean hasEdits =
                  response.result != null &&
                  response.result.edits != null &&
                  response.result.edits.getLength() > 0;

               if (!hasEdits)
               {
                  events_.fireEvent(new CopilotEvent(CopilotEventType.COMPLETION_RECEIVED_NONE));
                  return;
               }

               reset();
               CopilotNextEditSuggestionsResultEntry entry = response.result.edits.getAt(0);

               // Construct a Copilot completion object from the response
               CopilotCompletion completion = new CopilotCompletion();
               completion.insertText = entry.text;
               completion.range = entry.range;
               completion.command = entry.command;

               events_.fireEvent(new CopilotEvent(
                  CopilotEventType.COMPLETION_RECEIVED_SOME,
                  completion));

               // The completion data gets modified when doing partial (word-by-word)
               // completions, so we need to use a copy and preserve the original
               // (which we need to send back to the server as-is in some language-server methods).
               CopilotCompletion normalized = normalizeCompletion(completion);
               activeCompletion_ = new Completion(normalized);

               if (normalized.range.start.line == normalized.range.end.line &&
                   normalized.range.start.character == normalized.range.end.character)
               {
                  // If the start position and end position match, then display
                  // the suggestion using ghost text at that position.
                  Position position = Position.create(
                     normalized.range.start.line,
                     normalized.range.start.character);
                  display_.setGhostText(activeCompletion_.displayText, position);

                  server_.copilotDidShowCompletion(completion, new VoidServerRequestCallback());
                  return;
               }
               else
               {
                  // Otherwise, show the suggestion as an inline diff view.
                  showEditSuggestion(completion);
               }
            }

            @Override
            public void onError(ServerError error)
            {
               Debug.logError(error);
            }
         });
   }
   
   @Handler
   public void onCopilotRequestCompletions()
   {
      if (copilot_.isEnabled() && display_.isFocused())
      {
         completionTriggeredByCommand_ = true;
         completionTimer_.schedule(0);
      }
   }
   
   @Handler
   public void onCopilotAcceptNextWord()
   {
      if (!display_.isFocused())
         return;
         
      boolean hasActiveSuggestion = display_.hasGhostText() && activeCompletion_ != null;
      if (!hasActiveSuggestion)
         return;
      
      String text = activeCompletion_.displayText;
      Pattern pattern = Pattern.create("(?:\\b|$)");
      Match match = pattern.match(text, 1);
      if (match == null)
         return;
      
      String insertedWord = StringUtil.substring(text, 0, match.getIndex());
      String leftoverText = StringUtil.substring(text, match.getIndex());
      
      int n = insertedWord.length();
      
      // From the docs: "Note that the acceptedLength includes everything from the start of
      //                 insertText to the end of the accepted text. It is not the length of 
      //                 the accepted text itself."
      activeCompletion_.partialAcceptedLength += n;

      activeCompletion_.displayText = leftoverText;
      activeCompletion_.insertText = leftoverText;
      activeCompletion_.startCharacter += n;
      activeCompletion_.endCharacter += n;
      
      Timers.singleShot(() ->
      {
         temporarilySuspendCompletionRequests();
         display_.insertCode(insertedWord, InsertionBehavior.EditorBehaviorsDisabled);
         display_.setGhostText(activeCompletion_.displayText);
         server_.copilotDidAcceptPartialCompletion(activeCompletion_.originalCompletion, 
                                                   activeCompletion_.partialAcceptedLength,
                                                   new VoidServerRequestCallback());
         
         // Work around issue with ghost text not appearing after inserting
         // a code suggestion containing a new line
         if (insertedWord.indexOf('\n') != -1)
         {
            Timers.singleShot(20, () ->
            {
               display_.setGhostText(activeCompletion_.displayText);
            });
         }
      });
   }
   
   @Handler
   public void onCopilotToggleAutomaticCompletions()
   {
      if (display_.isFocused())
      {
         automaticCodeSuggestionsEnabled_ = !automaticCodeSuggestionsEnabled_;
         
         if (automaticCodeSuggestionsEnabled_)
         {
            events_.fireEvent(new CopilotEvent(CopilotEventType.COMPLETIONS_ENABLED));
         }
         else
         {
            events_.fireEvent(new CopilotEvent(CopilotEventType.COMPLETIONS_DISABLED));
         }
      }
   }
   
   private void updateCompletion(String key)
   {
      int n = key.length();
      activeCompletion_.displayText = StringUtil.substring(activeCompletion_.displayText, n);
      activeCompletion_.insertText = StringUtil.substring(activeCompletion_.insertText, n);
      activeCompletion_.startCharacter += n;
      activeCompletion_.endCharacter += n;
      
      // Ace's ghost text uses a custom token appended to the current line,
      // and lines are eagerly re-tokenized when new text is inserted. To
      // dodge this effect, we reset the ghost text at the end of the event loop.
      Timers.singleShot(() ->
      {
         display_.setGhostText(activeCompletion_.displayText);
      });
   }
   
   private static String postProcessCompletion(String text)
   {
      // Exclude chunk markers from completion results
      int endChunkIndex = text.indexOf("\n```");
      if (endChunkIndex != -1)
         text = text.substring(0, endChunkIndex);
      
      return text;
   }
   
   public void onFileTypeChanged()
   {
      copilotDisabledInThisDocument_ = false;
   }

   public boolean isCopilotEnabled()
   {
      return copilot_.isEnabled();
   }
   
   // A Copilot completion will often overlap region(s) of the document.
   // Try to avoid presenting this overlap, so that only the relevant
   // portion of the completed text is presented to the user.
   private CopilotCompletion normalizeCompletion(CopilotCompletion completion)
   {
      try
      {
         return normalizeCompletionImpl(completion);
      }
      catch (Exception e)
      {
         Debug.logException(e);
         return completion;
      }
   }

   private CopilotCompletion normalizeCompletionImpl(CopilotCompletion completion)
   {
      // Remove any overlap from the start of the completion.
      int lhs = 0;
      {
         int row = completion.range.start.line;
         int col = completion.range.start.character;
         String line = display_.getLine(row);

         for (; col + lhs < line.length(); lhs++)
         {
            char clhs = completion.insertText.charAt(lhs);
            char crhs = line.charAt(col + lhs);
            if (clhs != crhs)
               break;
         }
      }

      // Remove any overlap from the end of the completion.
      // Only do this part for single-line completions.
      int rhs = 0;
      if (completion.range.start.line == completion.range.end.line)
      {
         int row = completion.range.end.line;
         int col = completion.range.end.character;
         String line = display_.getLine(row);

         for (; col - rhs > 0; rhs++)
         {
            char clhs = completion.insertText.charAt(completion.insertText.length() - rhs - 1);
            char crhs = line.charAt(col - rhs - 1);
            if (clhs != crhs)
               break;
         }
      }

      CopilotCompletion normalized = JsUtil.clone(completion);
      int n = normalized.insertText.length();

      if (lhs >= n - rhs)
      {
         // The completion is entirely overlapping the existing text.
         Position cursorPos = display_.getCursorPosition();
         normalized.insertText = "";
         normalized.range.start.line = cursorPos.getRow();
         normalized.range.start.character = cursorPos.getColumn();
         normalized.range.end.line = cursorPos.getRow();
         normalized.range.end.character = cursorPos.getColumn();
      }
      else
      {
         normalized.insertText = StringUtil.substring(normalized.insertText, lhs, n - rhs);
         normalized.range.start.character += lhs;
         normalized.range.end.character -= rhs;
      }
      return normalized;
   }

   private void temporarilySuspendCompletionRequests()
   {
      completionRequestsSuspended_ = true;
      suspendTimer_.schedule(1200);
   }

   @Inject
   private void initialize(Copilot copilot,
                           EventBus events,
                           UserPrefs prefs,
                           Commands commands,
                           CopilotCommandBinder binder,
                           CopilotServerOperations server)
   {
      copilot_ = copilot;
      events_ = events;
      prefs_ = prefs;
      commands_ = commands;
      binder_ = binder;
      server_ = server;
   }
   
   private final TextEditingTarget target_;
   private final DocDisplay display_;
   private final Timer completionTimer_;
   private final Timer suspendTimer_;
   private final Timer nesTimer_;
   private int nesId_ = 0;
   private boolean completionTriggeredByCommand_ = false;
   private final HandlerRegistrations registrations_;
   
   private int requestId_;
   private boolean completionRequestsSuspended_;
   private boolean copilotDisabledInThisDocument_;

   private AceEditorDiffView diffView_;
   private PinnedLineWidget diffWidget_;
   private int diffMarkerId_ = -1;
   private boolean canAcceptSuggestionWithTab_ = false;
   private Completion activeCompletion_;
   private boolean automaticCodeSuggestionsEnabled_ = true;


   // Injected ----
   private Copilot copilot_;
   private EventBus events_;
   private UserPrefs prefs_;
   private Commands commands_;
   private CopilotCommandBinder binder_;
   private CopilotServerOperations server_;
}<|MERGE_RESOLUTION|>--- conflicted
+++ resolved
@@ -328,19 +328,6 @@
                            JsArrayLike<CopilotCompletion> jsCompletions =
                                  Js.cast(result.asPropertyMap().get("items"));
                            
-<<<<<<< HEAD
-                           if (completions.getLength() == 0)
-                           {
-                              events_.fireEvent(new CopilotEvent(
-                                 CopilotEventType.COMPLETION_RECEIVED_NONE));
-                           }
-                           else
-                           {
-                              events_.fireEvent(new CopilotEvent(
-                                 CopilotEventType.COMPLETION_RECEIVED_SOME,
-                                 completions.getAt(0)));
-                           }
-=======
                            // Create a filtered list of the completions we were provided.
                            //
                            // Normally, we'd just use .asList() and .removeIf(), but apparently
@@ -359,7 +346,6 @@
                                  completions.isEmpty()
                                     ? CopilotEventType.COMPLETION_RECEIVED_NONE
                                     : CopilotEventType.COMPLETION_RECEIVED_SOME));
->>>>>>> 49fbea7a
                            
                            // TODO: If multiple completions are available we should provide a way for 
                            // the user to view/select them. For now, use the last one.
