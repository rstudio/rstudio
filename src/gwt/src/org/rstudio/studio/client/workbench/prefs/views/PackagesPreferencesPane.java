/*
 * PackagesPreferencesPane.java
 *
 * Copyright (C) 2021 by RStudio, PBC
 *
 * Unless you have received this program directly from RStudio pursuant
 * to the terms of a commercial license agreement with RStudio, then
 * this program is licensed to you under the terms of version 3 of the
 * GNU Affero General Public License. This program is distributed WITHOUT
 * ANY EXPRESS OR IMPLIED WARRANTY, INCLUDING THOSE OF NON-INFRINGEMENT,
 * MERCHANTABILITY OR FITNESS FOR A PARTICULAR PURPOSE. Please refer to the
 * AGPL (http://www.gnu.org/licenses/agpl-3.0.txt) for more details.
 *
 */


package org.rstudio.studio.client.workbench.prefs.views;

import com.google.gwt.core.client.GWT;
import com.google.gwt.dom.client.Style.Unit;
import com.google.gwt.core.client.JsArray;
import com.google.gwt.event.dom.client.ClickHandler;
import com.google.gwt.resources.client.ImageResource;
import com.google.gwt.user.client.ui.CheckBox;
import com.google.gwt.user.client.ui.HorizontalPanel;
import com.google.inject.Inject;

import java.util.ArrayList;

import org.rstudio.core.client.BrowseCap;
import org.rstudio.core.client.Debug;
import org.rstudio.core.client.ElementIds;
import org.rstudio.core.client.prefs.RestartRequirement;
import org.rstudio.core.client.resources.ImageResource2x;
import org.rstudio.core.client.theme.DialogTabLayoutPanel;
import org.rstudio.core.client.theme.VerticalTabPanel;
import org.rstudio.core.client.widget.FormLabel;
import org.rstudio.core.client.widget.HelpButton;
import org.rstudio.core.client.widget.InfoBar;
import org.rstudio.core.client.widget.MessageDialog;
import org.rstudio.core.client.widget.TextBoxWithButton;
import org.rstudio.studio.client.common.GlobalDisplay;
import org.rstudio.studio.client.common.HelpLink;
import org.rstudio.studio.client.common.PackagesHelpLink;
import org.rstudio.studio.client.common.SimpleRequestCallback;
import org.rstudio.studio.client.common.mirrors.DefaultCRANMirror;
import org.rstudio.studio.client.common.mirrors.model.CRANMirror;
import org.rstudio.studio.client.common.mirrors.model.MirrorsServerOperations;
import org.rstudio.studio.client.common.repos.SecondaryReposWidget;
import org.rstudio.studio.client.server.ServerError;
import org.rstudio.studio.client.workbench.model.Session;
import org.rstudio.studio.client.workbench.prefs.model.UserPrefs;

public class PackagesPreferencesPane extends PreferencesPane
{
   @Inject
   public PackagesPreferencesPane(PreferencesDialogResources res,
                                  GlobalDisplay globalDisplay,
                                  UserPrefs uiPrefs,
                                  Session session,
                                  final DefaultCRANMirror defaultCRANMirror,
                                  MirrorsServerOperations server)
   {
      res_ = res;
      globalDisplay_ = globalDisplay;
      server_ = server;

      secondaryReposWidget_ = new SecondaryReposWidget();

      VerticalTabPanel management = new VerticalTabPanel(ElementIds.PACKAGE_MANAGEMENT_PREFS);
      VerticalTabPanel development = new VerticalTabPanel(ElementIds.PACKAGE_DEVELOPMENT_PREFS);

      management.add(headerLabel(constants_.packageManagementTitle()));

      infoBar_ = new InfoBar(InfoBar.WARNING);
      infoBar_.setText(constants_.packagesInfoBarText());
      infoBar_.addStyleName(res_.styles().themeInfobar());
      spaced(infoBar_);

      ClickHandler selectPrimaryRepo = (clickEvent) ->
      {
         defaultCRANMirror.choose(cranMirror ->
         {
            cranMirror_ = cranMirror;
            cranMirrorTextBox_.setText(cranMirror_.getDisplay());

            secondaryReposWidget_.setCranRepoUrl(
                  cranMirror_.getURL(),
                  cranMirror_.isCustom()
            );
         });
      };

      cranMirrorTextBox_ = new TextBoxWithButton(
            constants_.cranMirrorTextBoxTitle(),
            "",
            constants_.cranMirrorChangeLabel(),
            null,
            ElementIds.TextBoxButtonId.PRIMARY_CRAN,
            true,
            selectPrimaryRepo);

      cranMirrorTextBox_.getTextBox().addValueChangeHandler(event ->
      {
         if (!event.getValue().equals(cranMirror_.getDisplay()))
         {
            secondaryReposWidget_.setCranRepoUrl(event.getValue(), true);
         }
      });

      nudgeRight(cranMirrorTextBox_);
      textBoxWithChooser(cranMirrorTextBox_);
      cranMirrorTextBox_.setText("");

      if (session.getSessionInfo().getAllowCRANReposEdit())
      {
         management.add(infoBar_);

         lessSpaced(cranMirrorTextBox_);
         management.add(cranMirrorTextBox_);

         FormLabel secondaryReposLabel = new FormLabel(
               constants_.secondaryReposTitle(),
               secondaryReposWidget_.getLabeledWidget());
         secondaryReposLabel.getElement().getStyle().setMarginLeft(2, Unit.PX);
         secondaryReposLabel.getElement().getStyle().setMarginBottom(2, Unit.PX);

         management.add(spacedBefore(secondaryReposLabel));
         management.add(secondaryReposWidget_);
      }

      CheckBox chkEnablePackages = checkboxPref(constants_.chkEnablePackagesTitle(),
         uiPrefs.packagesPaneEnabled());

      chkEnablePackages.addValueChangeHandler(event -> reloadRequired_ = true);

      if (!session.getSessionInfo().getDisablePackages())
      {
         management.add(spacedBefore(chkEnablePackages));
      }

      useSecurePackageDownload_ = new CheckBox(
<<<<<<< HEAD
            constants_.useSecurePackageDownloadTitle());
      HorizontalPanel secureDownloadPanel = checkBoxWithHelp(
                        useSecurePackageDownload_, constants_.useSecurePackageTopic(), constants_.useSecurePackageTitle());
=======
            "Use secure download method for HTTP");
      HorizontalPanel secureDownloadPanel = HelpButton.checkBoxWithHelp(
                        useSecurePackageDownload_, 
                        new HelpButton("secure_download", "Help on secure package downloads for R"));
>>>>>>> 3bc0464f
      lessSpaced(secureDownloadPanel);
      management.add(secureDownloadPanel);

      useInternet2_ = new CheckBox(
                        constants_.useInternetTitle(),
                        true);
      if (BrowseCap.isWindowsDesktop())
      {
         lessSpaced(chkEnablePackages);
         spaced(useInternet2_);
         management.add(useInternet2_);
      }
      else
      {
         spaced(useSecurePackageDownload_);
         useSecurePackageDownload_.getElement().getStyle().setMarginBottom(12, Unit.PX);
      }

      management.add(spacedBefore(new HelpLink(constants_.managePackagesTitle(), "managing_packages")));

      development.add(headerLabel(constants_.developmentTitle()));

      useDevtools_ = new CheckBox(constants_.useDevtoolsLabel());
      lessSpaced(useDevtools_);
      development.add(useDevtools_);

      development.add(checkboxPref(constants_.developmentSaveLabel(), uiPrefs.saveFilesBeforeBuild()));
      development.add(checkboxPref(constants_.developmentNavigateLabel(), uiPrefs.navigateToBuildError()));

      hideObjectFiles_ = new CheckBox(constants_.developmentHideLabel());
      lessSpaced(hideObjectFiles_);
      development.add(hideObjectFiles_);

      cleanupAfterCheckSuccess_ = new CheckBox(constants_.developmentCleanupLabel());
      lessSpaced(cleanupAfterCheckSuccess_);
      development.add(cleanupAfterCheckSuccess_);

      viewDirAfterCheckFailure_ = new CheckBox(constants_.developmentViewLabel());
      lessSpaced(viewDirAfterCheckFailure_);
      development.add(viewDirAfterCheckFailure_);

      development.add(checkboxPref(constants_.developmentRcppLabel(), uiPrefs.useRcppTemplate()));

      useNewlineInMakefiles_ = new CheckBox(constants_.developmentUseLFLabel());
      lessSpaced(useNewlineInMakefiles_);
      development.add(useNewlineInMakefiles_);

      HelpLink packagesHelpLink = new PackagesHelpLink();
      packagesHelpLink.getElement().getStyle().setMarginTop(12, Unit.PX);
      nudgeRight(packagesHelpLink);
      development.add(packagesHelpLink);

      cranMirrorTextBox_.setEnabled(false);
      useInternet2_.setEnabled(false);
      cleanupAfterCheckSuccess_.setEnabled(false);
      viewDirAfterCheckFailure_.setEnabled(false);
      hideObjectFiles_.setEnabled(false);
      useDevtools_.setEnabled(false);
      useSecurePackageDownload_.setEnabled(false);

      DialogTabLayoutPanel tabPanel = new DialogTabLayoutPanel(constants_.tabPackagesPanelTitle());
      tabPanel.setSize("435px", "533px");
      tabPanel.add(management, constants_.managementPanelTitle(), management.getBasePanelId());
      tabPanel.add(development, constants_.developmentManagementPanelTitle(), development.getBasePanelId());
      tabPanel.selectTab(0);
      add(tabPanel);
   }

   @Override
   public ImageResource getIcon()
   {
      return new ImageResource2x(res_.iconPackages2x());
   }

   @Override
   public boolean validate()
   {
      return true;
   }

   @Override
   public String getName()
   {
      return constants_.tabPackagesPanelTitle();
   }

   @Override
   protected void initialize(UserPrefs prefs)
   {
      cranMirrorTextBox_.setEnabled(true);
      CRANMirror mirror = prefs.cranMirror().getValue().cast();
      if (!mirror.isEmpty())
      {
         cranMirror_ = mirror;

         secondaryReposWidget_.setCranRepoUrl(
            cranMirror_.getURL(),
            cranMirror_.isCustom()
         );

         cranMirrorTextBox_.setText(cranMirror_.getDisplay());

         cranMirrorStored_ = cranMirrorTextBox_.getTextBox().getText();

         secondaryReposWidget_.setRepos(cranMirror_.getSecondaryRepos());
      }

      useInternet2_.setEnabled(true);
      useInternet2_.setValue(prefs.useInternet2().getValue());
      useInternet2_.addValueChangeHandler(event -> globalDisplay_.showMessage(
            MessageDialog.INFO,
            constants_.cranMirrorTextBoxRestartCaption(),
            constants_.cranMirrorTextBoxRestartMessage() +
            constants_.cranMirrorTextBoxMessage())
      );

      cleanupAfterCheckSuccess_.setEnabled(true);
      cleanupAfterCheckSuccess_.setValue(prefs.cleanupAfterRCmdCheck().getValue());

      viewDirAfterCheckFailure_.setEnabled(true);
      viewDirAfterCheckFailure_.setValue(prefs.viewDirAfterRCmdCheck().getValue());

      hideObjectFiles_.setEnabled(true);
      hideObjectFiles_.setValue(prefs.hideObjectFiles().getValue());

      useDevtools_.setEnabled(true);
      useDevtools_.setValue(prefs.useDevtools().getValue());

      useSecurePackageDownload_.setEnabled(true);
      useSecurePackageDownload_.setValue(prefs.useSecureDownload().getValue());

      useNewlineInMakefiles_.setEnabled(true);
      useNewlineInMakefiles_.setValue(prefs.useNewlinesInMakefiles().getValue());

      server_.getCRANActives(
         new SimpleRequestCallback<JsArray<CRANMirror>>() {
            @Override
            public void onResponseReceived(JsArray<CRANMirror> mirrors)
            {
               boolean cranDiffers = false;

               ArrayList<CRANMirror> secondary = cranMirror_.getSecondaryRepos();

               if (secondary.size() + 1 != mirrors.length() || mirrors.length() == 0)
               {
                  cranDiffers = true;
               }
               else
               {
                  // First entry should always be CRAN when set by preferences
                  if (!mirrors.get(0).getName().equals("CRAN") ||
                      !mirrors.get(0).getURL().equals(cranMirror_.getURL())) {
                     cranDiffers = true;
                  }
                  for(int i=1; i<mirrors.length(); i++)
                  {
                     if (!mirrors.get(i).getName().equals(secondary.get(i-1).getName()) ||
                         !mirrors.get(i).getURL().equals(secondary.get(i-1).getURL()))
                     {
                        cranDiffers = true;
                        break;
                     }
                  }
               }

               if (cranDiffers)
               {
                  infoBar_.addStyleName(res_.styles().themeInfobarShowing());
               }
            }

            @Override
            public void onError(ServerError error)
            {
               Debug.logError(error);
            }
         }
      );
   }

   private boolean secondaryReposHasChanged()
   {
      ArrayList<CRANMirror> secondaryRepos = secondaryReposWidget_.getRepos();

      if (secondaryRepos.size() != cranMirror_.getSecondaryRepos().size())
         return true;

      for (int i = 0; i < secondaryRepos.size(); i++)
      {
         if (secondaryRepos.get(i).getSecondary() != cranMirror_.getSecondaryRepos().get(i).getSecondary())
            return true;
      }

      return false;
   }

   @Override
   public RestartRequirement onApply(UserPrefs prefs)
   {
      RestartRequirement restartRequirement = super.onApply(prefs);

      if (reloadRequired_)
         restartRequirement.setUiReloadRequired(true);

      String mirrorTextValue = cranMirrorTextBox_.getTextBox().getText();

      boolean cranRepoChanged = !mirrorTextValue.equals(cranMirrorStored_);
      boolean cranRepoChangedToUrl = cranRepoChanged &&
                                      mirrorTextValue.startsWith("http");

      if (cranRepoChanged || secondaryReposHasChanged())
      {
         if (cranRepoChangedToUrl)
         {
            cranMirror_.setURL(mirrorTextValue);

            cranMirror_.setAsCustom();
         }
      }

      ArrayList<CRANMirror> repos = secondaryReposWidget_.getRepos();
      cranMirror_.setSecondaryRepos(repos);

      prefs.cranMirror().setGlobalValue(cranMirror_);
      prefs.useInternet2().setGlobalValue(useInternet2_.getValue());
      prefs.cleanupAfterRCmdCheck().setGlobalValue(cleanupAfterCheckSuccess_.getValue());
      prefs.viewDirAfterRCmdCheck().setGlobalValue(viewDirAfterCheckFailure_.getValue());
      prefs.hideObjectFiles().setGlobalValue(hideObjectFiles_.getValue());
      prefs.useDevtools().setGlobalValue(useDevtools_.getValue());
      prefs.useSecureDownload().setGlobalValue(useSecurePackageDownload_.getValue());
      prefs.useNewlinesInMakefiles().setGlobalValue(useNewlineInMakefiles_.getValue());
      prefs.cranMirror().setGlobalValue(cranMirror_);

      return restartRequirement;
   }

   private final PreferencesDialogResources res_;
   private final GlobalDisplay globalDisplay_;
   private final MirrorsServerOperations server_;
   private final InfoBar infoBar_;

   private CRANMirror cranMirror_ = CRANMirror.empty();
   private final CheckBox useInternet2_;
   private TextBoxWithButton cranMirrorTextBox_;
   private final CheckBox cleanupAfterCheckSuccess_;
   private final CheckBox viewDirAfterCheckFailure_;
   private final CheckBox hideObjectFiles_;
   private final CheckBox useDevtools_;
   private final CheckBox useSecurePackageDownload_;
   private final CheckBox useNewlineInMakefiles_;
   private boolean reloadRequired_ = false;
   private String cranMirrorStored_;
   private final SecondaryReposWidget secondaryReposWidget_;
   private final PackagesPreferencesPaneConstants constants_ = GWT.create(PackagesPreferencesPaneConstants.class);
}<|MERGE_RESOLUTION|>--- conflicted
+++ resolved
@@ -140,16 +140,10 @@
       }
 
       useSecurePackageDownload_ = new CheckBox(
-<<<<<<< HEAD
-            constants_.useSecurePackageDownloadTitle());
-      HorizontalPanel secureDownloadPanel = checkBoxWithHelp(
-                        useSecurePackageDownload_, constants_.useSecurePackageTopic(), constants_.useSecurePackageTitle());
-=======
-            "Use secure download method for HTTP");
+              constants_.useSecurePackageDownloadTitle());
       HorizontalPanel secureDownloadPanel = HelpButton.checkBoxWithHelp(
-                        useSecurePackageDownload_, 
-                        new HelpButton("secure_download", "Help on secure package downloads for R"));
->>>>>>> 3bc0464f
+                        useSecurePackageDownload_,
+                        new HelpButton(constants_.useSecurePackageTopic(), constants_.useSecurePackageTitle()));
       lessSpaced(secureDownloadPanel);
       management.add(secureDownloadPanel);
 
