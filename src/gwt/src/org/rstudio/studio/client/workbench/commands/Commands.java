/*
 * Commands.java
 *
 * Copyright (C) 2009-18 by RStudio, Inc.
 *
 * Unless you have received this program directly from RStudio pursuant
 * to the terms of a commercial license agreement with RStudio, then
 * this program is licensed to you under the terms of version 3 of the
 * GNU Affero General Public License. This program is distributed WITHOUT
 * ANY EXPRESS OR IMPLIED WARRANTY, INCLUDING THOSE OF NON-INFRINGEMENT,
 * MERCHANTABILITY OR FITNESS FOR A PARTICULAR PURPOSE. Please refer to the
 * AGPL (http://www.gnu.org/licenses/agpl-3.0.txt) for more details.
 *
 */
package org.rstudio.studio.client.workbench.commands;

import org.rstudio.core.client.command.AppCommand;
import org.rstudio.core.client.command.CommandBundle;
import org.rstudio.core.client.command.MenuCallback;

public abstract class
      Commands extends CommandBundle
{
   public abstract void mainMenu(MenuCallback callback);

   // Workbench
   public abstract AppCommand setWorkingDir();
   public abstract AppCommand switchFocusSourceConsole();
   
   // Source
   public abstract AppCommand reformatCode();
   public abstract AppCommand newSourceDoc();
   public abstract AppCommand newRNotebook();
   public abstract AppCommand newTextDoc();
   public abstract AppCommand newCppDoc();
   public abstract AppCommand newPythonDoc();
   public abstract AppCommand newStanDoc();
   public abstract AppCommand newD3Doc();
   public abstract AppCommand newSweaveDoc();
   public abstract AppCommand newRMarkdownDoc();
   public abstract AppCommand newRShinyApp();
   public abstract AppCommand newRHTMLDoc();
   public abstract AppCommand newRDocumentationDoc();
   public abstract AppCommand newRPresentationDoc();
   public abstract AppCommand newSqlDoc();
   public abstract AppCommand newRPlumberDoc();
   public abstract AppCommand openSourceDoc();
   public abstract AppCommand reopenSourceDocWithEncoding();
   public abstract AppCommand saveSourceDoc();
   public abstract AppCommand saveSourceDocAs();
   public abstract AppCommand saveSourceDocWithEncoding();
   public abstract AppCommand saveAllSourceDocs();
   public abstract AppCommand renameSourceDoc();
   public abstract AppCommand closeSourceDoc();
   public abstract AppCommand closeOtherSourceDocs();
   public abstract AppCommand closeAllSourceDocs();
   public abstract AppCommand executeAllCode();
   public abstract AppCommand sourceFile();
   public abstract AppCommand previewJS();
   public abstract AppCommand previewSql();
   public abstract AppCommand sourceActiveDocument();
   public abstract AppCommand sourceActiveDocumentWithEcho();
   public abstract AppCommand executeCode();
   public abstract AppCommand executeCodeWithoutMovingCursor();
   public abstract AppCommand executeCodeWithoutFocus();
   public abstract AppCommand executeToCurrentLine();
   public abstract AppCommand executeFromCurrentLine();
   public abstract AppCommand executeCurrentFunction();
   public abstract AppCommand executeCurrentSection();
   public abstract AppCommand executeLastCode();
   public abstract AppCommand executeCurrentLine();
   public abstract AppCommand executeCurrentStatement();
   public abstract AppCommand executeCurrentParagraph();
   public abstract AppCommand insertChunk();
   public abstract AppCommand insertChunkR();
   public abstract AppCommand insertChunkBash();
   public abstract AppCommand insertChunkD3();
   public abstract AppCommand insertChunkPython();
   public abstract AppCommand insertChunkRCPP();
   public abstract AppCommand insertChunkStan(); 
   public abstract AppCommand insertChunkSQL();
   public abstract AppCommand switchToChunkR();
   public abstract AppCommand switchToChunkBash();
   public abstract AppCommand switchToChunkPython();
   public abstract AppCommand switchToChunkRCPP();
   public abstract AppCommand switchToChunkStan(); 
   public abstract AppCommand switchToChunkSQL();
   public abstract AppCommand insertSection();
   public abstract AppCommand executePreviousChunks();
   public abstract AppCommand executeSubsequentChunks();
   public abstract AppCommand executeCurrentChunk();
   public abstract AppCommand executeNextChunk();
   public abstract AppCommand executeSetupChunk();
   public abstract AppCommand goToHelp();
   public abstract AppCommand goToDefinition();
   public abstract AppCommand sourceNavigateBack();
   public abstract AppCommand sourceNavigateForward();
   public abstract AppCommand markdownHelp();
   public abstract AppCommand openRStudioIDECheatSheet();
   public abstract AppCommand openDataVisualizationCheatSheet();
   public abstract AppCommand openDataImportCheatSheet();
   public abstract AppCommand openPackageDevelopmentCheatSheet();
   public abstract AppCommand openDataWranglingCheatSheet();
   public abstract AppCommand openDataTransformationCheatSheet();
   public abstract AppCommand openRMarkdownCheatSheet();
   public abstract AppCommand openRMarkdownReferenceGuide();
   public abstract AppCommand openShinyCheatSheet();
   public abstract AppCommand openRoxygenQuickReference();
   public abstract AppCommand openSparklyrCheatSheet();
   public abstract AppCommand openPurrrCheatSheet();
   public abstract AppCommand browseCheatSheets();
   public abstract AppCommand knitDocument();
   public abstract AppCommand previewHTML();
   public abstract AppCommand publishHTML();
   public abstract AppCommand compilePDF();
   public abstract AppCommand compileNotebook();
   public abstract AppCommand synctexSearch();
   public abstract AppCommand activateSource();
   public abstract AppCommand layoutZoomSource();
   public abstract AppCommand printSourceDoc();
   public abstract AppCommand vcsFileLog();
   public abstract AppCommand vcsFileDiff();
   public abstract AppCommand vcsFileRevert();
   public abstract AppCommand popoutDoc();
   public abstract AppCommand returnDocToMain();
   public abstract AppCommand quickAddNext();
   public abstract AppCommand findReplace();
   public abstract AppCommand findNext();
   public abstract AppCommand findPrevious();
   public abstract AppCommand findSelectAll();
   public abstract AppCommand findFromSelection();
   public abstract AppCommand findAll();
   public abstract AppCommand replaceAndFind();
   public abstract AppCommand findInFiles();
   public abstract AppCommand fold();
   public abstract AppCommand unfold();
   public abstract AppCommand foldAll();
   public abstract AppCommand unfoldAll();
   public abstract AppCommand jumpToMatching();
   public abstract AppCommand selectToMatching();
   public abstract AppCommand expandToMatching();
   public abstract AppCommand addCursorAbove();
   public abstract AppCommand addCursorBelow();
   public abstract AppCommand moveLinesUp();
   public abstract AppCommand moveLinesDown();
   public abstract AppCommand expandToLine();
   public abstract AppCommand copyLinesDown();
   public abstract AppCommand joinLines();
   public abstract AppCommand removeLine();
   public abstract AppCommand splitIntoLines();
   public abstract AppCommand editLinesFromStart();
   public abstract AppCommand toggleDocumentOutline();
   public abstract AppCommand expandSelection();
   public abstract AppCommand shrinkSelection();
   public abstract AppCommand goToNextSection();
   public abstract AppCommand goToPrevSection();
   public abstract AppCommand goToNextChunk();
   public abstract AppCommand goToPrevChunk();
   public abstract AppCommand goToStartOfCurrentScope();
   public abstract AppCommand goToEndOfCurrentScope();
   public abstract AppCommand expandRaggedSelection();
   public abstract AppCommand extractFunction();
   public abstract AppCommand extractLocalVariable();
   public abstract AppCommand commentUncomment();
   public abstract AppCommand blockIndent();
   public abstract AppCommand blockOutdent();
   public abstract AppCommand reindent();
   public abstract AppCommand reflowComment();
   public abstract AppCommand setWorkingDirToActiveDoc();
   public abstract AppCommand codeCompletion();
   public abstract AppCommand findUsages();
   public abstract AppCommand editRmdFormatOptions();
   public abstract AppCommand knitWithParameters();
   public abstract AppCommand clearKnitrCache();
   public abstract AppCommand clearPrerenderedOutput();
   public abstract AppCommand notebookExpandAllOutput();
   public abstract AppCommand notebookCollapseAllOutput();
   public abstract AppCommand notebookClearOutput();
   public abstract AppCommand notebookClearAllOutput();
   public abstract AppCommand notebookToggleExpansion();
   public abstract AppCommand renameInScope();
   public abstract AppCommand insertRoxygenSkeleton();
   public abstract AppCommand insertSnippet();
<<<<<<< HEAD
   public abstract AppCommand yankRegion();
   public abstract AppCommand yankBeforeCursor();
   public abstract AppCommand yankAfterCursor();
   public abstract AppCommand pasteLastYank();
   public abstract AppCommand insertAssignmentOperator();
   public abstract AppCommand insertPipeOperator();
   public abstract AppCommand openNextFileOnFilesystem();
   public abstract AppCommand openPreviousFileOnFilesystem();
=======
   public abstract AppCommand splitEditor();
>>>>>>> 242b9e45
 
   // Projects
   public abstract AppCommand newProject();
   public abstract AppCommand newProjectFromTemplate();
   public abstract AppCommand openProject();
   public abstract AppCommand openProjectInNewWindow();
   public abstract AppCommand shareProject();
   public abstract AppCommand openSharedProject();
   public abstract AppCommand projectMru0();
   public abstract AppCommand projectMru1();
   public abstract AppCommand projectMru2();
   public abstract AppCommand projectMru3();
   public abstract AppCommand projectMru4();
   public abstract AppCommand projectMru5();
   public abstract AppCommand projectMru6();
   public abstract AppCommand projectMru7();
   public abstract AppCommand projectMru8();
   public abstract AppCommand projectMru9();
   public abstract AppCommand projectMru10();
   public abstract AppCommand projectMru11();
   public abstract AppCommand projectMru12();
   public abstract AppCommand projectMru13();
   public abstract AppCommand projectMru14();
   public abstract AppCommand clearRecentProjects();
   public abstract AppCommand closeProject();
   public abstract AppCommand projectOptions();
   public abstract AppCommand projectSweaveOptions();
   public abstract AppCommand setWorkingDirToProjectDir();

   // Console
   public abstract AppCommand consoleClear();
   public abstract AppCommand interruptR();
   public abstract AppCommand restartR();
   public abstract AppCommand restartRClearOutput();
   public abstract AppCommand restartRRunAllChunks();
   public abstract AppCommand terminateR();
   public abstract AppCommand activateConsole();
   public abstract AppCommand activateConsolePane();
   public abstract AppCommand layoutZoomConsole();
   public abstract AppCommand layoutZoomConsolePane();
   public abstract AppCommand activateConsolePanePane();

   // Files
   public abstract AppCommand newFolder();
   public abstract AppCommand uploadFile();
   public abstract AppCommand copyFile();
   public abstract AppCommand copyFileTo();
   public abstract AppCommand moveFiles();
   public abstract AppCommand exportFiles();
   public abstract AppCommand renameFile();
   public abstract AppCommand deleteFiles();
   public abstract AppCommand refreshFiles();
   public abstract AppCommand activateFiles();
   public abstract AppCommand layoutZoomFiles();
   public abstract AppCommand goToWorkingDir();
   public abstract AppCommand setAsWorkingDir();
   public abstract AppCommand setWorkingDirToFilesPane();
   public abstract AppCommand showFolder();
 
   // VCS
   public abstract AppCommand vcsDiff();
   public abstract AppCommand vcsCommit();
   public abstract AppCommand vcsRevert();
   public abstract AppCommand vcsViewOnGitHub();
   public abstract AppCommand vcsBlameOnGitHub();
   public abstract AppCommand vcsShowHistory();
   public abstract AppCommand vcsRefresh();
   public abstract AppCommand vcsRefreshNoError();
   public abstract AppCommand vcsOpen();
   public abstract AppCommand vcsIgnore();
   public abstract AppCommand vcsPull();
   public abstract AppCommand vcsPullRebase();
   public abstract AppCommand vcsPush();
   public abstract AppCommand vcsCleanup();
   public abstract AppCommand vcsAddFiles();
   public abstract AppCommand vcsRemoveFiles();
   public abstract AppCommand activateVcs();
   public abstract AppCommand layoutZoomVcs();
   public abstract AppCommand vcsResolve();
   
   // PDF
   public abstract AppCommand showPdfExternal();
   
   // HTML preview
   public abstract AppCommand openHtmlExternal();
   public abstract AppCommand saveHtmlPreviewAsLocalFile();
   public abstract AppCommand saveHtmlPreviewAs();
   public abstract AppCommand refreshHtmlPreview();
   public abstract AppCommand showHtmlPreviewLog();
   
   // Presentation
   public abstract AppCommand refreshPresentation();
   public abstract AppCommand presentationFullscreen();
   public abstract AppCommand presentationHome();
   public abstract AppCommand presentationNext();
   public abstract AppCommand presentationPrev();
   public abstract AppCommand presentationEdit();
   public abstract AppCommand presentationViewInBrowser();
   public abstract AppCommand presentationSaveAsStandalone();
   public abstract AppCommand activatePresentation();
   public abstract AppCommand tutorialFeedback();
   public abstract AppCommand clearPresentationCache();
   
   // View
   public abstract AppCommand showToolbar();
   public abstract AppCommand hideToolbar();
   public abstract AppCommand toggleToolbar();
   public abstract AppCommand zoomActualSize();
   public abstract AppCommand zoomIn();
   public abstract AppCommand zoomOut();
   public abstract AppCommand jumpTo();
   public abstract AppCommand goToFileFunction();
   public abstract AppCommand switchToTab();
   public abstract AppCommand previousTab();
   public abstract AppCommand nextTab();
   public abstract AppCommand firstTab();
   public abstract AppCommand lastTab();
   public abstract AppCommand goToLine();
   public abstract AppCommand toggleFullScreen();
   public abstract AppCommand moveTabLeft();
   public abstract AppCommand moveTabRight();
   public abstract AppCommand moveTabToFirst();
   public abstract AppCommand moveTabToLast();

   // History
   public abstract AppCommand historySendToSource();
   public abstract AppCommand historySendToConsole();
   public abstract AppCommand searchHistory();
   public abstract AppCommand loadHistory();
   public abstract AppCommand saveHistory();
   public abstract AppCommand historyRemoveEntries();
   public abstract AppCommand clearHistory();
   public abstract AppCommand historyDismissResults();
   public abstract AppCommand historyShowContext();
   public abstract AppCommand historyDismissContext();
   public abstract AppCommand activateHistory();
   public abstract AppCommand layoutZoomHistory();

   // Connections
   public abstract AppCommand activateConnections();
   public abstract AppCommand layoutZoomConnections();
   
   // Workspace
   public abstract AppCommand clearWorkspace();
   public abstract AppCommand refreshWorkspace();
   public abstract AppCommand saveWorkspace();
   public abstract AppCommand loadWorkspace();
   public abstract AppCommand importDatasetFromFile();
   public abstract AppCommand importDatasetFromURL();
   public abstract AppCommand importDatasetFromCsv();
   public abstract AppCommand importDatasetFromCsvUsingReadr();
   public abstract AppCommand importDatasetFromCsvUsingBase();
   public abstract AppCommand importDatasetFromSAV();
   public abstract AppCommand importDatasetFromSAS();
   public abstract AppCommand importDatasetFromStata();
   public abstract AppCommand importDatasetFromXLS();
   public abstract AppCommand importDatasetFromXML();
   public abstract AppCommand importDatasetFromJSON();
   public abstract AppCommand importDatasetFromJDBC();
   public abstract AppCommand importDatasetFromODBC();
   public abstract AppCommand importDatasetFromMongo();

   // Environment
   public abstract AppCommand activateEnvironment();
   public abstract AppCommand layoutZoomEnvironment();
   public abstract AppCommand refreshEnvironment();
 
   // Plots
   public abstract AppCommand nextPlot();
   public abstract AppCommand previousPlot();
   public abstract AppCommand savePlotAsImage();
   public abstract AppCommand savePlotAsPdf();
   public abstract AppCommand copyPlotToClipboard();
   public abstract AppCommand zoomPlot();
   public abstract AppCommand removePlot();
   public abstract AppCommand clearPlots();
   public abstract AppCommand refreshPlot();
   public abstract AppCommand activatePlots();
   public abstract AppCommand layoutZoomPlots();
   public abstract AppCommand showManipulator();

   // Packages
   public abstract AppCommand installPackage();
   public abstract AppCommand updatePackages();
   public abstract AppCommand refreshPackages();
   public abstract AppCommand activatePackages();
   public abstract AppCommand layoutZoomPackages();
   
   // packrat
   public abstract AppCommand packratBootstrap();
   public abstract AppCommand packratOptions();
   public abstract AppCommand packratBundle();
   public abstract AppCommand packratHelp();
   public abstract AppCommand packratClean();
   public abstract AppCommand packratCheckStatus();

   // Version control
   public abstract AppCommand versionControlHelp();
   public abstract AppCommand versionControlShowRsaKey();
   public abstract AppCommand versionControlProjectSetup();
   
   // Profiler
   public abstract AppCommand showProfiler();
   public abstract AppCommand startProfiler();
   public abstract AppCommand stopProfiler();
   public abstract AppCommand profileCode();
   public abstract AppCommand profileCodeWithoutFocus();
   public abstract AppCommand saveProfileAs();
   public abstract AppCommand openProfile();
   public abstract AppCommand profileHelp();
   public abstract AppCommand gotoProfileSource();
   public abstract AppCommand openProfileInBrowser();
   
   // Tools
   public abstract AppCommand showShellDialog();
   public abstract AppCommand macPreferences();
   public abstract AppCommand showOptions();
   public abstract AppCommand modifyKeyboardShortcuts();
   
   // Terminal
   public abstract AppCommand newTerminal();
   public abstract AppCommand activateTerminal();
   public abstract AppCommand renameTerminal();
   public abstract AppCommand closeTerminal();
   public abstract AppCommand clearTerminalScrollbackBuffer();
   public abstract AppCommand previousTerminal();
   public abstract AppCommand nextTerminal();
   public abstract AppCommand showTerminalInfo();
   public abstract AppCommand interruptTerminal();
   public abstract AppCommand sendTerminalToEditor();
   public abstract AppCommand sendToTerminal();
    
   // Help
   public abstract AppCommand helpBack();
   public abstract AppCommand helpForward();
   public abstract AppCommand helpHome();
   public abstract AppCommand printHelp();
   public abstract AppCommand clearHelpHistory();
   public abstract AppCommand helpPopout();
   public abstract AppCommand refreshHelp();
   public abstract AppCommand raiseException();
   public abstract AppCommand raiseException2();
   public abstract AppCommand activateHelp();
   public abstract AppCommand layoutZoomHelp();
   public abstract AppCommand showAboutDialog();
   public abstract AppCommand showLicenseDialog();
   public abstract AppCommand checkForUpdates();
   public abstract AppCommand helpUsingRStudio();
   public abstract AppCommand helpKeyboardShortcuts();
   public abstract AppCommand showRequestLog();
   public abstract AppCommand logFocusedElement();
   public abstract AppCommand debugDumpContents();
   public abstract AppCommand debugImportDump();
   public abstract AppCommand refreshSuperDevMode();
   public abstract AppCommand viewShortcuts();
   
   // Viewer
   public abstract AppCommand activateViewer();
   public abstract AppCommand layoutZoomViewer();
   public abstract AppCommand viewerPopout();
   public abstract AppCommand viewerBack(); 
   public abstract AppCommand viewerForward();
   public abstract AppCommand viewerZoom();
   public abstract AppCommand viewerRefresh();
   public abstract AppCommand viewerSaveAllAndRefresh();
   public abstract AppCommand viewerStop();
   public abstract AppCommand viewerClear();
   public abstract AppCommand viewerClearAll();
   public abstract AppCommand viewerSaveAsImage();
   public abstract AppCommand viewerSaveAsWebPage();
   public abstract AppCommand viewerCopyToClipboard();

   // Application
   public abstract AppCommand newSession();
   public abstract AppCommand suspendSession();
   public abstract AppCommand quitSession();
   public abstract AppCommand forceQuitSession();
   public abstract AppCommand updateCredentials();
   public abstract AppCommand diagnosticsReport();
   public abstract AppCommand openDeveloperConsole();
   public abstract AppCommand reloadUi();
   public abstract AppCommand showGpuDiagnostics();
   public abstract AppCommand showLogFiles();
   public abstract AppCommand rstudioSupport();
   public abstract AppCommand rstudioCommunityForum();
   public abstract AppCommand rstudioAgreement();

   public abstract AppCommand showWarningBar();
 
   // Build
   public abstract AppCommand buildAll();
   public abstract AppCommand devtoolsLoadAll();
   public abstract AppCommand rebuildAll();
   public abstract AppCommand cleanAll();
   public abstract AppCommand buildSourcePackage();
   public abstract AppCommand buildBinaryPackage();
   public abstract AppCommand roxygenizePackage();
   public abstract AppCommand checkPackage();
   public abstract AppCommand testPackage();
   public abstract AppCommand testTestthatFile();
   public abstract AppCommand testShinytestFile();
   public abstract AppCommand stopBuild();
   public abstract AppCommand buildToolsProjectSetup();
   public abstract AppCommand activateBuild();
   public abstract AppCommand layoutZoomBuild();
   
   // Connections
   public abstract AppCommand newConnection();
   public abstract AppCommand removeConnection();
   public abstract AppCommand disconnectConnection();
   public abstract AppCommand refreshConnection();
   
   // Clipboard placeholders
   public abstract AppCommand undoDummy();
   public abstract AppCommand redoDummy();
   public abstract AppCommand cutDummy();
   public abstract AppCommand copyDummy();
   public abstract AppCommand pasteDummy();
   public abstract AppCommand pasteAndIndent();

   // Placeholder for most recently used files
   public abstract AppCommand mru0();
   public abstract AppCommand mru1();
   public abstract AppCommand mru2();
   public abstract AppCommand mru3();
   public abstract AppCommand mru4();
   public abstract AppCommand mru5();
   public abstract AppCommand mru6();
   public abstract AppCommand mru7();
   public abstract AppCommand mru8();
   public abstract AppCommand mru9();
   public abstract AppCommand mru10();
   public abstract AppCommand mru11();
   public abstract AppCommand mru12();
   public abstract AppCommand mru13();
   public abstract AppCommand mru14();
   public abstract AppCommand clearRecentFiles();

   // Debugging
   public abstract AppCommand debugBreakpoint();
   public abstract AppCommand debugClearBreakpoints();
   public abstract AppCommand debugContinue();
   public abstract AppCommand debugStop();
   public abstract AppCommand debugStep();
   public abstract AppCommand debugStepInto();
   public abstract AppCommand debugFinish();
   public abstract AppCommand debugHelp();   
   public abstract AppCommand errorsMessage();
   public abstract AppCommand errorsTraceback();
   public abstract AppCommand errorsBreak();
   public abstract AppCommand showDiagnosticsActiveDocument();
   public abstract AppCommand showDiagnosticsProject();
   
   // Shiny IDE features
   public abstract AppCommand reloadShinyApp();
   public abstract AppCommand shinyRunInPane();
   public abstract AppCommand shinyRunInViewer();
   public abstract AppCommand shinyRunInBrowser();
   public abstract AppCommand shinyRecordTest();
   public abstract AppCommand shinyRunAllTests();
   public abstract AppCommand shinyCompareTest();
   
   // Plumber IDE features
   public abstract AppCommand reloadPlumberAPI();
   public abstract AppCommand plumberRunInPane();
   public abstract AppCommand plumberRunInViewer();
   public abstract AppCommand plumberRunInBrowser();

   // RSConnect connectivity
   public abstract AppCommand rsconnectDeploy();
   public abstract AppCommand rsconnectConfigure();
   public abstract AppCommand rsconnectManageAccounts();
   
   // Addins
   public abstract AppCommand browseAddins();
   
   // Jobs
   public abstract AppCommand startJob();
   public abstract AppCommand sourceAsJob();
   public abstract AppCommand clearJobs();

   // Other
   public abstract AppCommand checkSpelling();
   public abstract AppCommand layoutZoomCurrentPane();
   public abstract AppCommand layoutEndZoom();
   public abstract AppCommand layoutConsoleOnLeft();
   public abstract AppCommand layoutConsoleOnRight();
   public abstract AppCommand paneLayout();
   public abstract AppCommand maximizeConsole();
   public abstract AppCommand toggleEditorTokenInfo();
   
   public static final String KEYBINDINGS_PATH =
         "~/.R/keybindings/rstudio_commands.json";
}<|MERGE_RESOLUTION|>--- conflicted
+++ resolved
@@ -181,7 +181,6 @@
    public abstract AppCommand renameInScope();
    public abstract AppCommand insertRoxygenSkeleton();
    public abstract AppCommand insertSnippet();
-<<<<<<< HEAD
    public abstract AppCommand yankRegion();
    public abstract AppCommand yankBeforeCursor();
    public abstract AppCommand yankAfterCursor();
@@ -190,9 +189,7 @@
    public abstract AppCommand insertPipeOperator();
    public abstract AppCommand openNextFileOnFilesystem();
    public abstract AppCommand openPreviousFileOnFilesystem();
-=======
    public abstract AppCommand splitEditor();
->>>>>>> 242b9e45
  
    // Projects
    public abstract AppCommand newProject();
