/*
 * AppearancePreferencesPane.java
 *
 * Copyright (C) 2021 by RStudio, PBC
 *
 * Unless you have received this program directly from RStudio pursuant
 * to the terms of a commercial license agreement with RStudio, then
 * this program is licensed to you under the terms of version 3 of the
 * GNU Affero General Public License. This program is distributed WITHOUT
 * ANY EXPRESS OR IMPLIED WARRANTY, INCLUDING THOSE OF NON-INFRINGEMENT,
 * MERCHANTABILITY OR FITNESS FOR A PARTICULAR PURPOSE. Please refer to the
 * AGPL (http://www.gnu.org/licenses/agpl-3.0.txt) for more details.
 *
 */
package org.rstudio.studio.client.workbench.prefs.views;

import com.google.gwt.core.client.GWT;
import com.google.gwt.core.client.JsArrayString;
import com.google.gwt.core.client.Scheduler;
import com.google.gwt.core.client.Scheduler.RepeatingCommand;
import com.google.gwt.dom.client.SelectElement;
import com.google.gwt.dom.client.Style;
import com.google.gwt.dom.client.Style.Unit;
import com.google.gwt.event.dom.client.ChangeEvent;
import com.google.gwt.event.dom.client.ChangeHandler;
import com.google.gwt.resources.client.ImageResource;
import com.google.gwt.user.client.ui.FlowPanel;
import com.google.gwt.user.client.ui.HorizontalPanel;
import com.google.gwt.user.client.ui.VerticalPanel;
import com.google.inject.Inject;

import org.rstudio.core.client.Debug;
import org.rstudio.core.client.StringUtil;
import org.rstudio.core.client.js.JsUtil;
import org.rstudio.core.client.prefs.RestartRequirement;
import org.rstudio.core.client.resources.ImageResource2x;
import org.rstudio.core.client.theme.ThemeFonts;
import org.rstudio.core.client.widget.FontDetector;
import org.rstudio.core.client.widget.Operation;
import org.rstudio.core.client.widget.SelectWidget;
import org.rstudio.core.client.widget.ThemedButton;
import org.rstudio.studio.client.RStudioGinjector;
import org.rstudio.studio.client.application.Desktop;
import org.rstudio.studio.client.application.DesktopInfo;
import org.rstudio.studio.client.common.FileDialogs;
import org.rstudio.studio.client.common.GlobalDisplay;
import org.rstudio.studio.client.common.dependencies.DependencyManager;
import org.rstudio.studio.client.server.ServerError;
import org.rstudio.studio.client.server.ServerRequestCallback;
import org.rstudio.studio.client.workbench.WorkbenchContext;
import org.rstudio.studio.client.workbench.prefs.model.UserPrefs;
import org.rstudio.studio.client.workbench.prefs.model.UserState;
import org.rstudio.studio.client.workbench.views.source.editors.text.themes.AceTheme;
import org.rstudio.studio.client.workbench.views.source.editors.text.themes.AceThemes;
import org.rstudio.studio.client.workbench.views.source.editors.text.themes.model.ThemeServerOperations;

import java.util.HashMap;
import java.util.Set;
import java.util.TreeSet;

public class AppearancePreferencesPane extends PreferencesPane
{

   @Inject
   public AppearancePreferencesPane(PreferencesDialogResources res,
                                    UserPrefs userPrefs,
                                    UserState userState,
                                    final AceThemes themes,
                                    WorkbenchContext workbenchContext,
                                    GlobalDisplay globalDisplay,
                                    DependencyManager dependencyManager,
                                    FileDialogs fileDialogs,
                                    ThemeServerOperations server)
   {
      res_ = res;
      userPrefs_ = userPrefs;
      userState_ = userState;
      globalDisplay_ = globalDisplay;
      dependencyManager_ = dependencyManager;
      server_ = server;

      VerticalPanel leftPanel = new VerticalPanel();

      relaunchRequired_ = false;

      // dark-grey theme and classic themes no longer exist; map them to defaults
      if (StringUtil.equals(userPrefs_.globalTheme().getValue(), "dark-grey") ||
          StringUtil.equals(userPrefs_.globalTheme().getValue(), "classic"))
        userPrefs_.globalTheme().setGlobalValue(UserPrefs.GLOBAL_THEME_DEFAULT);

      final String originalTheme = userPrefs_.globalTheme().getValue();

<<<<<<< HEAD
      flatTheme_ = new SelectWidget(constants_.appearanceRStudioThemeLabel(),
                                new String[]{"Classic", "Modern", "Sky"},
=======
      flatTheme_ = new SelectWidget("RStudio theme:",
                                new String[]{"Modern", "Sky"},
>>>>>>> 2853a5d4
                                new String[]{
                                      UserPrefs.GLOBAL_THEME_DEFAULT,
                                      UserPrefs.GLOBAL_THEME_ALTERNATE
                                    },
                                false);
      flatTheme_.addStyleName(res.styles().themeChooser());
      flatTheme_.getListBox().setWidth("95%");

      String themeAlias = userPrefs_.globalTheme().getGlobalValue();
      flatTheme_.setValue(themeAlias);

      leftPanel.add(flatTheme_);

      if (Desktop.hasDesktopFrame())
      {
         int initialIndex = -1;
         int normalIndex = -1;
         String[] zoomValues = new String[] {
               "0.25", "0.50", "0.75", "0.80", "0.90",
               "1.00", "1.10", "1.25", "1.50", "1.75",
               "2.00", "2.50", "3.00", "4.00", "5.00"
         };
         String[] zoomLabels = new String[zoomValues.length];
         double currentZoomLevel = DesktopInfo.getZoomLevel();
         for (int i = 0; i < zoomValues.length; i++)
         {
            double zoomValue = Double.parseDouble(zoomValues[i]);

            if (zoomValue == 1.0)
               normalIndex = i;

            if (zoomValue == currentZoomLevel)
               initialIndex = i;

            zoomLabels[i] = StringUtil.formatPercent(zoomValue);
         }

         if (initialIndex == -1)
            initialIndex = normalIndex;

         zoomLevel_ = new SelectWidget(constants_.appearanceZoomLabelZoom(),
                                       zoomLabels,
                                       zoomValues,
                                       false);
         zoomLevel_.getListBox().setSelectedIndex(initialIndex);
         initialZoomLevel_ = zoomValues[initialIndex];

         leftPanel.add(zoomLevel_);

         zoomLevel_.getListBox().addChangeHandler(event -> updatePreviewZoomLevel());
      }

      String[] fonts = new String[] {};

      if (Desktop.isDesktop())
      {
         // In desktop mode, get the list of installed fonts from Qt
         String fontList = DesktopInfo.getFixedWidthFontList();

         if (fontList.isEmpty())
            registerFontListReadyCallback();
         else
            fonts = fontList.split("\\n");
      }
      else
      {
         // In server mode, get the installed set of fonts by querying the server
         getInstalledFontList();
      }

      String fontFaceLabel = fonts.length == 0
            ? constants_.fontFaceEditorFontLabel()
            : constants_.appearanceEditorFontLabel();

      fontFace_ = new SelectWidget(fontFaceLabel, fonts, fonts, false, false, false);
      fontFace_.getListBox().setWidth("95%");

      if (Desktop.isDesktop())
      {
         // Get the fixed width font set in desktop mode
         String value = DesktopInfo.getFixedWidthFont();
         String label = value.replaceAll("\\\"", "");
         if (!fontFace_.setValue(label))
         {
            fontFace_.insertValue(0, label, value);
            fontFace_.setValue(value);
         }
      }
      else
      {
         // In server mode, there's always a Default option which uses a
         // browser-specific font.
         fontFace_.insertValue(0, DEFAULT_FONT_NAME, DEFAULT_FONT_VALUE);
      }

      initialFontFace_ = StringUtil.notNull(fontFace_.getValue());

      leftPanel.add(fontFace_);
      fontFace_.addChangeHandler(new ChangeHandler()
      {
         @Override
         public void onChange(ChangeEvent event)
         {
            String font = fontFace_.getValue();
            if (font == null || StringUtil.equals(font, DEFAULT_FONT_VALUE))
            {
               preview_.setFont(ThemeFonts.getFixedWidthFont(), false);
            }
            else
            {
               preview_.setFont(font, !Desktop.hasDesktopFrame());
            }
         }
      });

      String[] labels = {"7", "8", "9", "10", "11", "12", "13", "14", "16", "18", "24", "36"};
      String[] values = new String[labels.length];
      for (int i = 0; i < labels.length; i++)
         values[i] = Double.parseDouble(labels[i]) + "";

      fontSize_ = new SelectWidget(constants_.appearanceEditorFontSizeLabel(),
                                   labels,
                                   values,
                                   false);
      fontSize_.getListBox().setWidth("95%");
      if (!fontSize_.setValue(userPrefs.fontSizePoints().getGlobalValue() + ""))
         fontSize_.getListBox().setSelectedIndex(3);
      fontSize_.getListBox().addChangeHandler(new ChangeHandler()
      {
         public void onChange(ChangeEvent event)
         {
            preview_.setFontSize(Double.parseDouble(fontSize_.getValue()));
         }
      });

      theme_ = new SelectWidget(constants_.appearanceEditorThemeLabel(),
                                new String[0],
                                new String[0],
                                false);
      theme_.getListBox().getElement().<SelectElement>cast().setSize(7);
      theme_.getListBox().getElement().getStyle().setHeight(225, Unit.PX);
      theme_.getListBox().addChangeHandler(new ChangeHandler()
      {
         @Override
         public void onChange(ChangeEvent event)
         {
            AceTheme aceTheme = themeList_.get(theme_.getValue());
            preview_.setTheme(aceTheme.getUrl());
            removeThemeButton_.setEnabled(!aceTheme.isDefaultTheme());
         }
      });
      theme_.addStyleName(res.styles().themeChooser());

      AceTheme currentTheme = userState_.theme().getGlobalValue().cast();
      addThemeButton_ = new ThemedButton(constants_.addThemeButtonLabel(), event ->
         fileDialogs.openFile(
            constants_.addThemeButtonCaption(),
            RStudioGinjector.INSTANCE.getRemoteFileSystemContext(),
            workbenchContext.getCurrentWorkingDir(), constants_.addThemeButtonCaption(),
            (input, indicator) ->
            {
               if (input == null)
                  return;

               String inputStem = input.getStem();
               String inputPath = input.getPath();
               boolean isTmTheme = StringUtil.equalsIgnoreCase(".tmTheme", input.getExtension());
               boolean found = false;
               for (AceTheme theme: themeList_.values())
               {
                  if (theme.isLocalCustomTheme() &&
                     StringUtil.equalsIgnoreCase(theme.getFileStem(), inputStem))
                  {
                     showThemeExistsDialog(inputStem, () -> addTheme(inputPath, themes, isTmTheme));
                     found = true;
                     break;
                  }
               }

               if (!found)
               {
                  addTheme(inputPath, themes, isTmTheme);
               }

               indicator.onCompleted();
            }));
      addThemeButton_.setLeftAligned(true);
      removeThemeButton_ = new ThemedButton(
         constants_.removeThemeButtonLabel(),
         event -> showRemoveThemeWarning(
            theme_.getValue(),
            () -> removeTheme(theme_.getValue(), themes)));
      removeThemeButton_.setLeftAligned(true);
      removeThemeButton_.setEnabled(!currentTheme.isDefaultTheme());

      HorizontalPanel buttonPanel = new HorizontalPanel();
      buttonPanel.add(addThemeButton_);
      buttonPanel.add(removeThemeButton_);

      leftPanel.add(fontSize_);
      leftPanel.add(theme_);
      leftPanel.add(buttonPanel);

      FlowPanel previewPanel = new FlowPanel();

      previewPanel.setSize("100%", "100%");
      preview_ = new AceEditorPreview(CODE_SAMPLE);
      preview_.setHeight(previewDefaultHeight_);
      preview_.setWidth("278px");
      preview_.setFontSize(Double.parseDouble(fontSize_.getValue()));
      preview_.setTheme(currentTheme.getUrl());
      updatePreviewZoomLevel();
      previewPanel.add(preview_);

      HorizontalPanel hpanel = new HorizontalPanel();
      hpanel.setWidth("100%");
      hpanel.add(leftPanel);
      hpanel.setCellWidth(leftPanel, "160px");
      hpanel.add(previewPanel);

      add(hpanel);

      // Themes are retrieved asynchronously, so we have to update the theme list and preview panel
      // asynchronously too. We also need to wait until the next event cycle so that the progress
      // indicator will be ready.
      Scheduler.get().scheduleDeferred(() -> setThemes(themes));
   }

   @Override
   protected void setPaneVisible(boolean visible)
   {
      super.setPaneVisible(visible);
      if (visible)
      {
         // When making the pane visible in desktop mode, add or remove a
         // meaningless transform to the iframe hosting the preview. This is
         // gross but necessary to work around a QtWebEngine bug which causes
         // the region to not paint at all (literally showing the previous
         // contents of the screen buffer) until invalidated in some way.
         //
         // Known to be an issue with Qt 5.12.8/Chromium 69; could be removed if
         // the bug is fixed in later releases.
         //
         // See https://github.com/rstudio/rstudio/issues/6268

         Scheduler.get().scheduleDeferred(() ->
         {
            Style style = preview_.getElement().getStyle();
            String translate = "translate(0px, 0px)";
            String transform = style.getProperty("transform");
            style.setProperty("transform",
                    StringUtil.isNullOrEmpty(transform) || !StringUtil.equals(translate, transform) ?
                        translate :
                        "");
         });
      }
   }

   private void removeTheme(String themeName, AceThemes themes, Operation afterOperation)
   {
      AceTheme currentTheme = userState_.theme().getGlobalValue().cast();
      if (StringUtil.equalsIgnoreCase(currentTheme.getName(), themeName))
      {
         showCantRemoveActiveThemeDialog(currentTheme.getName());
      }
      else
      {
         themes.removeTheme(
            themeName,
            errorMessage -> showCantRemoveThemeDialog(themeName, errorMessage),
            () ->
            {
               updateThemes(currentTheme.getName(), themes);
               afterOperation.execute();
            });
      }
   }

   private void removeTheme(String themeName, AceThemes themes)
   {
      // No after operation necessary.
      removeTheme(themeName, themes, () -> {});
   }

   private void doAddTheme(String inputPath, AceThemes themes, boolean isTmTheme)
   {
      if (isTmTheme)
         dependencyManager_.withThemes(
            constants_.addThemeUserActionLabel(),
            () -> themes.addTheme(
               inputPath,
               result -> updateThemes(result, themes),
               error -> showCantAddThemeDialog(inputPath, error)));
      else
         themes.addTheme(
            inputPath,
            result -> updateThemes(result, themes),
            error -> showCantAddThemeDialog(inputPath, error));

   }

   private void addTheme(String inputPath, AceThemes themes, boolean isTmTheme)
   {
      // Get the theme name and check if it's in the current list of themes.
      themes.getThemeName(
         inputPath,
         name ->
         {
            if (themeList_.containsKey(name))
            {
               if (themeList_.get(name).isLocalCustomTheme())
               {
                  showDuplicateThemeError(
                     name,
                     () -> removeTheme(
                        name,
                        themes,
                        () -> doAddTheme(inputPath, themes, isTmTheme)));
               }
               else
               {
                  showDuplicateThemeWarning(
                     name,
                     () -> doAddTheme(inputPath, themes, isTmTheme));
               }
            }
            else
            {
               doAddTheme(inputPath, themes, isTmTheme);
            }
         },
         error -> showCantAddThemeDialog(inputPath, error));
   }

   private void setThemes(AceThemes themes)
   {
      themes.getThemes(
         themeList ->
         {
            themeList_ = themeList;

            // It's possible the current theme was removed outside the context of
            // RStudio, so choose a default if it can't be found.
            AceTheme currentTheme = userState_.theme().getGlobalValue().cast();
            if (!themeList_.containsKey(currentTheme.getName()))
            {
               StringBuilder warningMsg = new StringBuilder();
               warningMsg.append(constants_.setThemeWarningMessage())
                  .append(currentTheme.getName())
                  .append(constants_.themeWarningMessage())
                  .append(currentTheme.isDark() ? constants_.themeWarningMessageDarkLabel() : constants_.themeWarningMessageLightLabel())
                  .append(constants_.themeWarningMessageDefaultLabel());

               currentTheme = AceTheme.createDefault(currentTheme.isDark());
               userState_.theme().setGlobalValue(currentTheme);
               preview_.setTheme(currentTheme.getUrl());

               warningMsg.append(currentTheme.getName())
                  .append("\".");
               Debug.logWarning(warningMsg.toString());
            }

            theme_.setChoices(themeList_.keySet().toArray(new String[0]));
            theme_.setValue(currentTheme.getName());
            removeThemeButton_.setEnabled(!currentTheme.isDefaultTheme());
         },
         getProgressIndicator());
   }

   private void updateThemes(String focusedThemeName, AceThemes themes)
   {
      themes.getThemes(
         themeList->
         {
            themeList_ = themeList;

            String themeName = focusedThemeName;
            if (!themeList.containsKey(themeName))
            {
               Debug.logWarning(constants_.updateThemeLogWarning() + focusedThemeName + constants_.updateThemeLogWarningLabel());
               themeName = AceTheme.createDefault().getName();
            }
            AceTheme focusedTheme = themeList.get(themeName);

            theme_.setChoices(themeList_.keySet().toArray(new String[0]));
            theme_.setValue(focusedTheme.getName());
            preview_.setTheme(focusedTheme.getUrl());
            removeThemeButton_.setEnabled(!focusedTheme.isDefaultTheme());
         },
         getProgressIndicator());
   }

   private void updatePreviewZoomLevel()
   {
      // no zoom preview on desktop
      if (Desktop.hasDesktopFrame())
      {
         preview_.setZoomLevel(Double.parseDouble(zoomLevel_.getValue()) /
                               DesktopInfo.getZoomLevel());
      }
   }

   private void showThemeExistsDialog(String inputFileName, Operation continueOperation)
   {
      StringBuilder msg = new StringBuilder();
      msg.append(constants_.showThemeExistsDialogLabel())
         .append(inputFileName)
         .append(constants_.showThemeExistsExistsLabel())
         .append(constants_.showThemeExistsOverWriteLabel());
      globalDisplay_.showYesNoMessage(
         GlobalDisplay.MSG_WARNING,
         constants_.globalDisplayThemeExistsCaption(),
         msg.toString(),
         continueOperation,
         false);
   }

   private void showCantAddThemeDialog(String themePath, String errorMessage)
   {
      StringBuilder msg = new StringBuilder();
      msg.append(constants_.cantAddThemeMessage())
         .append(themePath)
         .append(constants_.cantAddThemeErrorCaption())
         .append(errorMessage);

      globalDisplay_.showErrorMessage(constants_.cantAddThemeGlobalMessage(), msg.toString());
   }

   private void showCantRemoveThemeDialog(String themeName, String errorMessage)
   {
      StringBuilder msg = new StringBuilder();
      msg.append(constants_.showCantRemoveThemeDialogMessage())
         .append(themeName)
         .append("': ")
         .append(errorMessage);

      globalDisplay_.showErrorMessage(constants_.showCantRemoveErrorMessage(), msg.toString());
   }

   private void showCantRemoveActiveThemeDialog(String themeName)
   {
      StringBuilder msg = new StringBuilder();
      msg.append(constants_.showCantRemoveActiveThemeDialog())
         .append(themeName)
         .append(constants_.showCantRemoveActiveThemeMessage())
         .append(constants_.showCantRemoveActiveThemeRetryMessage());

      globalDisplay_.showErrorMessage(constants_.showCantRemoveThemeCaption(), msg.toString());
   }

   private void showRemoveThemeWarning(String themeName, Operation continueOperation)
   {
      StringBuilder msg = new StringBuilder();
      msg.append(constants_.showRemoveThemeWarningMessage())
         .append(themeName)
         .append(constants_.showRemoveThemeWarningQuestionMessage());

      globalDisplay_.showYesNoMessage(
         GlobalDisplay.MSG_WARNING,
         constants_.showRemoveThemeGlobalMessage(),
         msg.toString(),
         continueOperation,
         false);
   }

   private void showDuplicateThemeError(String themeName, Operation continueOperation)
   {
      StringBuilder msg = new StringBuilder();
      msg.append(constants_.showDuplicateThemeErrorMessage() + " ")
         .append(constants_.showDuplicateThemeErrorQuestionMessage())
         .append(themeName)
         .append(constants_.showDuplicateThemeErrorAddThemeMessage());

      globalDisplay_.showYesNoMessage(
         GlobalDisplay.MSG_ERROR,
         constants_.showDuplicateThemeDuplicateGlobalMessage(),
         msg.toString(),
         continueOperation,
         false);
   }

   private void showDuplicateThemeWarning(String themeName, Operation continueOperation)
   {
      StringBuilder msg = new StringBuilder();
      msg.append(constants_.showDuplicateThemeWarningMessage())
         .append(themeName)
         .append(constants_.showDuplicateThemeExistingMessage() + " ")
         .append(constants_.showDuplicateThemeQuestionMessage() + " ")
         .append(constants_.showDuplicateContinueThemeMessage());

      globalDisplay_.showYesNoMessage(
         GlobalDisplay.MSG_WARNING,
         constants_.showDuplicateThemeGlobalMessage(),
         msg.toString(),
         continueOperation,
         true);
   }

   @Override
   public ImageResource getIcon()
   {
      return new ImageResource2x(res_.iconAppearance2x());
   }

   @Override
   protected void initialize(UserPrefs prefs)
   {
   }

   @Override
   public RestartRequirement onApply(UserPrefs rPrefs)
   {
      RestartRequirement restartRequirement = super.onApply(rPrefs);

      if (relaunchRequired_)
         restartRequirement.setUiReloadRequired(true);

      String themeName = flatTheme_.getValue();
      if (!StringUtil.equals(themeName, userPrefs_.globalTheme().getGlobalValue()))
      {
         userPrefs_.globalTheme().setGlobalValue(themeName, false);
      }

      double fontSize = Double.parseDouble(fontSize_.getValue());
      userPrefs_.fontSizePoints().setGlobalValue(fontSize);
      if (!StringUtil.equals(theme_.getValue(), userPrefs_.editorTheme().getGlobalValue()))
      {
         userState_.theme().setGlobalValue(themeList_.get(theme_.getValue()));
         userPrefs_.editorTheme().setGlobalValue(theme_.getValue(), false);
      }

     if (!StringUtil.equals(initialFontFace_, fontFace_.getValue()))
     {
        String fontFace = fontFace_.getValue();
        initialFontFace_ = fontFace;
        if (Desktop.hasDesktopFrame())
        {
           // In desktop mode the font is stored in a per-machine file since
           // the font list varies between machines.
           Desktop.getFrame().setFixedWidthFont(fontFace);
        }
        else
        {
           if (StringUtil.equals(fontFace, DEFAULT_FONT_VALUE))
           {
              // User has chosen the default font face
              userPrefs_.serverEditorFontEnabled().setGlobalValue(false);
           }
           else
           {
              // User has chosen a specific font
              userPrefs_.serverEditorFontEnabled().setGlobalValue(true);
              userPrefs_.serverEditorFont().setGlobalValue(fontFace);
           }
        }
        restartRequirement.setUiReloadRequired(true);
     }

      if (Desktop.hasDesktopFrame())
      {
         if (!StringUtil.equals(initialZoomLevel_, zoomLevel_.getValue()))
         {
            double zoomLevel = Double.parseDouble(zoomLevel_.getValue());
            initialZoomLevel_ = zoomLevel_.getValue();
            Desktop.getFrame().setZoomLevel(zoomLevel);
         }
      }

      return restartRequirement;
   }

   @Override
   public String getName()
   {
      return constants_.appearanceLabel();
   }

   private final native void registerFontListReadyCallback()
   /*-{

      var self = this;
      $wnd.onFontListReady = $entry(function() {
         self.@org.rstudio.studio.client.workbench.prefs.views.AppearancePreferencesPane::onFontListReady()();
      });

   }-*/;

   private void onFontListReady()
   {
      // NOTE: we use a short poll as we might receive this notification
      // just before the Qt webchannel has been able to synchronize with
      // the front-end
      Scheduler.get().scheduleFixedDelay(new RepeatingCommand()
      {
         private int retryCount_ = 0;

         @Override
         public boolean execute()
         {
            if (retryCount_++ > 20)
               return false;

            String fonts = DesktopInfo.getFixedWidthFontList();
            if (fonts.isEmpty())
               return true;

            String[] fontList = fonts.split("\\n");
            populateFontList(fontList);
            return false;
         }

      }, 100);
   }

   private void getInstalledFontList()
   {
      // Search for installed fixed-width fonts on this web browser.
      final Set<String> browserFonts = new TreeSet<>();
      JsArrayString candidates = userPrefs_.browserFixedWidthFonts().getGlobalValue();
      for (String candidate: JsUtil.asIterable(candidates))
      {
         if (FontDetector.isFontSupported(candidate))
         {
            browserFonts.add(candidate);
         }
      }

      server_.getInstalledFonts(new ServerRequestCallback<JsArrayString>()
      {
         @Override
         public void onResponseReceived(JsArrayString fonts)
         {
            browserFonts.addAll(JsUtil.toList(fonts));
            populateFontList(browserFonts.toArray(new String[browserFonts.size()]));
            fontFace_.insertValue(0, DEFAULT_FONT_NAME, DEFAULT_FONT_VALUE);

            String font = null;
            if (userPrefs_.serverEditorFontEnabled().getValue())
            {
               // Use the user's supplied font
               font = userPrefs_.serverEditorFont().getValue();
            }

            if (StringUtil.isNullOrEmpty(font))
            {
               // No font selected
               fontFace_.setValue(DEFAULT_FONT_VALUE);
            }
            else
            {
               // If there's a non-empty, enabled font, set it as the default
               fontFace_.setValue(font);
               preview_.setFont(font, true);
            }

            initialFontFace_ = StringUtil.notNull(fontFace_.getValue());
         }

         @Override
         public void onError(ServerError error)
         {
            // Change label so it doesn't load indefinitely
            fontFace_.setLabel(constants_.editorFontLabel());

            Debug.logError(error);
         }
      });
   }

   private void populateFontList(String[] fontList)
   {
      String value = fontFace_.getValue();
      if (!StringUtil.isNullOrEmpty(value))
         value = value.replaceAll("\\\"", "");
      fontFace_.setLabel(constants_.editorFontLabel());
      fontFace_.setChoices(fontList, fontList);
      fontFace_.setValue(value);
   }

   private final PreferencesDialogResources res_;
   private final UserPrefs userPrefs_;
   private final UserState userState_;
   private SelectWidget helpFontSize_;
   private SelectWidget fontSize_;
   private SelectWidget theme_;
   private ThemedButton addThemeButton_;
   private ThemedButton removeThemeButton_;
   private final AceEditorPreview preview_;
   private SelectWidget fontFace_;
   private String initialFontFace_;
   private SelectWidget zoomLevel_;
   private String initialZoomLevel_;
   private final SelectWidget flatTheme_;
   private Boolean relaunchRequired_;
   private static String previewDefaultHeight_ = "533px";
   private HashMap<String, AceTheme> themeList_;
   private final GlobalDisplay globalDisplay_;
   private final DependencyManager dependencyManager_;
   private final ThemeServerOperations server_;
   private int renderPass_ = 1;

   private final static String DEFAULT_FONT_NAME = "(Default)";
   private final static String DEFAULT_FONT_VALUE = "__default__";
   private final AppearancePreferencesPaneConstants constants_ = GWT.create(AppearancePreferencesPaneConstants.class);
   private static final String CODE_SAMPLE =
         "# plotting of R objects\n" +
         "plot <- function (x, y, ...)\n" +
         "{\n" +
         "  if (is.function(x) && \n" +
         "      is.null(attr(x, \"class\")))\n" +
         "  {\n" +
         "    if (missing(y))\n" +
         "      y <- NULL\n" +
         "    \n" +
         "    # check for ylab argument\n" +
         "    hasylab <- function(...) \n" +
         "      !all(is.na(\n" +
         "        pmatch(names(list(...)),\n" +
         "              \"ylab\")))\n" +
         "    \n" +
         "    if (hasylab(...))\n" +
         "      plot.function(x, y, ...)\n" +
         "    \n" +
         "    else \n" +
         "      plot.function(\n" +
         "        x, y, \n" +
         "        ylab = paste(\n" +
         "          deparse(substitute(x)),\n" +
         "          \"(x)\"), \n" +
         "        ...)\n" +
         "  }\n" +
         "  else \n" +
         "    UseMethod(\"plot\")\n" +
         "}\n";
}<|MERGE_RESOLUTION|>--- conflicted
+++ resolved
@@ -90,13 +90,8 @@
 
       final String originalTheme = userPrefs_.globalTheme().getValue();
 
-<<<<<<< HEAD
       flatTheme_ = new SelectWidget(constants_.appearanceRStudioThemeLabel(),
-                                new String[]{"Classic", "Modern", "Sky"},
-=======
-      flatTheme_ = new SelectWidget("RStudio theme:",
                                 new String[]{"Modern", "Sky"},
->>>>>>> 2853a5d4
                                 new String[]{
                                       UserPrefs.GLOBAL_THEME_DEFAULT,
                                       UserPrefs.GLOBAL_THEME_ALTERNATE
