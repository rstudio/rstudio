
import { spawn } from 'node:child_process';
import { createServer, Socket } from 'node:net'
import path = require('node:path');
import { chdir, platform } from 'node:process';
import { createInterface } from 'node:readline';
import { ENDPOINT } from './codeserver-common';
import { rmSync } from 'node:fs';

chdir(path.join(__dirname, '..'));

function ant() {
  if (platform === 'win32') {
    return 'ant.exe';
  } else if (platform === 'darwin') {
    return 'ant';
  } else {
    return '/usr/bin/ant';
  }
}

function broadcast(data: string) {
  buffer.push(data);
  for (const socket of sockets) {
    socket.write(`${data}\n`);
  }
}

let buffer: string[] = [];
let sockets: Socket[] = [];
let ready = false;

const server = createServer();

server.on('listening', () => {

  const child = spawn(ant(), ['devmode'], {
    stdio: 'pipe',
  });

  child.on('error', (err) => {
    process.exit(1);
  });

  child.on('exit', (code) => {
    process.exit(1);
  });

  const reader = createInterface({
    input: child.stdout,
    crlfDelay: Infinity,
  });

  reader.on('line', (data) => {
    console.log(data)
    ready = ready || data.includes('The code server is ready');
    broadcast(data);
  });

});

server.on('connection', (socket) => {

  sockets.push(socket);

  socket.on('close', () => {
    const index = sockets.indexOf(socket);
    sockets = sockets.splice(index, 1);
  });

  socket.on('error', (err) => {
    const index = sockets.indexOf(socket);
    sockets = sockets.splice(index, 1);
  });

  const status = { ready };
  socket.write(JSON.stringify(status) + '\n');
  socket.write(buffer.join('\n') + '\n');

});

<<<<<<< HEAD
rmSync(ENDPOINT, { force: true });
=======
if (platform !== 'win32') {
  rmSync(ENDPOINT, { force: true });
}

>>>>>>> 8f7c7212
server.listen(ENDPOINT);<|MERGE_RESOLUTION|>--- conflicted
+++ resolved
@@ -79,12 +79,8 @@
 
 });
 
-<<<<<<< HEAD
-rmSync(ENDPOINT, { force: true });
-=======
 if (platform !== 'win32') {
   rmSync(ENDPOINT, { force: true });
 }
 
->>>>>>> 8f7c7212
 server.listen(ENDPOINT);