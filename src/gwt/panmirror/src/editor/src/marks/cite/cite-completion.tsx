--- conflicted
+++ resolved
@@ -125,11 +125,7 @@
 // The title may contain spans to control case specifically - consequently, we need
 // to render the title as HTML rather than as a string
 const BibliographySourceView: React.FC<BibliographyEntry> = entry => {
-<<<<<<< HEAD
   const authorStr = entry.authorsFormatter(entry.source.author, kAuthorMaxChars - entry.source.id.length);
-=======
-
->>>>>>> 2ae57511
   const idView = (
     <>
       <div className={'pm-citation-completion-primary pm-fixedwidth-font'}>
