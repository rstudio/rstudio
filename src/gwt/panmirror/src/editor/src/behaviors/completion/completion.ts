--- conflicted
+++ resolved
@@ -320,13 +320,9 @@
 
           // set selection and replace it
           tr.setSelection(new TextSelection(tr.doc.resolve(result.pos), view.state.selection.$head));
-<<<<<<< HEAD
-          tr.replaceSelectionWith(node, false);
-=======
           tr.replaceSelectionWith(node, true);
 
           // place cursor after the completion
->>>>>>> e640c357
           setTextSelection(tr.selection.to)(tr);
 
           // dispatch
