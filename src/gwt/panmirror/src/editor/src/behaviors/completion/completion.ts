--- conflicted
+++ resolved
@@ -41,7 +41,6 @@
 const key = new PluginKey<CompletionState>('completion');
 
 class CompletionPlugin extends Plugin<CompletionState> {
-  
   // editor ui
   private readonly ui: EditorUI;
 
@@ -52,8 +51,8 @@
   private completionPopup: HTMLElement | null = null;
 
   // currently selected index and last set of completions are held as transient
-  // state because they can't be derived from the document state (selectedIndex 
-  // is derived from out of band user keyboard gestures and completions may 
+  // state because they can't be derived from the document state (selectedIndex
+  // is derived from out of band user keyboard gestures and completions may
   // have required fulfilling an external promise). also use a version counter
   // used to invalidate async completion requests that are fulfilled after
   // an update has occurred
@@ -69,10 +68,8 @@
     super({
       key,
       state: {
-
         init: () => ({}),
-        apply: (tr: Transaction)  => {
-
+        apply: (tr: Transaction) => {
           // if we don't have a view then bail
           if (!this.view) {
             return {};
@@ -87,7 +84,7 @@
           if (!selectionAllowsCompletions(tr.selection)) {
             return {};
           }
-          
+
           // calcluate text before cursor
           const textBefore = completionTextBeforeCursor(tr.selection);
 
@@ -106,37 +103,32 @@
 
           // no handler found
           return {};
-        }
+        },
       },
-      
+
       view: () => ({
         update: (view: EditorView) => {
-
           // increment version
           this.version++;
 
           // set view
           this.view = view;
-          
+
           // update completions
           this.updateCompletions(view);
-        
         },
 
         destroy: () => {
-
           // unsubscribe from events
           this.scrollUnsubscribe();
           window.document.removeEventListener('focusin', this.hideCompletionPopup);
 
           // tear down the popup
           this.hideCompletionPopup();
-
         },
       }),
 
       props: {
-
         decorations: (state: EditorState) => {
           const pluginState = key.getState(state);
           return pluginState?.result?.decorations;
@@ -153,7 +145,7 @@
             const backwardKey = this.horizontal ? 'ArrowLeft' : 'ArrowUp';
 
             if (this.completionsActive()) {
-              switch(kbEvent.key) {
+              switch (kbEvent.key) {
                 case 'Escape':
                   this.dismissCompletions();
                   handled = true;
@@ -178,13 +170,16 @@
                   handled = true;
                   break;
                 case 'PageDown':
-                  this.selectedIndex = Math.min(this.selectedIndex + this.completionPageSize(), this.completions.length - 1);
+                  this.selectedIndex = Math.min(
+                    this.selectedIndex + this.completionPageSize(),
+                    this.completions.length - 1,
+                  );
                   this.renderCompletions(view);
                   handled = true;
                   break;
               }
             }
-            
+
             // supress event if we handled it
             if (handled) {
               event.preventDefault();
@@ -193,9 +188,9 @@
 
             // return status
             return handled;
-          }
-        }
-      }
+          },
+        },
+      },
     });
 
     // capture reference to ui
@@ -208,41 +203,33 @@
   }
 
   private updateCompletions(view: EditorView) {
-
     const state = key.getState(view.state);
-    
+
     if (state?.handler) {
-  
       // track the request version to invalidate the result if an
       // update happens after it goes into flight
       const requestVersion = this.version;
 
       // request completions
       return state.result!.completions(view.state).then(completions => {
-
         // if the version has incremented since the request then return false
         if (this.version !== requestVersion) {
           return false;
         }
-         
-        // save completions 
+
+        // save completions
         this.setCompletions(completions, state.handler?.view.horizontal);
 
         // render them
         this.renderCompletions(view);
-
       });
-
     } else {
-
       this.setCompletions([]);
       this.hideCompletionPopup();
-
     }
   }
 
   private renderCompletions(view: EditorView) {
-
     const state = key.getState(view.state);
 
     if (state && state.handler && (this.completions.length > 0 || !state.handler.view.hideNoResults)) {
@@ -259,9 +246,9 @@
           this.selectedIndex = index;
           this.renderCompletions(view);
         },
-        ui: this.ui
+        ui: this.ui,
       };
-      
+
       // create the completion popup if we need to
       if (this.completionPopup === null) {
         this.completionPopup = createCompletionPopup();
@@ -270,39 +257,31 @@
 
       // render
       renderCompletionPopup(view, props, this.completionPopup);
-
     } else {
-
       // hide
       this.hideCompletionPopup();
-    
     }
   }
 
   private insertCompletion(view: EditorView, index: number) {
-
     // default index if not specified
     index = index || this.selectedIndex;
 
     const state = key.getState(view.state);
     if (state && state.handler) {
-        
-      // perform replacement 
+      // perform replacement
       const result = state.result!;
 
       // check low level handler first
       if (state.handler.replace) {
-
         // execute replace
         state.handler.replace(view, result.pos, this.completions[index]);
-    
-      // use higher level handler
+
+        // use higher level handler
       } else if (state.handler.replacement) {
-
         // get replacement from handler
         const replacement = state.handler.replacement(view.state.schema, this.completions[index]);
         if (replacement) {
-
           // create transaction
           const tr = view.state.tr;
 
@@ -315,12 +294,9 @@
           // set selection and replace it
           tr.setSelection(new TextSelection(tr.doc.resolve(result.pos), view.state.selection.$head));
           tr.replaceSelectionWith(node, false);
-<<<<<<< HEAD
-=======
 
           // propapate marks
           marks.forEach(mark => tr.addMark(result.pos, view.state.selection.to, mark));
->>>>>>> 2f8fc3c6
 
           // place cursor after the completion
           setTextSelection(tr.selection.to)(tr);
@@ -328,20 +304,17 @@
           // dispatch
           view.dispatch(tr);
         }
-        
       }
-
       // set focus
       view.focus();
     }
-
     this.hideCompletionPopup();
-
   }
 
   // explicit user dismiss of completion (e.g. Esc key)
   private dismissCompletions() {
-    
+    this.hideCompletionPopup();
+
     // call lower-level replace on any active handler (w/ null). this gives
     // them a chance to dismiss any artifacts that were explicitly inserted
     // to trigger the handler (e.g. a cmd+/ for omni-insert)
