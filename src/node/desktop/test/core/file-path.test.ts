--- conflicted
+++ resolved
@@ -14,11 +14,7 @@
  */
 
 import { describe } from 'mocha';
-<<<<<<< HEAD
 import { assert, expect } from 'chai';
-=======
-import { assert } from 'chai';
->>>>>>> bb48abd0
 
 import fs from 'fs';
 import fsPromises from 'fs/promises';
@@ -73,19 +69,12 @@
       assert.isTrue(path.isEmpty());
     });
     it('getAbsolutePathNative should return raw path on Windows', () => {
-<<<<<<< HEAD
       if (process.platform === 'win32') {
         const originalPath = 'C:\\Windows\\Was\\Here';
         const fp1 = new FilePath(originalPath);
         const native = fp1.getAbsolutePathNative();
-        expect(native).equals(originalPath);
-      }
-=======
-      const originalPath = 'C:\\Windows\\Was\\Here';
-      const fp1 = new FilePath(originalPath);
-      const native = fp1.getAbsolutePathNative();
-      assert.strictEqual(native, originalPath);
->>>>>>> bb48abd0
+        assert(native === originalPath);
+      }
     });
   });
 
@@ -659,20 +648,12 @@
     it('sync methods should throw exception', () => {
       const fp1 = new FilePath();
       const fp2 = new FilePath();
-<<<<<<< HEAD
-      expect(() => FilePath.isEqualCaseInsensitive(fp1, fp2)).to.throw();
-      expect(() => FilePath.isRootPath('/')).to.throw();
-      expect(() =>FilePath.makeCurrent('/')).to.throw();
-      expect(() => FilePath.tempFilePath()).to.throw();
-      expect(() => FilePath.uniqueFilePath('/')).to.throw();
-=======
       assert.throws(() => FilePath.createAliasedPath(fp1, fp2));
       assert.throws(() => FilePath.isEqualCaseInsensitive(fp1, fp2));
       assert.throws(() => FilePath.isRootPath('/'));
       assert.throws(() =>FilePath.makeCurrent('/'));
       assert.throws(() => FilePath.tempFilePath());
       assert.throws(() => FilePath.uniqueFilePath('/'));
->>>>>>> bb48abd0
       if (process.platform === 'win32') {
         assert.doesNotThrow(() => fp1.changeFileMode(''));
       } else {
