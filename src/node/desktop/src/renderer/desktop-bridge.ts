/*
 * desktop-bridge.ts
 *
 * Copyright (C) 2022 by RStudio, PBC
 *
 * Unless you have received this program directly from RStudio pursuant
 * to the terms of a commercial license agreement with RStudio, then
 * this program is licensed to you under the terms of version 3 of the
 * GNU Affero General Public License. This program is distributed WITHOUT
 * ANY EXPRESS OR IMPLIED WARRANTY, INCLUDING THOSE OF NON-INFRINGEMENT,
 * MERCHANTABILITY OR FITNESS FOR A PARTICULAR PURPOSE. Please refer to the
 * AGPL (http://www.gnu.org/licenses/agpl-3.0.txt) for more details.
 *
 */

import { ipcRenderer, webContents } from 'electron';
import { logger } from '../core/logger';
import { normalizeSeparatorsNative } from '../ui/utils';

interface VoidCallback<Type> {
  (result: Type): void;
}

interface CursorPosition {
  x: number;
  y: number;
}

function reportIpcError(name: string, error: Error) {
  console.log(`${name}: ${error.message}`);
}

// eslint-disable-next-line @typescript-eslint/explicit-module-boundary-types
export function getDesktopBridge() {
  return {
    browseUrl: (url: string) => {
      ipcRenderer.send('desktop_browse_url', url);
    },

    getOpenFileName: (
      caption: string,
      label: string,
      dir: string,
      filter: string,
      canChooseDirectories: boolean,
      focusOwner: boolean,
      callback: VoidCallback<string>,
    ) => {
      ipcRenderer
        .invoke('desktop_get_open_file_name', caption, label, dir, filter, canChooseDirectories, focusOwner)
        .then((result) => {
          if (result.canceled as boolean) {
            callback('');
          } else {
            callback(result.filePaths[0]);
          }
        })
        .catch((error) => reportIpcError('getOpenFileName', error));
    },

    getSaveFileName: (
      caption: string,
      label: string,
      dir: string,
      defaultExtension: string,
      forceDefaultExtension: boolean,
      focusOwner: boolean,
      callback: VoidCallback<string>,
    ) => {
      ipcRenderer
        .invoke('desktop_get_save_file_name', caption, label, dir, defaultExtension, forceDefaultExtension, focusOwner)
        .then((result) => {
          // if the result was canceled, bail early
          if (result.canceled as boolean) {
            return callback('');
          }

          // if we don't have a default extension, just invoke callback
          let filePath = result.filePath as string;
          if (defaultExtension.length === 0) {
            return callback(filePath);
          }

          // add default extension if necessary
          const dotIndex = filePath.lastIndexOf('.');
          const ext = dotIndex > 0 ? filePath.substring(dotIndex) : '';
          if (ext.length === 0 || (forceDefaultExtension && ext !== defaultExtension)) {
            const name = dotIndex > 0 ? filePath.substring(0, dotIndex) : filePath;
            filePath = name + defaultExtension;
          }

          if (process.platform === 'win32') {
<<<<<<< HEAD
            filePath = filePath.replace(/\\/g, '/');
          } else {
            filePath = filePath.replace(process.env.HOME as string, '~');
=======
            filePath = normalizeSeparatorsNative(filePath);
>>>>>>> 5799183b
          }

          // invoke callback
          return callback(filePath);
        })
        .catch((error) => reportIpcError('getSaveFileName', error));
    },

    getExistingDirectory: (
      caption: string,
      label: string,
      dir: string,
      focusOwner: boolean,
      callback: VoidCallback<string>,
    ) => {
      ipcRenderer
        .invoke('desktop_get_existing_directory', caption, label, dir, focusOwner)
        .then((result) => {
          if (result.canceled as boolean) {
            callback('');
          } else {
            callback(result.filePaths[0]);
          }
        })
        .catch((error) => reportIpcError('getExistingDirectory', error));
    },

    onClipboardSelectionChanged: () => {
      ipcRenderer.send('desktop_on_clipboard_selection_changed');
    },

    undo: () => {
      ipcRenderer.send('desktop_undo');
    },

    redo: () => {
      ipcRenderer.send('desktop_redo');
    },

    clipboardCut: () => {
      ipcRenderer.send('desktop_clipboard_cut');
    },

    clipboardCopy: () => {
      ipcRenderer.send('desktop_clipboard_copy');
    },

    clipboardPaste: () => {
      ipcRenderer.send('desktop_clipboard_paste');
    },

    setClipboardText: (text: string) => {
      ipcRenderer.send('desktop_set_clipboard_text', text);
    },

    getClipboardText: (callback: VoidCallback<string>) => {
      ipcRenderer
        .invoke('desktop_get_clipboard_text')
        .then((text) => callback(text))
        .catch((error) => reportIpcError('getClipboardText', error));
    },

    getClipboardUris: (callback: VoidCallback<string>) => {
      ipcRenderer
        .invoke('desktop_get_clipboard_uris')
        .then((text) => callback(text))
        .catch((error) => reportIpcError('getClipboardUris', error));
    },

    getClipboardImage: (callback: VoidCallback<string>) => {
      ipcRenderer
        .invoke('desktop_get_clipboard_image')
        .then((text) => callback(text))
        .catch((error) => reportIpcError('getClipboardImage', error));
    },

    setGlobalMouseSelection: (selection: string) => {
      ipcRenderer.send('desktop_set_global_mouse_selection', selection);
    },

    getGlobalMouseSelection: (callback: VoidCallback<string>) => {
      ipcRenderer
        .invoke('desktop_get_global_mouse_selection')
        .then((selection) => callback(selection))
        .catch((error) => reportIpcError('getGlobalMouseSelection', error));
    },

    getCursorPosition: (callback: VoidCallback<CursorPosition>) => {
      ipcRenderer
        .invoke('desktop_get_cursor_position')
        .then((position) => callback(position))
        .catch((error) => reportIpcError('getCursorPosition', error));
    },

    doesWindowExistAtCursorPosition: (callback: VoidCallback<boolean>) => {
      ipcRenderer
        .invoke('desktop_does_window_exist_at_cursor_position')
        .then((exists) => callback(exists))
        .catch((error) => reportIpcError('doesWindowExistAtCursorPosition', error));
    },

    onWorkbenchInitialized: (scratchPath: string) => {
      ipcRenderer.send('desktop_on_workbench_initialized', scratchPath);
    },

    showFolder: (path: string) => {
      ipcRenderer.send('desktop_show_folder', path);
    },

    showFile: (file: string) => {
      ipcRenderer.send('desktop_show_file', file);
    },

    showWordDoc: (wordDoc: string) => {
      ipcRenderer.send('desktop_show_word_doc', wordDoc);
    },

    showPptPresentation: (pptDoc: string) => {
      ipcRenderer.send('desktop_show_ppt_presentation', pptDoc);
    },

    showPDF: (path: string, pdfPage: string) => {
      ipcRenderer.send('desktop_show_pdf', path, pdfPage);
    },

    prepareShowWordDoc: () => {
      ipcRenderer.send('desktop_prepare_show_word_doc');
    },

    prepareShowPptPresentation: () => {
      ipcRenderer.send('desktop_prepare_show_ppt_presentation');
    },

    // R version selection currently Win32 only
    getRVersion: (callback: VoidCallback<string>) => {
      ipcRenderer
        .invoke('desktop_get_r_version')
        .then((rver) => callback(rver))
        .catch((error) => reportIpcError('getRVersion', error));
    },

    chooseRVersion: (callback: VoidCallback<string>) => {
      ipcRenderer
        .invoke('desktop_choose_r_version')
        .then((rver) => callback(rver))
        .catch((error) => reportIpcError('chooseRVersion', error));
    },

    devicePixelRatio: (callback: VoidCallback<number>) => {
      ipcRenderer
        .invoke('desktop_device_pixel_ratio')
        .then((ratio) => callback(ratio))
        .catch((error) => reportIpcError('devicePixelRatio', error));
    },

    openMinimalWindow: (name: string, url: string, width: number, height: number) => {
      ipcRenderer.send('desktop_open_minimal_window', name, url, width, height);
    },

    activateMinimalWindow: (name: string) => {
      ipcRenderer.send('desktop_activate_minimal_window', name);
    },

    activateSatelliteWindow: (name: string) => {
      ipcRenderer.send('desktop_activate_satellite_window', name);
    },

    prepareForSatelliteWindow: (
      name: string,
      x: number,
      y: number,
      width: number,
      height: number,
      callback: () => void,
    ) => {
      ipcRenderer
        .invoke('desktop_prepare_for_satellite_window', name, x, y, width, height)
        .then(() => callback())
        .catch((error) => reportIpcError('prepareForSatelliteWindow', error));
    },

    prepareForNamedWindow: (
      name: string,
      allowExternalNavigate: boolean,
      showToolbar: boolean,
      callback: () => void,
    ) => {
      ipcRenderer
        .invoke('desktop_prepare_for_named_window', name, allowExternalNavigate, showToolbar)
        .then(() => callback())
        .catch((error) => reportIpcError('prepareForNamedWindow', error));
    },

    closeNamedWindow: (name: string) => {
      ipcRenderer.send('desktop_close_named_window', name);
    },

    copyPageRegionToClipboard: (x: number, y: number, width: number, height: number, callback: () => void) => {
      ipcRenderer
        .invoke('desktop_copy_page_region_to_clipboard', x, y, width, height)
        .then(() => callback())
        .catch((error) => reportIpcError('desktop_copy_page_region_to_clipboard', error));
    },

    exportPageRegionToFile: (
      targetPath: string,
      format: string,
      left: number,
      top: number,
      width: number,
      height: number,
    ) => {
      ipcRenderer.send('desktop_export_page_region_to_file', targetPath, format, left, top, width, height);
    },

    printText: (text: string) => {
      ipcRenderer.send('desktop_print_text', text);
    },

    paintPrintText: (printer: string) => {
      ipcRenderer.send('desktop_paint_print_text', printer);
    },

    printFinished: (result: number) => {
      ipcRenderer.send('desktop_print_finished', result);
    },

    supportsClipboardMetafile: (callback: VoidCallback<boolean>) => {
      ipcRenderer
        .invoke('desktop_supports_clipboard_metafile')
        .then((metafilesupport) => callback(metafilesupport))
        .catch((error) => reportIpcError('supportsClipboardMetafile', error));
    },

    showMessageBox: (
      type: number,
      caption: string,
      message: string,
      buttons: string,
      defaultButton: number,
      cancelButton: number,
      callback: VoidCallback<number>,
    ) => {
      ipcRenderer
        .invoke('desktop_show_message_box', type, caption, message, buttons, defaultButton, cancelButton)
        .then((result) => callback(result.response))
        .catch((error) => reportIpcError('showMessageBox', error));
    },

    bringMainFrameToFront: () => {
      ipcRenderer.send('desktop_bring_main_frame_to_front');
    },

    bringMainFrameBehindActive: () => {
      ipcRenderer.send('desktop_bring_main_frame_behind_active');
    },

    desktopRenderingEngine: (callback: VoidCallback<string>) => {
      ipcRenderer
        .invoke('desktop_rendering_engine')
        .then((engine) => callback(engine))
        .catch((error) => reportIpcError('desktopRenderingEngine', error));
    },

    setDesktopRenderingEngine: (engine: string) => {
      ipcRenderer.send('desktop_set_desktop_rendering_engine', engine);
    },

    filterText: (text: string, callback: VoidCallback<string>) => {
      ipcRenderer
        .invoke('desktop_filter_text', text)
        .then((filtered) => callback(filtered))
        .catch((error) => reportIpcError('filterText', error));
    },

    cleanClipboard: (stripHtml: boolean) => {
      ipcRenderer.send('desktop_clean_clipboard', stripHtml);
    },

    setPendingQuit: (pendingQuit: number, callback: VoidCallback<unknown>) => {
      ipcRenderer
        .invoke('desktop_set_pending_quit', pendingQuit)
        .then((response) => callback(response))
        .catch((error) => reportIpcError('setPendingQuit', error));
    },

    openFile: (path: string) => {
      console.log('open file: ');
      if (!path) {
        return;
      }
      const webcontents = webContents.getAllWebContents();

      if (webcontents.length) {
        webcontents[0]
          .executeJavaScript(`window.desktopHooks.openFile("${path}")`)
          .catch((error: unknown) => logger().logError(error));
      }
    },

    openProjectInNewWindow: (projectFilePath: string) => {
      ipcRenderer.send('desktop_open_project_in_new_window', projectFilePath);
    },

    openSessionInNewWindow: (workingDirectoryPath: string) => {
      ipcRenderer.send('desktop_open_session_in_new_window', workingDirectoryPath);
    },

    openTerminal: (terminalPath: string, workingDirectory: string, extraPathEntries: string, shellType: string) => {
      ipcRenderer.send('desktop_open_terminal', terminalPath, workingDirectory, extraPathEntries, shellType);
    },

    getFixedWidthFontList: (callback: VoidCallback<string>) => {
      ipcRenderer
        .invoke('desktop_get_fixed_width_font_list')
        .then((fonts) => callback(fonts))
        .catch((error) => reportIpcError('getFixedWidthFontList', error));
    },

    getFixedWidthFont: (callback: VoidCallback<string>) => {
      ipcRenderer
        .invoke('desktop_get_fixed_width_font')
        .then((font) => callback(font))
        .catch((error) => reportIpcError('getFixedWidthFont', error));
    },

    setFixedWidthFont: (font: string) => {
      ipcRenderer.send('desktop_set_fixed_width_font', font);
    },

    getZoomLevels: (callback: VoidCallback<string>) => {
      ipcRenderer
        .invoke('desktop_get_zoom_levels')
        .then((levels) => callback(levels))
        .catch((error) => reportIpcError('getZoomLevels', error));
    },

    getZoomLevel: (callback: VoidCallback<number>) => {
      const zoomLevel = ipcRenderer.sendSync('desktop_get_zoom_level');
      callback(zoomLevel);
    },

    setZoomLevel: (zoomLevel: number) => {
      ipcRenderer.send('desktop_set_zoom_level', zoomLevel);
    },

    zoomIn: () => {
      ipcRenderer.send('desktop_zoom_in');
    },

    zoomOut: () => {
      ipcRenderer.send('desktop_zoom_out');
    },

    zoomActualSize: () => {
      ipcRenderer.send('desktop_zoom_actual_size');
    },

    setBackgroundColor: (rgbColor: Record<string, unknown>[]) => {
      ipcRenderer.send('desktop_set_background_color', rgbColor);
    },

    changeTitleBarColor: (red: number, green: number, blue: number) => {
      ipcRenderer.send('desktop_change_title_bar_color', red, green, blue);
    },

    syncToEditorTheme: (isDark: boolean) => {
      ipcRenderer.send('desktop_sync_to_editor_theme', isDark);
    },

    getEnableAccessibility: (callback: VoidCallback<boolean>) => {
      ipcRenderer
        .invoke('desktop_get_enable_accessibility')
        .then((enabled) => callback(enabled))
        .catch((error) => reportIpcError('getEnableAccessibility', error));
    },

    setEnableAccessibility: (enable: boolean) => {
      ipcRenderer.send('desktop_set_enable_accessibility', enable);
    },

    getIgnoreGpuExclusionList: (callback: VoidCallback<boolean>) => {
      ipcRenderer
        .invoke('desktop_get_ignore_gpu_exclusion_list')
        .then((ignore) => callback(ignore))
        .catch((error) => reportIpcError('getIgnoreGpuExclusionList', error));
    },

    setIgnoreGpuExclusionList: (ignore: boolean) => {
      ipcRenderer.send('desktop_set_ignore_gpu_exclusion_list', ignore);
    },

    getDisableGpuDriverBugWorkarounds: (callback: VoidCallback<boolean>) => {
      ipcRenderer
        .invoke('desktop_get_disable_gpu_driver_bug_workarounds')
        .then((disabled) => callback(disabled))
        .catch((error) => reportIpcError('getDisableGpuDriverBugWorkarounds', error));
    },

    setDisableGpuDriverBugWorkarounds: (disable: boolean) => {
      ipcRenderer.send('desktop_set_disable_gpu_driver_bug_workarounds', disable);
    },

    showLicenseDialog: () => {
      ipcRenderer.send('desktop_show_license_dialog');
    },

    showSessionServerOptionsDialog: () => {
      ipcRenderer.send('desktop_show_session_server_options_dialog');
    },

    getInitMessages: (callback: VoidCallback<string>) => {
      ipcRenderer
        .invoke('desktop_get_init_messages')
        .then((messages) => callback(messages))
        .catch((error) => reportIpcError('getInitMessages', error));
    },

    getLicenseStatusMessage: (callback: VoidCallback<string>) => {
      ipcRenderer
        .invoke('desktop_get_license_status_message')
        .then((message) => callback(message))
        .catch((error) => reportIpcError('getLicenseStatusMessage', error));
    },

    allowProductUsage: (callback: VoidCallback<boolean>) => {
      ipcRenderer
        .invoke('desktop_allow_product_usage')
        .then((allow) => callback(allow))
        .catch((error) => reportIpcError('allowProductUsage', error));
    },

    getDesktopSynctexViewer: (callback: VoidCallback<string>) => {
      ipcRenderer
        .invoke('desktop_get_desktop_synctex_viewer')
        .then((viewer) => callback(viewer))
        .catch((error) => reportIpcError('getDesktopSynctexViewer', error));
    },

    externalSynctexPreview: (pdfPath: string, page: number) => {
      ipcRenderer.send('desktop_external_synctex_preview', pdfPath, page);
    },

    externalSynctexView: (pdfFile: string, srcFile: string, line: number, column: number) => {
      ipcRenderer.send('desktop_external_synctex_view', pdfFile, srcFile, line, column);
    },

    supportsFullscreenMode: (callback: VoidCallback<boolean>) => {
      ipcRenderer
        .invoke('desktop_supports_fullscreen_mode')
        .then((supportsFullScreen) => callback(supportsFullScreen))
        .catch((error) => reportIpcError('supportsFullscreenMode', error));
    },

    toggleFullscreenMode: () => {
      ipcRenderer.send('desktop_toggle_fullscreen_mode');
    },

    showKeyboardShortcutHelp: () => {
      ipcRenderer.send('desktop_show_keyboard_shortcut_help');
    },

    launchSession: (reload: boolean) => {
      ipcRenderer.send('desktop_launch_session', reload);
    },

    reloadZoomWindow: () => {
      ipcRenderer.send('desktop_reload_zoom_window');
    },

    setTutorialUrl: (url: string) => {
      ipcRenderer.send('desktop_set_tutorial_url', url);
    },

    setViewerUrl: (url: string) => {
      ipcRenderer.send('desktop_set_viewer_url', url);
    },

    reloadViewerZoomWindow: (url: string) => {
      ipcRenderer.send('desktop_reload_viewer_zoom_window', url);
    },

    setShinyDialogUrl: (url: string) => {
      ipcRenderer.send('desktop_set_shiny_dialog_url', url);
    },

    getScrollingCompensationType: (callback: VoidCallback<string>) => {
      ipcRenderer
        .invoke('desktop_get_scrolling_compensation_type')
        .then((compensationType) => callback(compensationType))
        .catch((error) => reportIpcError('getScrollingCompensationType', error));
    },

    isMacOS: (callback: VoidCallback<boolean>) => {
      ipcRenderer
        .invoke('desktop_is_macos')
        .then((isMac) => callback(isMac))
        .catch((error) => reportIpcError('isMacOS', error));
    },

    isCentOS: (callback: VoidCallback<boolean>) => {
      ipcRenderer
        .invoke('desktop_is_centos')
        .then((isCentOS) => callback(isCentOS))
        .catch((error) => reportIpcError('isCentOS', error));
    },

    setBusy: (busy: boolean) => {
      ipcRenderer.send('desktop_set_busy', busy);
    },

    setWindowTitle: (title: string) => {
      ipcRenderer.send('desktop_set_window_title', title);
    },

    installRtools: (version: string, installerPath: string) => {
      ipcRenderer.send('desktop_install_rtools', version, installerPath);
    },

    getDisplayDpi: (callback: VoidCallback<string>) => {
      ipcRenderer
        .invoke('desktop_get_display_dpi')
        .then((dpi) => callback(dpi))
        .catch((error) => reportIpcError('getDisplayDpi', error));
    },

    onSessionQuit: () => {
      ipcRenderer.send('desktop_on_session_quit');
    },

    getSessionServer: (callback: VoidCallback<Record<string, unknown>>) => {
      ipcRenderer
        .invoke('desktop_get_session_server')
        .then((server) => callback(server))
        .catch((error) => reportIpcError('getSessionServer', error));
    },

    getSessionServers: (callback: VoidCallback<Record<string, unknown>[]>) => {
      ipcRenderer
        .invoke('desktop_get_session_servers')
        .then((servers) => callback(servers))
        .catch((error) => reportIpcError('getSessionServers', error));
    },

    reconnectToSessionServer: (sessionServerJson: Record<string, unknown>) => {
      ipcRenderer.send('desktop_reconnect_to_session_server', sessionServerJson);
    },

    setLauncherServer: (sessionServerJson: Record<string, unknown>, callback: VoidCallback<boolean>) => {
      ipcRenderer
        .invoke('desktop_set_launcher_server', sessionServerJson)
        .then((result) => callback(result))
        .catch((error) => reportIpcError('setLauncherServer', error));
    },

    connectToLauncherServer: () => {
      ipcRenderer.send('desktop_connect_to_launcher_server');
    },

    getLauncherServer: (callback: VoidCallback<string>) => {
      ipcRenderer
        .invoke('desktop_get_launcher_server')
        .then((server) => callback(server))
        .catch((error) => reportIpcError('getLauncherServer', error));
    },

    startLauncherJobStatusStream: (jobId: string) => {
      ipcRenderer.send('desktop_start_launcher_job_status_stream', jobId);
    },

    stopLauncherJobStatusStream: (jobId: string) => {
      ipcRenderer.send('desktop_stop_launcher_job_status_stream', jobId);
    },

    startLauncherJobOutputStream: (jobId: string) => {
      ipcRenderer.send('desktop_start_launcher_job_output_stream', jobId);
    },

    stopLauncherJobOutputStream: (jobId: string) => {
      ipcRenderer.send('desktop_stop_launcher_job_output_stream', jobId);
    },

    controlLauncherJob: (jobId: string, operation: string) => {
      ipcRenderer.send('desktop_control_launcher_job', jobId, operation);
    },

    submitLauncherJob: (job: Record<string, unknown>) => {
      ipcRenderer.send('desktop_submit_launcher_job', job);
    },

    getJobContainerUser: () => {
      ipcRenderer.send('desktop_get_job_container_user');
    },

    validateJobsConfig: () => {
      ipcRenderer.send('desktop_validate_jobs_config');
    },

    getProxyPortNumber: (callback: VoidCallback<number>) => {
      ipcRenderer
        .invoke('desktop_get_proxy_port_number')
        .then((port) => callback(port))
        .catch((error) => reportIpcError('getProxyPortNumber', error));
    },

    signOut: () => {
      ipcRenderer.send('desktop_sign_out');
    },

    getStartupErrorInfo: (varName: string, callback: VoidCallback<string>) => {
      ipcRenderer
        .invoke('desktop_startup_error_info', varName)
        .then((info) => callback(info))
        .catch((error) => reportIpcError('getStartupErrorInfo', error));
    },
  };
}<|MERGE_RESOLUTION|>--- conflicted
+++ resolved
@@ -90,14 +90,10 @@
           }
 
           if (process.platform === 'win32') {
-<<<<<<< HEAD
-            filePath = filePath.replace(/\\/g, '/');
-          } else {
-            filePath = filePath.replace(process.env.HOME as string, '~');
-=======
             filePath = normalizeSeparatorsNative(filePath);
->>>>>>> 5799183b
           }
+          
+          filePath = filePath.replace(normalizeSeparatorsNative(process.env.HOME as string), '~');
 
           // invoke callback
           return callback(filePath);
