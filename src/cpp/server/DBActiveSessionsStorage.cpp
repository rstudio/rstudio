/*
 * DBActiveSessionsStorage.cpp
 *
 * Copyright (C) 2022 by Posit Software, PBC
 *
 * Unless you have received this program directly from Posit Software pursuant
 * to the terms of a commercial license agreement with Posit Software, then
 * this program is licensed to you under the terms of version 3 of the
 * GNU Affero General Public License. This program is distributed WITHOUT
 * ANY EXPRESS OR IMPLIED WARRANTY, INCLUDING THOSE OF NON-INFRINGEMENT,
 * MERCHANTABILITY OR FITNESS FOR A PARTICULAR PURPOSE. Please refer to the
 * AGPL (http://www.gnu.org/licenses/agpl-3.0.txt) for more details.
 *
<<<<<<< HEAD
 */
=======
 */            
>>>>>>> 85d20555

#include <server/DBActiveSessionsStorage.hpp>

#include <core/Database.hpp>
#include <server/DBActiveSessionStorage.hpp>
#include <server_core/ServerDatabase.hpp>

using namespace rstudio::core;
using namespace rstudio::core::r_util;
using namespace rstudio::server_core::database;

namespace rstudio {
namespace server {
namespace storage {


DBActiveSessionsStorage::DBActiveSessionsStorage(const system::User& user) :
   user_(user)
{
}

std::vector< std::string > DBActiveSessionsStorage::listSessionIds() const
{
   boost::shared_ptr<database::IConnection> connection;
   std::vector<std::string> sessions;
   Error error = getConn(&connection);

   if(error)
   {
      LOG_ERROR(error);
   }

   system::UidType uid = user_.getUserId();
   const std::string& uname = user_.getUsername();

   database::Query query = connection->query("SELECT session_id FROM active_session_metadata WHERE user_id=(SELECT id FROM licensed_users WHERE user_id=:id AND user_name=:name)")
      .withInput(uid)
      .withInput(uname);
   
   database::Rowset rowset{};
   error = connection->execute(query, rowset);

   if(!error)
   {
      database::RowsetIterator iter = rowset.begin();
      while(iter != rowset.end())
      {
         std::string sessionId = iter->get<std::string>("session_id");
         sessions.push_back(sessionId);
         ++iter;
      }
   }
   else
   {
      Error logError("DatabaseException", errc::DBError, "Exception occurred while ", error, ERROR_LOCATION);
      LOG_ERROR(logError);
   }
   return sessions;
}

size_t DBActiveSessionsStorage::getSessionCount() const
{
   boost::shared_ptr<database::IConnection> connection;
   std::vector<std::string> sessions;
   Error error = getConn(&connection);

   if(error)
      LOG_ERROR(error);
   else
   {
      system::UidType uid = user_.getUserId();
      const std::string& uname = user_.getUsername();

      int count;
      database::Query query = connection->query("SELECT COUNT(*) FROM active_session_metadata WHERE user_id=(SELECT id FROM licensed_users WHERE user_id=:id AND user_name=:name)")
         .withInput(uid)
         .withInput(uname)
         .withOutput(count);

      error = connection->execute(query);

      if(error)
         LOG_ERROR(error);

      return count;
   }

   return 0;
}

std::shared_ptr<IActiveSessionStorage> DBActiveSessionsStorage::getSessionStorage(const std::string& id) const
{
   return std::make_shared<DBActiveSessionStorage>(id, user_);
}

Error DBActiveSessionsStorage::hasSessionId(const std::string& sessionId, bool* pHasSessionId) const
{
   boost::shared_ptr<database::IConnection> connection;
   Error error = getConn(&connection);

   if (!error)
   {
      int count;
      database::Query query = connection->query("SELECT COUNT(*) FROM active_session_metadata WHERE session_id=:id")
         .withInput(sessionId)
         .withOutput(count);

      error = connection->execute(query);
      if (error)
         return error;

      *pHasSessionId = count > 0;
   }

   return error;
}

} // namespace storage
} // namespace server
} // namespace rstudio<|MERGE_RESOLUTION|>--- conflicted
+++ resolved
@@ -11,11 +11,7 @@
  * MERCHANTABILITY OR FITNESS FOR A PARTICULAR PURPOSE. Please refer to the
  * AGPL (http://www.gnu.org/licenses/agpl-3.0.txt) for more details.
  *
-<<<<<<< HEAD
- */
-=======
  */            
->>>>>>> 85d20555
 
 #include <server/DBActiveSessionsStorage.hpp>
 
