/*
 * Win32FileMonitor.cpp
 *
 * Copyright (C) 2020 by RStudio, PBC
 *
 * Unless you have received this program directly from RStudio pursuant
 * to the terms of a commercial license agreement with RStudio, then
 * this program is licensed to you under the terms of version 3 of the
 * GNU Affero General Public License. This program is distributed WITHOUT
 * ANY EXPRESS OR IMPLIED WARRANTY, INCLUDING THOSE OF NON-INFRINGEMENT,
 * MERCHANTABILITY OR FITNESS FOR A PARTICULAR PURPOSE. Please refer to the
 * AGPL (http://www.gnu.org/licenses/agpl-3.0.txt) for more details.
 *
 */

#include <core/system/FileMonitor.hpp>

#include <windows.h>

#include <memory>

#include <boost/algorithm/string.hpp>
#include <boost/algorithm/string/trim.hpp>
#include <boost/algorithm/string/classification.hpp>

#include <shared_core/FilePath.hpp>

#include <core/Thread.hpp>
#include <core/system/FileScanner.hpp>
#include <core/system/System.hpp>

#include "FileMonitorImpl.hpp"


namespace rstudio {
namespace core {
namespace system {
namespace file_monitor {

namespace {

// buffer size for notifications (cannot be > 64kb for network drives)
const std::size_t kBuffSize = 32768;

// handle registry (use a mutex to protect access as we might attempt
// to register and de-register from main vs. monitor thread)
boost::mutex s_handleMutex;
std::set<Handle> s_handleRegistry;

class FileEventContext : boost::noncopyable
{
public:
   FileEventContext()
      : recursive(false),
        hDirectory(nullptr),
        hRestartTimer(nullptr),
        restartCount(0)
   {
      receiveBuffer.resize(kBuffSize);
      handlingBuffer.resize(kBuffSize);
      handle = Handle((void*)this);
   }
   virtual ~FileEventContext() {}

   // handle
   Handle handle;

   // path we are monitoring, recursive flag, and handle to the directory
   FilePath rootPath;
   bool recursive;
   HANDLE hDirectory;

   // structures/buffers used to reach changes (and flag used to
   // determine whether the system may write into these buffers)
   OVERLAPPED overlapped;
   std::vector<BYTE> receiveBuffer;
   std::vector<BYTE> handlingBuffer;

   // our own snapshot of the file tree
   tree<FileInfo> fileTree;

   // timer for attempting restarts on a delayed basis (and counter
   // to enforce a maximum number of retries)
   HANDLE hRestartTimer;
   int restartCount;

   // filter/callbacks
   boost::function<bool(const FileInfo&)> filter;
   Callbacks callbacks;
};

void safeCloseHandle(HANDLE hObject, const ErrorLocation& location)
{
   if (hObject != nullptr)
   {
      if (!::CloseHandle(hObject))
      {
         auto error = LAST_SYSTEM_ERROR();
         core::log::logError(error, location);
      }
   }
}

void cleanupContext(FileEventContext* pContext)
{
   if (pContext->hDirectory != nullptr)
   {
      if (!::CancelIo(pContext->hDirectory))
      {
         LOG_ERROR(LAST_SYSTEM_ERROR());
      }

      safeCloseHandle(pContext->hDirectory, ERROR_LOCATION);

      pContext->hDirectory = nullptr;
   }

   if (pContext->hRestartTimer != nullptr)
   {
      // make sure timer APC is never called after a cleanupContext
      if (!::CancelWaitableTimer(pContext->hRestartTimer))
      {
         LOG_ERROR(LAST_SYSTEM_ERROR());
      }

      safeCloseHandle(pContext->hRestartTimer, ERROR_LOCATION);

      pContext->hRestartTimer = nullptr;
   }

   // let the client know we are unregistered
   pContext->callbacks.onUnregistered(pContext->handle);

   // delete context
   delete pContext;
}

void removeTrailingSlash(std::wstring* pPath)
{
   boost::algorithm::trim_right_if(*pPath, boost::algorithm::is_any_of(L"\\"));
}

void ensureLongFilePath(FilePath* pFilePath)
{
   // get the filename, if it is 12 characters or less and it contains
   // a "~" then it may be a short file name. in that case do the conversion
   std::string filename = pFilePath->getFilename();
   if (filename.length() <= 12 && filename.find('~') != std::string::npos)
   {
      const std::size_t kBuffSize = (MAX_PATH*2) + 1;
      char buffer[kBuffSize];
      if (::GetLongPathName(pFilePath->getAbsolutePath().c_str(),
                            buffer,
                            kBuffSize) > 0)
      {
         *pFilePath = FilePath(buffer);
      }
   }
}

void processFileChange(DWORD action,
                       const FilePath& filePath,
                       bool recursive,
                       const boost::function<bool(const FileInfo&)>& filter,
                       tree<FileInfo>* pTree,
                       std::vector<FileChangeEvent>* pFileChanges)
{
   // ignore all directory modified actions (we rely instead on the
   // actions which occur inside the directory)
   if (filePath.isDirectory() && (action == FILE_ACTION_MODIFIED))
      return;

   // screen out the root directory (this should never occur but if it
   // does for any reason we want to prevent it from interfering
   // with the logic below (which assumes a child path)
   if (filePath.isDirectory() &&
      (filePath.getAbsolutePath() == pTree->begin()->absolutePath()))
   {
      return;
   }

   // get an iterator to this file's parent
   FileInfo parentFileInfo = FileInfo(filePath.getParent());
   tree<FileInfo>::iterator parentIt = impl::findFile(pTree->begin(),
                                                      pTree->end(),
                                                      parentFileInfo);

   // if we can't find a parent then return (this directory may have
   // been excluded from scanning due to a filter)
   if (parentIt == pTree->end())
      return;

   // get the file info
   FileInfo fileInfo(filePath);

   // apply the filter
   if (filter && !filter(fileInfo))
      return;

   switch(action)
   {
      case FILE_ACTION_ADDED:
      case FILE_ACTION_RENAMED_NEW_NAME:
      {
         FileChangeEvent event(FileChangeEvent::FileAdded, fileInfo);
         Error error = impl::processFileAdded(parentIt,
                                              event,
                                              recursive,
                                              filter,
                                              pTree,
                                              pFileChanges);
         if (error)
            LOG_ERROR(error);
         break;
      }
      case FILE_ACTION_REMOVED:
      case FILE_ACTION_RENAMED_OLD_NAME:
      {
         FileChangeEvent event(FileChangeEvent::FileRemoved, fileInfo);
         impl::processFileRemoved(parentIt,
                                  event,
                                  recursive,
                                  pTree,
                                  pFileChanges);
         break;
      }
      case FILE_ACTION_MODIFIED:
      {
         FileChangeEvent event(FileChangeEvent::FileModified, fileInfo);
         impl::processFileModified(parentIt, event, pTree, pFileChanges);
         break;
      }
   }
}

void processFileChanges(FileEventContext* pContext,
                        DWORD dwNumberOfBytesTransfered)
{
   // accumulate file changes
   std::vector<FileChangeEvent> fileChanges;

   // cycle through the entries in the buffer
   char* pBuffer = (char*)&pContext->handlingBuffer[0];
   while (true)
   {
      // check for buffer pointer which has overflowed the end (apparently this
      // can happen if the underlying directory is deleted)
      if( (DWORD)((BYTE*)pBuffer - &(pContext->handlingBuffer[0])) >
          dwNumberOfBytesTransfered )
      {
         Error error = systemError(ERROR_BUFFER_OVERFLOW, ERROR_LOCATION);
         LOG_ERROR(error);
         break;
      }

      // get file notify struct
      FILE_NOTIFY_INFORMATION& fileNotify = (FILE_NOTIFY_INFORMATION&)*pBuffer;

      // compute a full wide path
      std::wstring name(fileNotify.FileName,
                        fileNotify.FileNameLength/sizeof(wchar_t));
      removeTrailingSlash(&name);
      FilePath filePath(pContext->rootPath.getAbsolutePathW() + L"\\" + name);

      // ensure this is a long file name (docs say it could be short or long!)
      // (note that the call to GetLongFileNameW will fail if the file has
      // already been deleted, therefore if a delete notification using a
      // short file name comes in we may not successfully match it to
      // our in-memory tree and thus "miss" the delete
      ensureLongFilePath(&filePath);

      // apply filter if we have one
      if (!pContext->filter || pContext->filter(FileInfo(filePath)))
      {
         // process the file change
         processFileChange(fileNotify.Action,
                           filePath,
                           pContext->recursive,
                           pContext->filter,
                           &(pContext->fileTree),
                           &fileChanges);
      }

      // break or advance to next notification as necessary
      if (!fileNotify.NextEntryOffset)
         break;
      else
         pBuffer += fileNotify.NextEntryOffset;
   };

   // notify client of file changes
   pContext->callbacks.onFilesChanged(fileChanges);
}

void terminateWithMonitoringError(FileEventContext* pContext,
                                  const Error& error)
{
   pContext->callbacks.onMonitoringError(error);

   // unregister this monitor (this is done via postback from the
   // main file_monitor loop so that the monitor Handle can be tracked)
   file_monitor::unregisterMonitor(pContext->handle);
}


bool isRecoverableByRestart(const Error& error)
{
   return
      // undocumented return value that indicates we should do a restart
      // (see: http://blogs.msdn.com/b/oldnewthing/archive/2011/08/12/10195186.aspx)
      error.getCode() == ERROR_NOTIFY_ENUM_DIR ||

      // error which some users have observed occuring if a network
      // volume is being monitored and there are too many simultaneous
      // reads and writes
      error.getCode() == ERROR_TOO_MANY_CMDS;
}

Error readDirectoryChanges(FileEventContext* pContext);
void enqueRestartMonitoring(FileEventContext* pContext);

void restartMonitoring(FileEventContext* pContext)
{
   // start monitoring again (always do this before the scan so we don't
   // miss any events which occur while we are scanning)
   Error error = readDirectoryChanges(pContext);
   if (error)
   {
      // try to recover up to 10 times if the error is known to be recoverable
      // (note the enque delays the attempted restart by 1 second to give
      // the volume/system the chance to catch up from too many file changes)
      if (isRecoverableByRestart(error) && (++(pContext->restartCount) <= 10))
         enqueRestartMonitoring(pContext);
      else
         terminateWithMonitoringError(pContext, error);

      return;
   }

   // successfully restarted monitoring, reset the restart count to 0
   pContext->restartCount = 0;

   // full recursive scan to detect changes and refresh the tree
   error = impl::discoverAndProcessFileChanges(
                                       *(pContext->fileTree.begin()),
                                       pContext->recursive,
                                       pContext->filter,
                                       &(pContext->fileTree),
                                       pContext->callbacks.onFilesChanged);
   if (error)
      terminateWithMonitoringError(pContext, error);
}

VOID CALLBACK restartMonitoringApcProc(LPVOID lpArg, DWORD, DWORD)
{
   // get context
   FileEventContext* pContext = (FileEventContext*)lpArg;

   // close the timer handle
   safeCloseHandle(pContext->hRestartTimer, ERROR_LOCATION);
   pContext->hRestartTimer = nullptr;

   // attempt the restart
   restartMonitoring(pContext);
}


void enqueRestartMonitoring(FileEventContext* pContext)
{
   // create the restart timer (1 second from now)
   pContext->hRestartTimer = ::CreateWaitableTimer(nullptr, true, nullptr);
   if (pContext->hRestartTimer == nullptr)
   {
      Error error = LAST_SYSTEM_ERROR();
      terminateWithMonitoringError(pContext, error);
      return;
   }

   // setup large integer to indicate 1 second from now
   const __int64 kSECOND = 10000000;
   __int64 qwDueTime = -1 * kSECOND;
   LARGE_INTEGER dueTime;
   dueTime.LowPart  = (DWORD) ( qwDueTime & 0xFFFFFFFF );
   dueTime.HighPart = (LONG)  ( qwDueTime >> 32 );

   // enque the restart proc to run after time timer expires
   BOOL success = ::SetWaitableTimer(pContext->hRestartTimer,
                                     &dueTime,
                                     0,
                                     restartMonitoringApcProc,
                                     (PVOID)pContext,
                                     FALSE);

   if (!success)
   {
      Error error = LAST_SYSTEM_ERROR();
      terminateWithMonitoringError(pContext, error);
   }
}

VOID CALLBACK FileChangeCompletionRoutine(DWORD dwErrorCode,
                                          DWORD dwNumberOfBytesTransfered,
                                          LPOVERLAPPED lpOverlapped)
{
   // check for abort (needs to be done first as context may have been deleted)
   if (dwErrorCode == ERROR_OPERATION_ABORTED)
<<<<<<< HEAD
   {
      // decrement the active request counter
      ::InterlockedDecrement(&s_activeRequests);

      // let the client know we are unregistered (note this call should always
      // be prior to delete pContext below!)
      pContext->callbacks.onUnregistered(pContext->handle);

      // we wait to delete the pContext until here because it owns the
      // OVERLAPPED structure and buffers, and so if we deleted it earlier
      // and the OS tried to access those memory regions we would crash
      delete pContext;

=======
>>>>>>> ec16b5e3
      return;

   // get the context
   FileEventContext* pContext = (FileEventContext*)(lpOverlapped->hEvent);

   // bail if we don't have callbacks installed yet (could have occurred
   // if we encountered an error during file scanning which caused us to
   // fail but then a file notification still snuck through)
   if (!pContext->callbacks.onFilesChanged)
      return;

   // make sure the root path still exists (if it doesn't then bail)
   if (!pContext->rootPath.exists())
   {
      Error error = fileNotFoundError(pContext->rootPath.getAbsolutePath(),
                                      ERROR_LOCATION);
      terminateWithMonitoringError(pContext, error);
      return;
   }

   // check for buffer overflow. this means there are too many file changes
   // for the systme to keep up with -- in this case try to restart monitoring
   // (after a 1 second delay) and repeat the restart up to 10 times
   if (dwNumberOfBytesTransfered == 0)
   {
      // attempt to restart monitoring
      enqueRestartMonitoring(pContext);
      return;
   }

   // copy to processing buffer (so we can immediately begin another read)
   ::CopyMemory(&(pContext->handlingBuffer[0]),
                &(pContext->receiveBuffer[0]),
                dwNumberOfBytesTransfered);

   // begin the next read -- if this fails then enque a restart
   Error error = readDirectoryChanges(pContext);
   if (isRecoverableByRestart(error))
   {
      enqueRestartMonitoring(pContext);
      error = Success();
   }

   // process file changes
   processFileChanges(pContext, dwNumberOfBytesTransfered);

   // report the (fatal) error if necessary
   if (error)
      terminateWithMonitoringError(pContext, error);
}

Error readDirectoryChanges(FileEventContext* pContext)
{
   DWORD dwBytes = 0;
   BOOL ok = ::ReadDirectoryChangesW(
       pContext->hDirectory,
       &(pContext->receiveBuffer[0]),
       static_cast<DWORD>(pContext->receiveBuffer.size()),
       pContext->recursive ? TRUE : FALSE,
       FILE_NOTIFY_CHANGE_FILE_NAME |
           FILE_NOTIFY_CHANGE_DIR_NAME |
           FILE_NOTIFY_CHANGE_LAST_WRITE,
       &dwBytes,
       &(pContext->overlapped),
       &FileChangeCompletionRoutine);

   if (!ok)
      return LAST_SYSTEM_ERROR();

   return Success();
}

} // anonymous namespace

namespace detail {

// register a new file monitor
Handle registerMonitor(const core::FilePath& filePath,
                       bool recursive,
                       const boost::function<bool(const FileInfo&)>& filter,
                       const Callbacks& callbacks)
{
   // create and allocate FileEventContext (create auto-ptr in case we
   // return early, we'll call release later before returning)
   FileEventContext* pContext = new FileEventContext();
   std::auto_ptr<FileEventContext> autoPtrContext(pContext);

   // save the wide absolute path (notifications only come in wide strings)
   // strip any trailing slash for predictable append semantics
   std::wstring wpath = filePath.getAbsolutePathW();
   removeTrailingSlash(&wpath);
   pContext->rootPath = FilePath(wpath);
   pContext->recursive = recursive;

   // open the directory
   pContext->hDirectory = ::CreateFileW(
                     filePath.getAbsolutePathW().c_str(),
                     FILE_LIST_DIRECTORY,
                     FILE_SHARE_READ | FILE_SHARE_WRITE | FILE_SHARE_DELETE,
                     nullptr,
                     OPEN_EXISTING,
                     FILE_FLAG_BACKUP_SEMANTICS | FILE_FLAG_OVERLAPPED,
                     nullptr);
   if (pContext->hDirectory == INVALID_HANDLE_VALUE)
   {
      callbacks.onRegistrationError(LAST_SYSTEM_ERROR());
      return Handle();
   }

   // initialize overlapped structure to point to our context
   ::ZeroMemory(&(pContext->overlapped), sizeof(OVERLAPPED));
   pContext->overlapped.hEvent = pContext;

   // get the monitoring started
   Error error = readDirectoryChanges(pContext);
   if (error)
   {
      // cleanup
      safeCloseHandle(pContext->hDirectory, ERROR_LOCATION);

      // return error
      callbacks.onRegistrationError(error);

      return Handle();
   }

   // we have passed the pContext into the system so it's ownership will
   // now be governed by the receipt of ERROR_OPERATION_ABORTED within
   // the completion callback
   autoPtrContext.release();

   // scan the files
   core::system::FileScannerOptions options;
   options.recursive = recursive;
   options.yield = true;
   options.filter = filter;
   error = scanFiles(FileInfo(filePath), options, &pContext->fileTree);

   if (error)
   {
      // cleanup
      cleanupContext(pContext);

      // return error
      callbacks.onRegistrationError(error);

      // otherwise just return empty handle
      return Handle();
   }

   // now that we have finished the file listing we know we have a valid
   // file-monitor so set the callbacks
   pContext->filter = filter;
   pContext->callbacks = callbacks;

   // notify the caller that we have successfully registered
   callbacks.onRegistered(pContext->handle, pContext->fileTree);

   // register handle
   LOCK_MUTEX(s_handleMutex)
   {
      s_handleRegistry.insert(pContext->handle);
   }
   END_LOCK_MUTEX

   // return the handle
   return pContext->handle;
}

// unregister a file monitor
void unregisterMonitor(Handle handle)
{
   // unregister handle
   LOCK_MUTEX(s_handleMutex)
   {
      s_handleRegistry.erase(handle);
   }
   END_LOCK_MUTEX

   // clean up context
   cleanupContext((FileEventContext*)(handle.pData));
}

void run(const boost::function<void()>& checkForInput)
{
   // loop waiting for:
   //   - completion routine callbacks (occur during SleepEx); or
   //   - inbound commands (occur during checkForInput)
   while (true)
   {
      // look for changes and keep calling SleepEx as long as we have them
<<<<<<< HEAD
      while (::SleepEx(1, TRUE) == WAIT_IO_COMPLETION) ;
=======
      while (::SleepEx(1, TRUE) == WAIT_IO_COMPLETION)
      {
      }
>>>>>>> ec16b5e3

      checkForInput();
   }
}

void stop()
{
   // stop any active requests
   LOCK_MUTEX(s_handleMutex)
   {
      for (Handle handle : s_handleRegistry)
      {
         FileEventContext* pContext = (FileEventContext*)handle.pData;
         cleanupContext(pContext);
      }
   }
   END_LOCK_MUTEX
}

} // namespace detail
} // namespace file_monitor
} // namespace system
} // namespace core 
} // namespace rstudio

   


<|MERGE_RESOLUTION|>--- conflicted
+++ resolved
@@ -404,22 +404,6 @@
 {
    // check for abort (needs to be done first as context may have been deleted)
    if (dwErrorCode == ERROR_OPERATION_ABORTED)
-<<<<<<< HEAD
-   {
-      // decrement the active request counter
-      ::InterlockedDecrement(&s_activeRequests);
-
-      // let the client know we are unregistered (note this call should always
-      // be prior to delete pContext below!)
-      pContext->callbacks.onUnregistered(pContext->handle);
-
-      // we wait to delete the pContext until here because it owns the
-      // OVERLAPPED structure and buffers, and so if we deleted it earlier
-      // and the OS tried to access those memory regions we would crash
-      delete pContext;
-
-=======
->>>>>>> ec16b5e3
       return;
 
    // get the context
@@ -611,13 +595,9 @@
    while (true)
    {
       // look for changes and keep calling SleepEx as long as we have them
-<<<<<<< HEAD
-      while (::SleepEx(1, TRUE) == WAIT_IO_COMPLETION) ;
-=======
       while (::SleepEx(1, TRUE) == WAIT_IO_COMPLETION)
       {
       }
->>>>>>> ec16b5e3
 
       checkForInput();
    }
