/*
 * DesktopGwtCallback.cpp
 *
 * Copyright (C) 2009-19 by RStudio, Inc.
 *
 * Unless you have received this program directly from RStudio pursuant
 * to the terms of a commercial license agreement with RStudio, then
 * this program is licensed to you under the terms of version 3 of the
 * GNU Affero General Public License. This program is distributed WITHOUT
 * ANY EXPRESS OR IMPLIED WARRANTY, INCLUDING THOSE OF NON-INFRINGEMENT,
 * MERCHANTABILITY OR FITNESS FOR A PARTICULAR PURPOSE. Please refer to the
 * AGPL (http://www.gnu.org/licenses/agpl-3.0.txt) for more details.
 *
 */

#include "DesktopGwtCallback.hpp"
#include "DesktopGwtWindow.hpp"

#ifdef _WIN32
#include <shlobj.h>
#endif

#include <QFileDialog>
#include <QMessageBox>
#include <QApplication>
#include <QAbstractButton>

#include <QtPrintSupport/QPrinter>
#include <QtPrintSupport/QPrintPreviewDialog>

#include <shared_core/FilePath.hpp>
#include <core/DateTime.hpp>
#include <shared_core/SafeConvert.hpp>
#include <core/system/System.hpp>
#include <core/system/Environment.hpp>
#include <core/r_util/RUserData.hpp>

#include "DesktopActivationOverlay.hpp"
#include "DesktopSessionServersOverlay.hpp"
#include "DesktopOptions.hpp"
#include "DesktopUtils.hpp"
#include "DesktopBrowserWindow.hpp"
#include "DesktopWindowTracker.hpp"
#include "DesktopInputDialog.hpp"
#include "DesktopSecondaryWindow.hpp"
#include "DesktopRVersion.hpp"
#include "DesktopMainWindow.hpp"
#include "DesktopSynctex.hpp"
#include "DesktopJobLauncherOverlay.hpp"
#include "RemoteDesktopSessionLauncherOverlay.hpp"

#ifdef __APPLE__
#include <Carbon/Carbon.h>
#endif

using namespace rstudio::core;

namespace rstudio {
namespace desktop {

namespace {
WindowTracker s_windowTracker;

#ifdef Q_OS_LINUX
QString s_globalMouseSelection;
bool s_ignoreNextClipboardSelectionChange;
#endif

} // end anonymous namespace

extern QString scratchPath;

GwtCallback::GwtCallback(MainWindow* pMainWindow, GwtWindow* pOwner, bool isRemoteDesktop)
   : pMainWindow_(pMainWindow),
     pOwner_(pOwner),
     pLauncher_(new JobLauncher(pMainWindow)),
     isRemoteDesktop_(isRemoteDesktop),
     pSynctex_(nullptr),
     pendingQuit_(PendingQuitNone)
{
   initialize();

   Error error = pLauncher_->initialize();
   if (error)
   {
      LOG_ERROR(error);
      showError(nullptr,
                QStringLiteral("Initialization error"),
                QStringLiteral("Could not initialize Job Launcher"),
                QString());
      ::_exit(EXIT_FAILURE);
   }
   
#ifdef Q_OS_LINUX
   // assume light theme on startup (theme will be dynamically updated
   // based on editor theme chosen by user)
   syncToEditorTheme(false);

   // listen for clipboard selection change events (X11 only); allow override in options or 
   // via environment variable. clipboard monitoring enables us to support middle-click paste on
   // Linux, but it causes problems on some systems.
   if (desktop::options().clipboardMonitoring() &&
       core::system::getenv("RSTUDIO_NO_CLIPBOARD_MONITORING").empty())
   {
      QClipboard* clipboard = QApplication::clipboard();
      if (clipboard->supportsSelection())
      {
         QObject::connect(
                  clipboard, &QClipboard::selectionChanged,
                  this, &GwtCallback::onClipboardSelectionChanged,
                  Qt::DirectConnection);

         // initialize the global selection
         const QMimeData* mimeData = clipboard->mimeData(QClipboard::Selection);
         if (mimeData->hasText())
            s_globalMouseSelection = mimeData->text();
      }
   }
#endif
}

#ifndef Q_OS_MAC
void GwtCallback::initialize()
{
}
#endif

void GwtCallback::invokeReflowComment()
{
   pMainWindow_->invokeCommand(QStringLiteral("reflowComment"));
}

Synctex& GwtCallback::synctex()
{
   if (pSynctex_ == nullptr)
      pSynctex_ = Synctex::create(pMainWindow_);

   return *pSynctex_;
}

void GwtCallback::printText(QString text)
{
   QPrinter printer;
   printer.setPageMargins(1.0, 1.0, 1.0, 1.0, QPrinter::Inch);

   QPrintPreviewDialog dialog(&printer);
   dialog.setWindowModality(Qt::WindowModal);

   // QPrintPreviewDialog will call us back to paint the contents
   connect(&dialog, SIGNAL(paintRequested(QPrinter*)),
           this, SLOT(paintPrintText(QPrinter*)));
   connect(&dialog, SIGNAL(finished(int)),
           this, SLOT(printFinished(int)));

   // cache the requested print text to replay for the print preview
   printText_ = text;

   dialog.exec();
}

void GwtCallback::paintPrintText(QPrinter* printer)
{
    QPainter painter;
    painter.begin(printer);

    // look up the system fixed font
    QFont fixedFont = QFontDatabase::systemFont(QFontDatabase::FixedFont);
    fixedFont.setPointSize(10);
    painter.setFont(fixedFont);

    // flags used for drawing text
    int textFlags = Qt::AlignLeft | Qt::AlignTop | Qt::TextWordWrap;

    // y coordinate for new line of text to be drawn
    int y = 0;

    // compute page boundaries (used as bounds when painting on page)
    int pageWidth = printer->pageRect().width();
    int pageHeight = printer->pageRect().height();
    QRect pageRect(0, 0, pageWidth, pageHeight);

    // start drawing line-by-line
    QStringList lines = printText_.split(QStringLiteral("\n"));
    for (auto line : lines)
    {
       // figure out what rectangle is needed to fit
       // (use dummy text for blank lines when computing bounds)
       QRect paintRect = painter.boundingRect(
                pageRect,
                textFlags,
                line.isEmpty() ? QStringLiteral("Z") : line);

       // move the bounding rectangle down
       paintRect.moveTo(0, y);

       // check for page overflow and start a new page if so
       if (paintRect.bottom() > pageHeight)
       {
          printer->newPage();
          paintRect.moveTo(0, 0);
          y = 0;
       }

       // draw the text
       painter.drawText(paintRect, textFlags, line);

       // update y
       y += paintRect.height();
    }

    painter.end();
}

void GwtCallback::printFinished(int result)
{
   // signal emitted by QPrintPreviewDialog when the dialog is dismissed
   printText_.clear();
}

void GwtCallback::browseUrl(QString url)
{
   QUrl qurl = QUrl::fromEncoded(url.toUtf8());

#ifdef Q_OS_MAC
   if (qurl.scheme() == QString::fromUtf8("file"))
   {
      QProcess open;
      QStringList args;
      // force use of Preview for PDFs (Adobe Reader 10.01 crashes)
      if (url.toLower().endsWith(QString::fromUtf8(".pdf")))
      {
         args.append(QString::fromUtf8("-a"));
         args.append(QString::fromUtf8("Preview"));
         args.append(url);
      }
      else
      {
         args.append(url);
      }
      open.start(QString::fromUtf8("open"), args);
      open.waitForFinished(5000);
      if (open.exitCode() != 0)
      {
         // Probably means that the file doesn't have a registered
         // application or something.
         QProcess reveal;
         reveal.startDetached(QString::fromUtf8("open"), QStringList() << QString::fromUtf8("-R") << url);
      }
      return;
   }
#endif

   desktop::openUrl(qurl);
}

<<<<<<< HEAD
namespace {

FilePath userHomePath()
{
   return core::system::userHomePath("R_USER|HOME");
}

#ifndef Q_OS_MAC

QString createAliasedPath(const QString& path)
{
   std::string aliased = FilePath::createAliasedPath(
         FilePath(path.toUtf8().constData()), userHomePath());
   return QString::fromUtf8(aliased.c_str());
}

#endif

QString resolveAliasedPath(const QString& path)
{
   FilePath resolved(FilePath::resolveAliasedPath(path.toUtf8().constData(),
                                                  userHomePath()));
   return QString::fromUtf8(resolved.getAbsolutePath().c_str());
}

} // anonymous namespace

=======
>>>>>>> 36203ed6
#ifndef Q_OS_MAC

QString GwtCallback::getOpenFileName(const QString& caption,
                                     const QString& label,
                                     const QString& dir,
                                     const QString& filter,
                                     bool canChooseDirectories,
                                     bool focusOwner)
{
   QString resolvedDir = desktop::resolveAliasedPath(dir);

   QWidget* owner = focusOwner ? pOwner_->asWidget() : qApp->focusWidget();
   QFileDialog dialog(
            owner,
            caption,
            resolvedDir,
            filter);

   QFileDialog::FileMode mode = (canChooseDirectories)
         ? QFileDialog::AnyFile
         : QFileDialog::ExistingFile;

   dialog.setFileMode(mode);
   dialog.setLabelText(QFileDialog::Accept, label);
   dialog.setResolveSymlinks(false);
   dialog.setWindowModality(Qt::WindowModal);

   QString result;
   if (dialog.exec() == QDialog::Accepted)
      result = dialog.selectedFiles().value(0);

   desktop::raiseAndActivateWindow(owner);
   return createAliasedPath(result);
}

namespace {

QString getSaveFileNameImpl(QWidget* pParent,
                            const QString& caption,
                            const QString& label,
                            const QString& dir,
                            QFileDialog::Options options)
{
   // initialize dialog
   QFileDialog dialog(pParent, caption, dir);
   dialog.setOptions(options);
   dialog.setLabelText(QFileDialog::Accept, label);
   dialog.setAcceptMode(QFileDialog::AcceptSave);
   dialog.setWindowModality(Qt::WindowModal);

   // execute dialog and check for success
   if (dialog.exec() == QDialog::Accepted)
      return dialog.selectedFiles().value(0);

   return QString();
}

} // end anonymous namespace

QString GwtCallback::getSaveFileName(const QString& caption,
                                     const QString& label,
                                     const QString& dir,
                                     const QString& defaultExtension,
                                     bool forceDefaultExtension,
                                     bool focusOwner)
{
   QString resolvedDir = desktop::resolveAliasedPath(dir);

   while (true)
   {
      QWidget* owner = focusOwner ? pOwner_->asWidget() : qApp->focusWidget();
      QString result = getSaveFileNameImpl(
                  owner,
                  caption,
                  label,
                  resolvedDir,
                  standardFileDialogOptions());

      desktop::raiseAndActivateWindow(owner);
      if (result.isEmpty())
         return result;

      if (!defaultExtension.isEmpty())
      {
         FilePath fp(result.toUtf8().constData());
         if (fp.getExtension().empty() ||
            (forceDefaultExtension &&
            (fp.getExtension() != defaultExtension.toStdString())))
         {
            result += defaultExtension;
            FilePath newExtPath(result.toUtf8().constData());
            if (newExtPath.exists())
            {
               std::string message = "\"" + newExtPath.getFilename() + "\" already "
                                     "exists. Do you want to overwrite it?";
               if (QMessageBox::Cancel == QMessageBox::warning(
                                        pOwner_->asWidget(),
                                        QString::fromUtf8("Save File"),
                                        QString::fromUtf8(message.c_str()),
                                        QMessageBox::Ok | QMessageBox::Cancel,
                                        QMessageBox::Ok))
               {
                  resolvedDir = result;
                  continue;
               }
            }
         }
      }

      return createAliasedPath(result);
   }
}

QString GwtCallback::getExistingDirectory(const QString& caption,
                                          const QString& label,
                                          const QString& dir,
                                          bool focusOwner)
{
   return desktop::browseDirectory(caption,
                                   label,
                                   dir,
                                   focusOwner ? pOwner_->asWidget() : qApp->focusWidget());
}

#endif

void GwtCallback::onClipboardSelectionChanged()
{
#ifdef Q_OS_LINUX
    // for some reason, Qt can get stalled querying the clipboard
    // while a modal is active, so disable any such behavior here
    if (QApplication::activeModalWidget() != nullptr)
       return;

    // check to see if this was a clipboard change synthesized by us;
    // if so, discard it
    if (s_ignoreNextClipboardSelectionChange)
    {
       s_ignoreNextClipboardSelectionChange = false;
       return;
    }

    // we only care about text-related changes, so bail if we didn't
    // get text in the selection clipboard
    QClipboard* clipboard = QApplication::clipboard();
    const QMimeData* mimeData = clipboard->mimeData(QClipboard::Selection);
    if (mimeData->hasText())
    {
       // extract clipboard selection text
       QString text = mimeData->text();

       // when one clicks on an Ace instance, a hidden length-one selection
       // will sneak in here -- explicitly screen those out
       if (text == QStringLiteral("\x01"))
       {
          // ignore the next clipboard change (just in case modifying it below triggers
          // this slot recursively)
          s_ignoreNextClipboardSelectionChange = true;

          // restore the old global selection
          clipboard->setText(s_globalMouseSelection, QClipboard::Selection);
       }
       else
       {
          // otherwise, update our tracked global selection
          s_globalMouseSelection = text;
       }
    }
#endif
}

void GwtCallback::doAction(const QKeySequence& keys)
{
   int keyCode = keys[0];
   auto modifiers = static_cast<Qt::KeyboardModifier>(keyCode & Qt::KeyboardModifierMask);
   keyCode &= ~Qt::KeyboardModifierMask;

   QKeyEvent* keyEvent = new QKeyEvent(QKeyEvent::KeyPress, keyCode, modifiers);
   pOwner_->postWebViewEvent(keyEvent);
}

void GwtCallback::doAction(QKeySequence::StandardKey key)
{
   QList<QKeySequence> bindings = QKeySequence::keyBindings(key);
   if (bindings.empty())
      return;

   doAction(bindings.first());
}

void GwtCallback::undo()
{
   doAction(QKeySequence::Undo);
}

void GwtCallback::redo()
{
   // NOTE: On Windows, the default redo key sequence is 'Ctrl+Y';
   // however, we bind this to 'yank' and so 'redo' actions executed
   // from the menu will fail. We instead use 'Ctrl+Shift+Z' which is
   // supported across all platforms using Qt.
   static const QKeySequence keys =
         QKeySequence::fromString(QString::fromUtf8("Ctrl+Shift+Z"));

   doAction(keys);
}

void GwtCallback::clipboardCut()
{
   doAction(QKeySequence::Cut);
}

void GwtCallback::clipboardCopy()
{
   doAction(QKeySequence::Copy);
}

void GwtCallback::clipboardPaste()
{
   doAction(QKeySequence::Paste);
}

void GwtCallback::setClipboardText(QString text)
{
   QClipboard* pClipboard = QApplication::clipboard();
   pClipboard->setText(text, QClipboard::Clipboard);
}

QString GwtCallback::getClipboardText()
{
   QClipboard* pClipboard = QApplication::clipboard();
   return pClipboard->text(QClipboard::Clipboard);
}

void GwtCallback::setGlobalMouseSelection(QString selection)
{
#ifdef Q_OS_LINUX
   QClipboard* clipboard = QApplication::clipboard();
   if (clipboard->supportsSelection())
      clipboard->setText(selection, QClipboard::Selection);
   s_globalMouseSelection = selection;
#endif
}

QString GwtCallback::getGlobalMouseSelection()
{
#ifdef Q_OS_LINUX
   return s_globalMouseSelection;
#else
   return QString();
#endif
}

QJsonObject GwtCallback::getCursorPosition()
{
   QPoint cursorPosition = QCursor::pos();

   return QJsonObject {
      { QStringLiteral("x"), cursorPosition.x() },
      { QStringLiteral("y"), cursorPosition.y() }
   };
}

bool GwtCallback::doesWindowExistAtCursorPosition()
{
   return qApp->topLevelAt(QCursor::pos()) != nullptr;
}

QString GwtCallback::proportionalFont()
{
   return options().proportionalFont();
}

QString GwtCallback::fixedWidthFont()
{
   return options().fixedWidthFont();
}

void GwtCallback::onWorkbenchInitialized(QString scratchPath)
{
   workbenchInitialized();
   desktop::scratchPath = scratchPath;
}

void GwtCallback::showFolder(QString path)
{
   if (path.isNull() || path.isEmpty())
      return;

   path = desktop::resolveAliasedPath(path);

   QDir dir(path);
   if (dir.exists())
   {
      desktop::openUrl(QUrl::fromLocalFile(dir.absolutePath()));
   }
}

void GwtCallback::showFile(QString path)
{
   if (path.isNull() || path.isEmpty())
      return;

   path = desktop::resolveAliasedPath(path);

   desktop::openUrl(QUrl::fromLocalFile(path));
}

#ifndef Q_OS_MAC

void GwtCallback::showWordDoc(QString path)
{
#ifdef Q_OS_WIN32

   path = desktop::resolveAliasedPath(path);
   Error error = wordViewer_.showItem(path.toStdWString());
   if (error)
   {
      LOG_ERROR(error);
      showFile(path);
   }

#else
   // Invoke default viewer on other platforms
   showFile(path);
#endif
}

void GwtCallback::showPptPresentation(QString path)
{
#ifdef Q_OS_WIN32

   path = desktop::resolveAliasedPath(path);
   Error error = pptViewer_.showItem(path.toStdWString());
   if (error)
   {
      LOG_ERROR(error);
      showFile(path);
   }
#else
   // Invoke default viewer on other platforms
   showFile(path);
#endif
}

#endif

void GwtCallback::showPDF(QString path, int pdfPage)
{
   path = desktop::resolveAliasedPath(path);
   
#ifdef Q_OS_MAC
   desktop::openFile(path);
#else
   synctex().view(path, pdfPage);
#endif
}

void GwtCallback::prepareShowWordDoc()
{
#ifdef Q_OS_WIN32
   Error error = wordViewer_.closeLastViewedItem();
   if (error)
   {
      LOG_ERROR(error);
   }
#endif
}

void GwtCallback::prepareShowPptPresentation()
{
#ifdef Q_OS_WIN32
   Error error = pptViewer_.closeLastViewedItem();
   if (error)
   {
      LOG_ERROR(error);
   }
#endif
}

QString GwtCallback::getRVersion()
{
#ifdef Q_OS_WIN32
   bool defaulted = options().rBinDir().isEmpty();
   QString rDesc = defaulted
                   ? QString::fromUtf8("[Default] ") + autoDetect().description()
                   : RVersion(options().rBinDir()).description();
   return rDesc;
#else
   return QString();
#endif
}

QString GwtCallback::chooseRVersion()
{
#ifdef Q_OS_WIN32
   RVersion rVersion = desktop::detectRVersion(true, pOwner_->asWidget());
   if (rVersion.isValid())
      return getRVersion();
   else
      return QString();
#else
   return QString();
#endif
}

double GwtCallback::devicePixelRatio()
{
   return desktop::devicePixelRatio(pMainWindow_);
}

void GwtCallback::openMinimalWindow(QString name,
                                    QString url,
                                    int width,
                                    int height)
{
   bool named = !name.isEmpty() && name != QString::fromUtf8("_blank");

   BrowserWindow* browser = nullptr;
   if (named)
      browser = s_windowTracker.getWindow(name);

   if (!browser)
   {
      bool isViewerZoomWindow =
          (name == QString::fromUtf8("_rstudio_viewer_zoom"));

      // create the new browser window; pass along our own base URL so that the new window's
      // WebProfile knows how to apply the appropriate headers
      browser = new BrowserWindow(false, !isViewerZoomWindow, name, 
            pMainWindow_->webView()->baseUrl(), nullptr, pMainWindow_->webPage());
      
      browser->setAttribute(Qt::WA_DeleteOnClose, true);
      browser->setAttribute(Qt::WA_QuitOnClose, true);
      
      // ensure minimal windows can be closed with Ctrl+W (Cmd+W on macOS)
      QAction* closeWindow = new QAction(browser);
      closeWindow->setShortcut(Qt::CTRL + Qt::Key_W);
      connect(closeWindow, &QAction::triggered,
              browser, &BrowserWindow::close);
      browser->addAction(closeWindow);
      
      connect(this, &GwtCallback::destroyed, browser, &BrowserWindow::close);
      
      if (named)
         s_windowTracker.addWindow(name, browser);

      // set title for viewer zoom
      if (isViewerZoomWindow)
         browser->setWindowTitle(QString::fromUtf8("Viewer Zoom"));
   }

   browser->webView()->load(QUrl(url));
   browser->resize(width, height);
   browser->show();
   browser->activateWindow();
}

void GwtCallback::activateMinimalWindow(QString name)
{
   // we can only activate named windows
   bool named = !name.isEmpty() && name != QString::fromUtf8("_blank");
   if (!named)
      return;

   pOwner_->webPage()->activateWindow(name);
}

void GwtCallback::prepareForSatelliteWindow(QString name,
                                            int x,
                                            int y,
                                            int width,
                                            int height)
{
   pOwner_->webPage()->prepareForWindow(
                PendingWindow(name, pMainWindow_, x, y, width, height));
}

void GwtCallback::prepareForNamedWindow(QString name,
                                        bool allowExternalNavigate,
                                        bool showDesktopToolbar)
{
   pOwner_->webPage()->prepareForWindow(
                PendingWindow(name, allowExternalNavigate, showDesktopToolbar));
}

void GwtCallback::closeNamedWindow(QString name)
{
   // close the requested window
   pOwner_->webPage()->closeWindow(name);

   // bring the main window to the front (so we don't lose RStudio context
   // entirely)
   desktop::raiseAndActivateWindow(pMainWindow_);
}

void GwtCallback::activateSatelliteWindow(QString name)
{
   pOwner_->webPage()->activateWindow(name);
}

void GwtCallback::copyPageRegionToClipboard(int left, int top, int width, int height)
{
   auto* view = pMainWindow_->webView();

   double scale = view->zoomFactor();
   left = left * scale;
   top = top * scale;
   width = width * scale;
   height = height * scale;

   QPixmap pixmap = view->grab(QRect(left, top, width, height));
   QApplication::clipboard()->setPixmap(pixmap);
}

void GwtCallback::exportPageRegionToFile(QString targetPath,
                                         QString format,
                                         int left,
                                         int top,
                                         int width,
                                         int height)
{
   // resolve target path
   targetPath = desktop::resolveAliasedPath(targetPath);

   // get the pixmap
   QPixmap pixmap = QPixmap::grabWidget(pMainWindow_->webView(),
                                        left,
                                        top,
                                        width,
                                        height);

   // save the file
   pixmap.save(targetPath, format.toUtf8().constData(), 100);
}


bool GwtCallback::supportsClipboardMetafile()
{
#ifdef Q_OS_WIN32
   return true;
#else
   return false;
#endif
}

#ifndef Q_OS_MAC

namespace {
QMessageBox::ButtonRole captionToRole(const QString& caption)
{
   if (caption == QString::fromUtf8("OK"))
      return QMessageBox::AcceptRole;
   else if (caption == QString::fromUtf8("Cancel"))
      return QMessageBox::RejectRole;
   else if (caption == QString::fromUtf8("Yes"))
      return QMessageBox::YesRole;
   else if (caption == QString::fromUtf8("No"))
      return QMessageBox::NoRole;
   else if (caption == QString::fromUtf8("Save"))
      return QMessageBox::AcceptRole;
   else if (caption == QString::fromUtf8("Don't Save"))
      return QMessageBox::DestructiveRole;
   else
      return QMessageBox::ActionRole;
}
} // anonymous namespace

int GwtCallback::showMessageBox(int type,
                                QString caption,
                                QString message,
                                QString buttons,
                                int defaultButton,
                                int cancelButton)
{
   // cancel other message box if it's visible
   auto* pMsgBox = qobject_cast<QMessageBox*>(
                        QApplication::activeModalWidget());
   if (pMsgBox != nullptr)
      pMsgBox->close();

   QMessageBox msgBox(pOwner_->asWidget());
   msgBox.setWindowTitle(caption);
   msgBox.setText(message);
   msgBox.setIcon(safeMessageBoxIcon(static_cast<QMessageBox::Icon>(type)));
   msgBox.setWindowFlags(Qt::Dialog | Qt::Sheet);
   msgBox.setWindowModality(Qt::WindowModal);
   msgBox.setWindowFlag(Qt::WindowContextHelpButtonHint, false);
   msgBox.setTextFormat(Qt::PlainText);

   QStringList buttonList = buttons.split(QChar::fromLatin1('|'));

   for (int i = 0; i != buttonList.size(); i++)
   {
      QPushButton* pBtn = msgBox.addButton(buttonList.at(i),
                                           captionToRole(buttonList.at(i)));
      if (defaultButton == i)
         msgBox.setDefaultButton(pBtn);
   }

   msgBox.exec();

   QAbstractButton* button = msgBox.clickedButton();
   if (!button)
      return cancelButton;

   for (int i = 0; i < buttonList.size(); i++)
      if (buttonList.at(i) == button->text())
         return i;

   return cancelButton;
}

#endif

QString GwtCallback::promptForText(QString title,
                                   QString caption,
                                   QString defaultValue,
                                   int inputType,
                                   QString extraOptionPrompt,
                                   bool extraOptionByDefault,
                                   int selectionStart,
                                   int selectionLength,
                                   QString okButtonCaption)
{
   InputDialog dialog(pOwner_->asWidget());
   dialog.setWindowTitle(title);
   dialog.setCaption(caption);
   InputType type = static_cast<InputType>(inputType);
   bool usePasswordMask = type == InputPassword;
   dialog.setRequired(type == InputRequiredText);

   if (usePasswordMask)
      dialog.setEchoMode(QLineEdit::Password);

   if (!extraOptionPrompt.isEmpty())
   {
      dialog.setExtraOptionPrompt(extraOptionPrompt);
      dialog.setExtraOption(extraOptionByDefault);
   }

   if (usePasswordMask)
   {
      // password prompts are shown higher up (because they relate to
      // console progress dialogs which are at the top of the screen)
      QRect parentGeom = pOwner_->asWidget()->geometry();
      int x = parentGeom.left() + (parentGeom.width() / 2) - (dialog.width() / 2);
      dialog.move(x, parentGeom.top() + 75);
   }

   if (type == InputNumeric)
      dialog.setNumbersOnly(true);

   if (!defaultValue.isEmpty())
   {
      dialog.setTextValue(defaultValue);
      if (selectionStart >= 0 && selectionLength >= 0)
      {
         dialog.setSelection(selectionStart, selectionLength);
      }
      else
      {
         dialog.setSelection(0, defaultValue.size());
      }
   }

   if (dialog.exec() == QDialog::Accepted)
   {
      QString value = dialog.textValue();
      bool extraOption = dialog.extraOption();
      QString values;
      values += value;
      values += QString::fromUtf8("\n");
      values += extraOption ? QString::fromUtf8("1") : QString::fromUtf8("0");
      return values;
   }
   else
      return QString();
}

bool GwtCallback::supportsFullscreenMode()
{
   return desktop::supportsFullscreenMode(pMainWindow_);
}

void GwtCallback::toggleFullscreenMode()
{
   desktop::toggleFullscreenMode(pMainWindow_);
}

void GwtCallback::showKeyboardShortcutHelp()
{
   FilePath keyboardHelpPath = options().wwwDocsPath().completePath("keyboard.htm");
   QString file = QString::fromUtf8(keyboardHelpPath.getAbsolutePath().c_str());
   QUrl url = QUrl::fromLocalFile(file);
   desktop::openUrl(url);
}

void GwtCallback::bringMainFrameToFront()
{
   desktop::raiseAndActivateWindow(pMainWindow_);
}

void GwtCallback::bringMainFrameBehindActive()
{
   desktop::moveWindowBeneath(QApplication::activeWindow(), pMainWindow_);
}

QString GwtCallback::desktopRenderingEngine()
{
   return desktop::options().desktopRenderingEngine();
}

void GwtCallback::setDesktopRenderingEngine(QString engine)
{
   desktop::options().setDesktopRenderingEngine(engine);
}

QString GwtCallback::filterText(QString text)
{
   // Ace doesn't do well with NFD Unicode text. To repro on
   // Mac OS X, create a folder on disk with accented characters
   // in the name, then create a file in that folder. Do a
   // Get Info on the file and copy the path. Now you'll have
   // an NFD string on the clipboard.
   return text.normalized(QString::NormalizationForm_C);
}

#ifdef __APPLE__

namespace {

template <typename TValue>
class CFReleaseHandle
{
public:
   CFReleaseHandle(TValue value=nullptr)
   {
      value_ = value;
   }

   ~CFReleaseHandle()
   {
      if (value_)
         CFRelease(value_);
   }

   TValue& value()
   {
      return value_;
   }

   operator TValue () const
   {
      return value_;
   }

   TValue* operator& ()
   {
      return &value_;
   }

private:
   TValue value_;
};

OSStatus addToPasteboard(PasteboardRef pasteboard,
                         int slot,
                         CFStringRef flavor,
                         const QByteArray& data)
{
   CFReleaseHandle<CFDataRef> dataRef = CFDataCreate(
         nullptr,
         reinterpret_cast<const UInt8*>(data.constData()),
         data.length());

   if (!dataRef)
      return memFullErr;

   return ::PasteboardPutItemFlavor(pasteboard,
                                    reinterpret_cast<PasteboardItemID>(slot),
                                    flavor, dataRef, 0);
}

} // anonymous namespace

void GwtCallback::cleanClipboard(bool stripHtml)
{
   CFReleaseHandle<PasteboardRef> clipboard;
   if (::PasteboardCreate(kPasteboardClipboard, &clipboard))
      return;

   ::PasteboardSynchronize(clipboard);

   ItemCount itemCount;
   if (::PasteboardGetItemCount(clipboard, &itemCount) || itemCount < 1)
      return;

   PasteboardItemID itemId;
   if (::PasteboardGetItemIdentifier(clipboard, 1, &itemId))
      return;


   /*
   CFReleaseHandle<CFArrayRef> flavorTypes;
   if (::PasteboardCopyItemFlavors(clipboard, itemId, &flavorTypes))
      return;
   for (int i = 0; i < CFArrayGetCount(flavorTypes); i++)
   {
      CFStringRef flavorType = (CFStringRef)CFArrayGetValueAtIndex(flavorTypes, i);
      char buffer[1000];
      if (!CFStringGetCString(flavorType, buffer, 1000, kCFStringEncodingMacRoman))
         return;
      qDebug() << buffer;
   }
   */

   CFReleaseHandle<CFDataRef> data;
   if (::PasteboardCopyItemFlavorData(clipboard,
                                      itemId,
                                      CFSTR("public.utf16-plain-text"),
                                      &data))
   {
      return;
   }

   CFReleaseHandle<CFDataRef> htmlData;
   OSStatus err;
   if (!stripHtml && (err = ::PasteboardCopyItemFlavorData(clipboard, itemId, CFSTR("public.html"), &htmlData)))
   {
      if (err != badPasteboardFlavorErr)
         return;
   }

   CFIndex len = ::CFDataGetLength(data);
   QByteArray buffer;
   buffer.resize(len);
   ::CFDataGetBytes(data, CFRangeMake(0, len), reinterpret_cast<UInt8*>(buffer.data()));
   QString str = QString::fromUtf16(reinterpret_cast<const ushort*>(buffer.constData()), buffer.length()/2);

   if (::PasteboardClear(clipboard))
      return;
   if (addToPasteboard(clipboard, 1, CFSTR("public.utf8-plain-text"), str.toUtf8()))
      return;

   if (htmlData.value())
   {
      ::PasteboardPutItemFlavor(clipboard,
                                (PasteboardItemID)1,
                                CFSTR("public.html"),
                                htmlData,
                                0);
   }
}
#else

void GwtCallback::cleanClipboard(bool stripHtml)
{
}

#endif

void GwtCallback::setPendingQuit(int pendingQuit)
{
   pendingQuit_ = pendingQuit;
}

int GwtCallback::collectPendingQuitRequest()
{
   if (pendingQuit_ != PendingQuitNone)
   {
      int pendingQuit = pendingQuit_;
      pendingQuit_ = PendingQuitNone;
      return pendingQuit;
   }
   else
   {
      return PendingQuitNone;
   }
}

void GwtCallback::openProjectInNewWindow(QString projectFilePath)
{
   if (!isRemoteDesktop_)
   {
      std::vector<std::string> args;
      args.push_back(desktop::resolveAliasedPath(projectFilePath).toStdString());
      pMainWindow_->launchRStudio(args);
   }
   else
   {
      // start new Remote Desktop RStudio process with the session URL
      pMainWindow_->launchRemoteRStudioProject(projectFilePath);
   }
}

void GwtCallback::openSessionInNewWindow(QString workingDirectoryPath)
{
   if (!isRemoteDesktop_)
   {
      workingDirectoryPath = desktop::resolveAliasedPath(workingDirectoryPath);
      pMainWindow_->launchRStudio(std::vector<std::string>(),
                                  workingDirectoryPath.toStdString());
   }
   else
   {
      // start the new session on the currently connected server
      pMainWindow_->launchRemoteRStudio();
   }
}

void GwtCallback::openTerminal(QString terminalPath,
                               QString workingDirectory,
                               QString extraPathEntries,
                               QString shellType)
{
   // append extra path entries to our path before launching
   std::string path = core::system::getenv("PATH");
   std::string previousPath = path;
   core::system::addToPath(&path, extraPathEntries.toStdString());
   core::system::setenv("PATH", path);

#if defined(Q_OS_MAC)

   // call Terminal.app with an applescript that navigates it
   // to the specified directory. note we don't reference the
   // passed terminalPath because this setting isn't respected
   // on the Mac (we always use Terminal.app)
   FilePath macTermScriptFilePath =
      desktop::options().scriptsPath().complete("mac-terminal");
   QString macTermScriptPath = QString::fromUtf8(
         macTermScriptFilePath.absolutePath().c_str());
   QStringList args;
   args.append(desktop::resolveAliasedPath(workingDirectory));
   QProcess::startDetached(macTermScriptPath, args);

#elif defined(Q_OS_WIN)

   if (terminalPath.length() == 0)
   {
      terminalPath = QString::fromUtf8("cmd.exe");
      shellType = QString::fromUtf8("win-cmd");
   }

   QStringList args;
   std::string previousHome = core::system::getenv("HOME");

   if (shellType == QString::fromUtf8("win-git-bash") ||
       shellType == QString::fromUtf8("win-wsl-bash"))
   {
      args.append(QString::fromUtf8("--login"));
      args.append(QString::fromUtf8("-i"));
   }

   if (shellType != QString::fromUtf8("win-wsl-bash"))
   {
      // set HOME to USERPROFILE so msys ssh can find our keys
      std::string userProfile = core::system::getenv("USERPROFILE");
      core::system::setenv("HOME", userProfile);
   }

   QProcess process;
   process.setProgram(terminalPath);
   process.setArguments(args);
   process.setWorkingDirectory(desktop::resolveAliasedPath(workingDirectory));
   process.setCreateProcessArgumentsModifier([](QProcess::CreateProcessArguments* cpa)
   {
      cpa->flags |= CREATE_NEW_CONSOLE;
      cpa->startupInfo->dwFlags &= ~STARTF_USESTDHANDLES;
   });
   process.startDetached();

   // revert to previous home
   core::system::setenv("HOME", previousHome);

#elif defined(Q_OS_LINUX)

   // start the auto-detected terminal (or user-specified override)
   if (terminalPath.length() != 0)
   {
      QStringList args;
      QProcess::startDetached(terminalPath,
                              args,
                              desktop::resolveAliasedPath(workingDirectory));
   }
   else
   {
      desktop::showWarning(
         nullptr,
         QString::fromUtf8("Terminal Not Found"),
         QString::fromUtf8(
                  "Unable to find a compatible terminal program to launch"),
         QString());
   }

#endif

   // restore previous path
   core::system::setenv("PATH", previousPath);
}

bool isProportionalFont(const QString& fontFamily)
{
   QFont font(fontFamily, 12);
   return !isFixedWidthFont(font);
}

QString GwtCallback::getFixedWidthFontList()
{
   return desktop::getFixedWidthFontList();
}

QString GwtCallback::getFixedWidthFont()
{
   return options().fixedWidthFont();
}

void GwtCallback::setFixedWidthFont(QString font)
{
   options().setFixedWidthFont(font);
}

QString GwtCallback::getZoomLevels()
{
   QStringList zoomLevels;
   for (double zoomLevel : pMainWindow_->zoomLevels())
   {
      zoomLevels.append(QString::fromStdString(
                           safe_convert::numberToString(zoomLevel)));
   }
   return zoomLevels.join(QString::fromUtf8("\n"));
}

double GwtCallback::getZoomLevel()
{
   return desktopInfo().getZoomLevel();
}

void GwtCallback::setZoomLevel(double zoomLevel)
{
   pOwner_->setZoomLevel(zoomLevel);
}

void GwtCallback::zoomIn()
{
   pOwner_->zoomIn();
}

void GwtCallback::zoomOut()
{
   pOwner_->zoomOut();
}

void GwtCallback::zoomActualSize()
{
   pOwner_->zoomActualSize();
}

void GwtCallback::setBackgroundColor(QJsonArray rgbColor)
{
#if defined(NDEBUG) || !defined(_WIN32)
   // don't set the background color in win32 debug builds because Chromium can crash on a fatal assert in
   // debug builds when the background color is changed.
   // https://bitbucket.org/chromiumembedded/cef/issues/2144
   int red   = rgbColor.at(0).toInt();
   int green = rgbColor.at(1).toInt();
   int blue  = rgbColor.at(2).toInt();
   
   QColor color = QColor::fromRgb(red, green, blue);
   pOwner_->webPage()->setBackgroundColor(color);
   changeTitleBarColor(red, green, blue);
#endif
}

#ifndef Q_OS_MAC

void GwtCallback::changeTitleBarColor(int red, int green, int blue)
{
}

#endif

void GwtCallback::syncToEditorTheme(bool isDark)
{
   if (isGnomeDesktop() || isWindows())
   {
      applyDesktopTheme(pOwner_, isDark);
   }
}

bool GwtCallback::getEnableAccessibility()
{
   return options().enableAccessibility();
}

void GwtCallback::setEnableAccessibility(bool enable)
{
   options().setEnableAccessibility(enable);
}

bool GwtCallback::getClipboardMonitoring()
{
   return options().clipboardMonitoring();
}

void GwtCallback::setClipboardMonitoring(bool monitoring)
{
   options().setClipboardMonitoring(monitoring);
}

bool GwtCallback::getIgnoreGpuBlacklist()
{
   return options().ignoreGpuBlacklist();
}

void GwtCallback::setIgnoreGpuBlacklist(bool ignore)
{
   options().setIgnoreGpuBlacklist(ignore);
}

bool GwtCallback::getDisableGpuDriverBugWorkarounds()
{
   return options().disableGpuDriverBugWorkarounds();
}

void GwtCallback::setDisableGpuDriverBugWorkarounds(bool disable)
{
   options().setDisableGpuDriverBugWorkarounds(disable);
}

void GwtCallback::showLicenseDialog()
{
   activation().showLicenseDialog(false /*showQuitButton*/);
}

void GwtCallback::showSessionServerOptionsDialog()
{
   sessionServers().showSessionServerOptionsDialog();
}

QString GwtCallback::getInitMessages()
{
   std::string message = activation().currentLicenseStateMessage();
   return QString::fromStdString(message);
}

QString GwtCallback::getLicenseStatusMessage()
{
   std::string message = activation().licenseStatus();
   return QString::fromStdString(message);
}

bool GwtCallback::allowProductUsage()
{
   return activation().allowProductUsage();
}

QString GwtCallback::getDesktopSynctexViewer()
{
    return Synctex::desktopViewerInfo().name;
}

void GwtCallback::externalSynctexPreview(QString pdfPath, int page)
{
   synctex().syncView(desktop::resolveAliasedPath(pdfPath), page);
}

void GwtCallback::externalSynctexView(const QString& pdfFile,
                                      const QString& srcFile,
                                      int line,
                                      int column)
{
   synctex().syncView(desktop::resolveAliasedPath(pdfFile),
                      desktop::resolveAliasedPath(srcFile),
                      QPoint(line, column));
}

void GwtCallback::launchSession(bool reload)
{
   pMainWindow_->launchSession(reload);
}


void GwtCallback::activateAndFocusOwner()
{
   desktop::raiseAndActivateWindow(pOwner_->asWidget());
}

void GwtCallback::reloadZoomWindow()
{
   BrowserWindow* pBrowser = s_windowTracker.getWindow(
                     QString::fromUtf8("_rstudio_zoom"));
   if (pBrowser)
      pBrowser->webView()->reload();
}

void GwtCallback::setViewerUrl(QString url)
{
   pOwner_->webPage()->setViewerUrl(url);
}

void GwtCallback::setShinyDialogUrl(QString url)
{
   pOwner_->webPage()->setShinyDialogUrl(url);
}

void GwtCallback::reloadViewerZoomWindow(QString url)
{
   BrowserWindow* pBrowser = s_windowTracker.getWindow(
                     QString::fromUtf8("_rstudio_viewer_zoom"));
   if (pBrowser)
      pBrowser->webView()->setUrl(url);
}

bool GwtCallback::isOSXMavericks()
{
   return desktop::isOSXMavericks();
}

bool GwtCallback::isCentOS()
{
   return desktop::isCentOS();
}

QString GwtCallback::getScrollingCompensationType()
{
#if defined(Q_OS_MAC)
   return QString::fromUtf8("Mac");
#elif defined(Q_OS_WIN)
   return QString::fromUtf8("Win");
#else
   return QString::fromUtf8("None");
#endif
}

void GwtCallback::setBusy(bool)
{
#if defined(Q_OS_MAC)
   // call AppNap apis for Mac (we use Cocoa on the Mac though so
   // this codepath will never be hit)
#endif
}

void GwtCallback::setWindowTitle(QString title)
{
   pMainWindow_->setWindowTitle(title + QString::fromUtf8(" - ") + desktop::activation().editionName());
}

#ifdef Q_OS_WIN
void GwtCallback::installRtools(QString version, QString installerPath)
{
   // silent install
   QStringList args;
   args.push_back(QString::fromUtf8("/SP-"));
   args.push_back(QString::fromUtf8("/SILENT"));

   // custom install directory
   std::string systemDrive = core::system::getenv("SYSTEMDRIVE");
   if (!systemDrive.empty() && FilePath(systemDrive).exists())
   {
      std::string dir = systemDrive + "\\RBuildTools\\" + version.toStdString();
      std::string dirArg = "/DIR=" + dir;
      args.push_back(QString::fromStdString(dirArg));
   }

   // launch installer
   QProcess::startDetached(installerPath, args);
}
#else
void GwtCallback::installRtools(QString version, QString installerPath)
{
}
#endif

QString GwtCallback::getDisplayDpi()
{
   return QString::fromStdString(
            safe_convert::numberToString(getDpi()));
}

void GwtCallback::onSessionQuit()
{
   sessionQuit();
}

QJsonObject GwtCallback::getSessionServer()
{
   if (pMainWindow_->getRemoteDesktopSessionLauncher() != nullptr)
      return pMainWindow_->getRemoteDesktopSessionLauncher()->sessionServer().toJson();
   else
      return QJsonObject();
}

QJsonObject GwtCallback::getLauncherServer()
{
   SessionServer server = pLauncher_->getLauncherServer();
   return server.toJson();
}

QJsonArray GwtCallback::getSessionServers()
{
   QJsonArray serversArray;
   for (const SessionServer& server : sessionServerSettings().servers())
   {
      serversArray.append(server.toJson());
   }

   return serversArray;
}

void GwtCallback::reconnectToSessionServer(const QJsonValue& sessionServerJson)
{
   SessionServer server = !sessionServerJson.isNull() ?
            SessionServer::fromJson(sessionServerJson.toObject()) :
            SessionServer("", "");
   sessionServers().setPendingSessionServerReconnect(server);
   pMainWindow_->close();
}

bool GwtCallback::setLauncherServer(const QJsonObject& sessionServerJson)
{
   SessionServer server = SessionServer::fromJson(sessionServerJson);
   return pLauncher_->setSessionServer(server);
}

void GwtCallback::connectToLauncherServer()
{
   pLauncher_->signIn();
}

void GwtCallback::startLauncherJobStatusStream(QString jobId)
{
   pLauncher_->startLauncherJobStatusStream(jobId.toStdString());
}

void GwtCallback::stopLauncherJobStatusStream(QString jobId)
{
   pLauncher_->stopLauncherJobStatusStream(jobId.toStdString());
}

void GwtCallback::startLauncherJobOutputStream(QString jobId)
{
   pLauncher_->startLauncherJobOutputStream(jobId.toStdString());
}

void GwtCallback::stopLauncherJobOutputStream(QString jobId)
{
   pLauncher_->stopLauncherJobOutputStream(jobId.toStdString());
}

void GwtCallback::controlLauncherJob(QString jobId, QString operation)
{
   pLauncher_->controlLauncherJob(jobId.toStdString(), operation.toStdString());
}

void GwtCallback::submitLauncherJob(const QJsonObject& job)
{
   // convert qt json object to core json object
   QJsonDocument doc(job);
   std::string jsonStr = doc.toJson().toStdString();

   json::Value val;
   Error error = json::parse(jsonStr, ERROR_LOCATION, &val);
   if (error)
   {
      // a parse error should not occur here - if it does it indicates a programmer
      // error while invoking this method - as such, forward on the invalid job
      // so the appropriate error event is eventually delivered
      LOG_ERROR(error);
   }

   json::Object obj;
   if (val.type() == json::ObjectType)
      obj = val.get_obj();

   if (obj.empty())
   {
      // same as above - if this is not a valid object, it indicates a programmer error
      LOG_ERROR_MESSAGE("Empty job object submitted");
   }

   pLauncher_->submitLauncherJob(obj);
}

void GwtCallback::getJobContainerUser()
{
   pLauncher_->getJobContainerUser();
}

void GwtCallback::validateJobsConfig()
{
   pLauncher_->validateJobsConfig();
}

int GwtCallback::getProxyPortNumber()
{
   return pLauncher_->getProxyPortNumber();
}

} // namespace desktop
} // namespace rstudio<|MERGE_RESOLUTION|>--- conflicted
+++ resolved
@@ -253,36 +253,6 @@
    desktop::openUrl(qurl);
 }
 
-<<<<<<< HEAD
-namespace {
-
-FilePath userHomePath()
-{
-   return core::system::userHomePath("R_USER|HOME");
-}
-
-#ifndef Q_OS_MAC
-
-QString createAliasedPath(const QString& path)
-{
-   std::string aliased = FilePath::createAliasedPath(
-         FilePath(path.toUtf8().constData()), userHomePath());
-   return QString::fromUtf8(aliased.c_str());
-}
-
-#endif
-
-QString resolveAliasedPath(const QString& path)
-{
-   FilePath resolved(FilePath::resolveAliasedPath(path.toUtf8().constData(),
-                                                  userHomePath()));
-   return QString::fromUtf8(resolved.getAbsolutePath().c_str());
-}
-
-} // anonymous namespace
-
-=======
->>>>>>> 36203ed6
 #ifndef Q_OS_MAC
 
 QString GwtCallback::getOpenFileName(const QString& caption,
