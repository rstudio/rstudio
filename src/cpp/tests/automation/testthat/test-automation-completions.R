--- conflicted
+++ resolved
@@ -26,32 +26,6 @@
    output <- remote$consoleOutput()
    expect_false(tail(output, 1) == "[1] \"active\"")
    
-<<<<<<< HEAD
-})
-
-# https://github.com/rstudio/rstudio/issues/13611
-test_that("autocompletions within piped expressions work at start of document", {
-   
-   code <- .rs.heredoc('
-      
-      mtcars |> mutate(x = mean())
-   ')
-   
-   remote$documentOpen(".R", code)
-   editor <- remote$editorGetInstance()
-   editor$gotoLine(2L, 26L)
-   remote$keyboardExecute("<Tab>")
-   popupEl <- remote$jsObjectViaSelector("#rstudio_popup_completions")
-   popupText <- popupEl$innerText
-   expect_true(grepl("trim =",  popupText, fixed = TRUE))
-   expect_true(grepl("na.rm =", popupText, fixed = TRUE))
-   expect_true(grepl("... =",   popupText, fixed = TRUE))
-   remote$keyboardExecute("<Escape>")
-   remote$documentClose()
-   remote$keyboardExecute("<Ctrl + L>")
-
-})
-=======
    remote$consoleClear()
    
 })
@@ -183,4 +157,26 @@
    remote$consoleClear()
    
 })
->>>>>>> 3e7caf84
+
+# https://github.com/rstudio/rstudio/issues/13611
+test_that("autocompletions within piped expressions work at start of document", {
+   
+   code <- .rs.heredoc('
+      
+      mtcars |> mutate(x = mean())
+   ')
+   
+   remote$documentOpen(".R", code)
+   editor <- remote$editorGetInstance()
+   editor$gotoLine(2L, 26L)
+   remote$keyboardExecute("<Tab>")
+   popupEl <- remote$jsObjectViaSelector("#rstudio_popup_completions")
+   popupText <- popupEl$innerText
+   expect_true(grepl("trim =",  popupText, fixed = TRUE))
+   expect_true(grepl("na.rm =", popupText, fixed = TRUE))
+   expect_true(grepl("... =",   popupText, fixed = TRUE))
+   remote$keyboardExecute("<Escape>")
+   remote$documentClose()
+   remote$keyboardExecute("<Ctrl + L>")
+
+})