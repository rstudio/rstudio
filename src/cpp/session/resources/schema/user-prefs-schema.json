{
    "$id": "https://rstudio.com/rstudio.preferences.json",
    "$schema": "http://json-schema.org/draft-07/schema#",
    "title": "RStudio User Preferences",
    "type": "object",
    "properties": {
        "run_rprofile_on_resume": {
            "type": "boolean",
            "default": false,
            "title": "Run .Rprofile on resume",
            "description": "Whether to run .Rprofile again after resuming a suspended R session."
        },
        "save_workspace": {
            "type": "string",
            "enum": ["always", "never", "ask"],
            "default": "ask",
            "title": "Save workspace on quit",
            "description": "Whether to save the workspace to an .Rdata file after the R session ends."
        },
        "load_workspace": {
            "type": "boolean",
            "default": true,
            "title": "Load workspace on start",
            "description": "Whether to load the workspace when the R session begins."
        },
        "initial_working_directory": {
            "type": "string",
            "default": "",
            "title": "Initial working directory",
            "description": "The initial working directory for new R sessions."
        },
        "cran_mirror": {
            "type": "object",
            "properties": {
                "name": {
                    "type": "string",
                    "description": "The name of the default CRAN mirror."
                },
                "host": {
                    "type": "string",
                    "description": "The host of the default CRAN mirror."
                },
                "url": {
                    "type": "string",
                    "description": "The URL of the default CRAN mirror."
                },
                "repos": {
                    "type": "string",
                    "description": "The secondary CRAN mirror."
                },
                "country": {
                    "type": "string",
                    "description": "The country of the default CRAN mirror."
                },
                "secondary": {
                    "type": "string",
                    "description": "A pipe-separated list of secondary repositories."
                }
            },
            "description": "The CRAN mirror to use.",
            "default": {
                "name": "Global (CDN)",
                "host": "RStudio",
                "url": "https://cran.rstudio.com/",
                "repos": "",
                "country": "us",
                "secondary": ""
            }
        },
        "bioconductor_mirror_name": {
            "type": "string",
            "default": "Seattle (USA)",
            "description": "The name of the default Bioconductor mirror."
        },
        "bioconductor_mirror_url": {
            "type": "string",
            "default": "http://www.bioconductor.org",
            "description": "The URL of the default Bioconductor mirror."
        },
        "always_save_history": {
            "type": "boolean",
            "default": true,
            "title": "Save R console history",
            "description": "Whether to always save the R console history."
        },
        "remove_history_duplicates": {
            "type": "boolean",
            "default": false,
            "title": "Remove duplicates from console history",
            "description": "Whether to remove duplicate entries from the R console history."
        },
        "show_last_dot_value": {
            "type": "boolean",
            "default": false,
            "title": "Show .Last.value in Environment pane",
            "description": "Show the result of the last expression (.Last.value) in the Environment pane."
        },
        "line_ending_conversion": {
            "type": "string",
            "enum": ["default", "windows", "posix", "native", "passthrough"],
            "default": "native",
            "title": "Line ending format",
            "description": "The line ending format to use when saving files."
        },
        "use_newlines_in_makefiles": {
            "type": "boolean",
            "default": true,
            "title": "Use newlines in Makefiles",
            "description": "Whether to use newlines when saving Makefiles."
        },
        "windows_terminal_shell": {
            "type": "string",
            "enum": ["default", "win-git-bash", "win-wsl-bash", "win-cmd", "win-ps", "ps-core", "custom", "none"],
            "default": "default",
            "description": "The terminal shell to use on Windows."
        },
        "posix_terminal_shell": {
            "type": "string",
            "enum": ["default", "bash", "zsh", "custom", "none"],
            "default": "default",
            "description": "The terminal shell to use on POSIX operating systems (MacOS and Linux)."
        },
        "custom_shell_command": {
            "type": "string",
            "default": "",
            "description": "The fully qualified path to the custom shell command to use in the Terminal tab."
        },
        "custom_shell_options": {
            "type": "string",
            "default": "",
            "description": "The command-line options to pass to the custom shell command."
        },
        "show_line_numbers": {
            "type": "boolean",
            "default": true,
            "title": "Show line numbers in editor",
            "description": "Show line numbers in RStudio's code editor."
        },
        "relative_line_numbers": {
            "type": "boolean",
            "default": false,
            "title": "Use relative line numbers in editor",
            "description": "Show relative, rather than absolute, line numbers in RStudio's code editor."
        },
        "highlight_selected_word": {
            "type": "boolean",
            "default": true,
            "title": "Highlight selected word in editor",
            "description": "Highlight the selected word in RStudio's code editor."
        },
        "highlight_selected_line": {
            "type": "boolean",
            "default": false,
            "title": "Highlight selected line in editor",
            "description": "Highlight the selected line in RStudio's code editor."
        },
        "panes": {
            "type": "object",
            "properties": {
                "quadrants": {
                    "type": "array",
                    "description": "Allocation of panes to quadrants.",
                    "items": {
                        "type": "string",
                        "enum": ["Source", "Console", "TabSet1", "TabSet2", "HiddenTabSet"]
                    }
                },
                "tabSet1": {
                    "type": "array",
                    "description": "The panes included in the first tabset.",
                    "items": {
                        "type": "string"
                    }
                },
                "tabSet2": {
                    "type": "array",
                    "description": "The panes included in the second tabset.",
                    "items": {
                        "type": "string"
                    }
                },
                "hiddenTabSet": {
                    "type": "array",
                    "description": "The panes hidden from the user.",
                    "items": {
                        "type": "string"
                    }
                },
                "console_left_on_top": {
                    "type": "boolean",
                    "description": "Whether the console is on top when it is on the left side of the workbench."
                },
                "console_right_on_top": {
                    "type": "boolean",
                    "description": "Whether the console is on top when it is on the right side of the workbench."
                },
                "additional_source_columns": {
                   "type": "integer",
                   "default": 0,
                   "description": "The number of columns of full source columns."
                }
            },
            "default": {
                "quadrants": [
                    "Source",
                    "Console",
                    "TabSet1",
                    "TabSet2",
                    "HiddenTabSet"],
                "tabSet1": ["Environment", "History", "Connections", "Build", "VCS", "Tutorial", "Presentation"],
                "tabSet2": ["Files", "Plots", "Packages", "Help", "Viewer", "Presentations"],
                "hiddenTabSet": [],
                "console_left_on_top": false,
                "console_right_on_top": true,
                "additional_source_columns": 0
            },
            "description": "Layout of panes in the RStudio workbench."
        },
        "allow_source_columns": {
            "type": "boolean",
            "default": true,
            "title": "Allow source columns",
            "description": "Whether to enable the ability to add source columns to display."
        },
        "use_spaces_for_tab": {
            "type": "boolean",
            "default": true,
            "title": "Insert spaces for Tab",
            "description": "Whether to insert spaces when pressing the Tab key."
        },
        "num_spaces_for_tab": {
            "type": "integer",
            "default": 2,
            "title": "Number of spaces for Tab",
            "description": "The number of spaces to insert when pressing the Tab key."
        },
        "auto_detect_indentation": {
            "type": "boolean",
            "default": false,
            "title": "Auto-detect indentation in files",
            "description": "Whether to automatically detect indentation settings from file contents."
        },
        "show_margin": {
            "type": "boolean",
            "default": true,
            "title": "Show margin in editor",
            "description": "Whether to show the margin guide in the RStudio code editor."
        },
        "blinking_cursor": {
            "type": "boolean",
            "default": true,
            "title": "Use a blinking cursor",
            "description": "Whether to flash the cursor off and on."
        },
        "margin_column": {
            "type": "integer",
            "default": 80,
            "title": "Margin column",
            "description": "The number of columns of text after which the margin is shown."
        },
        "show_invisibles": {
            "type": "boolean",
            "default": false,
            "title": "Show invisible characters in editor",
            "description": "Whether to show invisible characters, such as spaces and tabs, in the RStudio code editor."
        },
        "show_indent_guides": {
            "type": "boolean",
            "default": false,
            "title": "Show indentation guides",
            "description": "Whether to show indentation guides in the RStudio code editor."
        },
        "continue_comments_on_newline": {
            "type": "boolean",
            "default": false,
            "title": "Continue comments after adding new line",
            "description": "Whether to continue comments (by inserting the comment character) after adding a new line."
        },
        "highlight_web_link": {
            "type": "boolean",
            "default": true,
            "title": "Whether web links in comments are clickable",
            "description": "Whether web links in comments are clickable."
        },
        "editor_keybindings": {
            "type": "string",
            "enum": ["default", "vim", "emacs", "sublime"],
            "enumReadable": ["Default", "Vim", "Emacs", "Sublime Text"],
            "default": "default",
            "title": "Keybinding set for editor",
            "description": "The keybindings to use in the RStudio code editor."
        },
        "insert_matching": {
            "type": "boolean",
            "default": true,
            "title": "Auto-insert matching parentheses and brackets",
            "description": "Whether to insert matching pairs, such as () and [], when the first is typed."
        },
        "insert_spaces_around_equals": {
            "type": "boolean",
            "default": true,
            "title": "Insert spaces around = in R code",
            "description": "Whether to insert spaces around the equals sign in R code."
        },
        "insert_parens_after_function_completion": {
            "type": "boolean",
            "default": true,
            "title": "Insert parentheses after functions",
            "description": "Whether to insert parentheses after function completions."
        },
        "tab_multiline_completion": {
            "type": "boolean",
            "default": false,
            "title": "Complete multi-line statements with Tab",
            "description": "Whether to attempt completion of multiple-line statements when pressing Tab."
        },
        "tab_completion": {
            "type": "boolean",
            "default": true,
            "title": "Use Tab to trigger autocompletion",
            "description": "Whether to attempt completion of statements when pressing Tab."
        },
        "show_help_tooltip_on_idle": {
            "type": "boolean",
            "default": false,
            "title": "Show function help tooltips on idle",
            "description": "Whether to show help tooltips for functions when the cursor has not been recently moved."
        },
        "surround_selection": {
            "type": "string",
            "enum": ["never", "quotes", "quotes_and_brackets"],
            "enumReadable": ["Never", "Quotes", "Quotes & Brackets"],
            "default": "quotes_and_brackets",
            "title": "Surround selections with",
            "description": "Which kinds of delimiters can be used to surround the current selection."
        },
        "enable_snippets": {
            "type": "boolean",
            "default": true,
            "title": "Enable code snippets",
            "description": "Whether to enable code snippets in the RStudio code editor."
        },
        "code_completion": {
            "type": "string",
            "enum": ["always", "never", "triggered", "manual"],
            "enumReadable": ["Automatically", "Never", "When triggered ($, ::)", "Manually (tab)"],
            "default": "always",
            "title": "Use code completion for R",
            "description": "When to use auto-completion for R code in the RStudio code editor."
        },
        "code_completion_other": {
            "type": "string",
            "enum": ["always", "triggered", "manual"],
            "enumReadable": ["Automatically", "When triggered", "Manually (ctrl+space)"],
            "default": "always",
            "title": "Use code completion for other languages",
            "description": "When to use auto-completion for other languages (such as JavaScript and SQL) in the RStudio code editor."
        },
        "console_code_completion": {
            "type": "boolean",
            "default": true,
            "title": "Use code completion in the R console",
            "description": "Whether to always use code completion in the R console."
        },
        "code_completion_delay": {
            "type": "integer",
            "default": 250,
            "title": "Delay before completing code (ms)",
            "description": "The number of milliseconds to wait before offering code suggestions."
        },
        "code_completion_characters": {
            "type": "integer",
            "default": 3,
            "title": "Number of characters for code completion",
            "description": "The number of characters in a symbol that can be entered before completions are offered."
        },
        "show_function_signature_tooltips": {
            "type": "boolean",
            "default": true,
            "title": "Show function signature tooltips",
            "description": "Whether to show function signature tooltips during autocompletion."
        },
        "show_diagnostics_r": {
            "type": "boolean",
            "default": true,
            "title": "Show diagnostics in R code",
            "description": "Whether to show diagnostic messages (such as syntax and usage errors) for R code as you type."
        },
        "show_diagnostics_cpp": {
            "type": "boolean",
            "default": true,
            "title": "Show diagnostics in C++ code",
            "description": "Whether to show diagnostic messages for C++ code as you type."
        },
        "show_diagnostics_yaml": {
            "type": "boolean",
            "default": true,
            "title": "Show diagnostics in YAML code",
            "description": "Whether to show diagnostic messages for YAML code as you type."
        },
        "show_diagnostics_other": {
            "type": "boolean",
            "default": false,
            "title": "Show diagnostics in other languages",
            "description": "Whether to show diagnostic messages for other types of code (not R, C++, or YAML)."
        },
        "style_diagnostics": {
            "type": "boolean",
            "default": false,
            "title": "Show style diagnostics for R code",
            "description": "Whether to show style diagnostics (suggestions for improving R code style)"
        },
        "diagnostics_on_save": {
            "type": "boolean",
            "default": true,
            "title": "Check code for problems when saving",
            "description": "Whether to check code for problems after saving it."
        },
        "background_diagnostics": {
            "type": "boolean",
            "default": true,
            "title": "Run R code diagnostics in the background",
            "description": "Whether to run code diagnostics in the background, as you type."
        },
        "background_diagnostics_delay_ms": {
            "type": "integer",
            "default": 2000,
            "title": "Run R code diagnostics after (ms)",
            "description": "The number of milliseconds to delay before running code diagnostics in the background."
        },
        "diagnostics_in_r_function_calls": {
            "type": "boolean",
            "default": true,
            "title": "Run diagnostics on R function calls",
            "description": "Whether to run diagnostics in R function calls."
        },
        "check_arguments_to_r_function_calls": {
            "type": "boolean",
            "default": false,
            "title": "Check arguments to R function calls",
            "description": "Whether to check arguments to R function calls."
        },
        "check_unexpected_assignment_in_function_call": {
            "type": "boolean",
            "default": false,
            "title": "Check for unexpected assignments",
            "description": "Whether to check for unexpected variable assignments inside R function calls."
        },
        "warn_if_no_such_variable_in_scope": {
            "type": "boolean",
            "default": false,
            "title": "Warn when R variable used but not defined",
            "description": "Whether to generate a warning if a variable is used without being defined in the current scope."
        },
        "warn_variable_defined_but_not_used": {
            "type": "boolean",
            "default": false,
            "title": "Warn when R variable defined but not used",
            "description": "Whether to generate a warning if a variable is defined without being used in the current scope"
        },
        "auto_discover_package_dependencies": {
            "type": "boolean",
            "default": true,
            "title": "Detect missing R packages in the editor",
            "description": "Whether to automatically discover and offer to install missing R package dependencies."
        },
        "auto_append_newline": {
            "type": "boolean",
            "default": false,
            "title": "Ensure files end with a newline when saving",
            "description": "Whether to ensure that source files end with a newline character."
        },
        "strip_trailing_whitespace": {
            "type": "boolean",
            "default": false,
            "title": "Strip trailing whitespace when saving",
            "description": "Whether to strip trailing whitespace from each line when saving."
        },
        "restore_source_document_cursor_position": {
            "type": "boolean",
            "default": true,
            "title": "Restore cursor position when reopening files",
            "description": "Whether to save the position of the cursor when a file is closed, restore it when the file is opened."
        },
        "reindent_on_paste": {
            "type": "boolean",
            "default": true,
            "title": "Re-indent code when pasting",
            "description": "Whether to automatically re-indent code when it's pasted into RStudio."
        },
        "vertically_align_arguments_indent": {
            "type": "boolean",
            "default": true,
            "title": "Vertically align function arguments",
            "description": "Whether to vertically align arguments to R function calls during automatic indentation."
        },
        "soft_wrap_r_files": {
            "type": "boolean",
            "default": false,
            "title": "Soft-wrap R source files",
            "description": "Whether to soft-wrap R source files, wrapping the text for display without inserting newline characters."
        },
        "soft_wrap_rmd_files": {
            "type": "boolean",
            "default": true,
            "title": "Soft-wrap R Markdown files",
            "description": "Whether to soft-wrap R Markdown files (and similar types such as R HTML and R Notebooks)"
        },
        "focus_console_after_exec": {
            "type": "boolean",
            "default": false,
            "title": "Focus console after executing R code",
            "description": "Whether to focus the R console after executing an R command from a script."
        },
        "fold_style": {
            "type": "string",
            "enum": ["begin-only", "begin-and-end"],
            "enumReadable": ["Start Only", "Start and End"],
            "default": "begin-and-end",
            "title": "Fold style in editor",
            "description": "The style of folding to use."
        },
        "save_before_sourcing": {
            "type": "boolean",
            "default": true,
            "title": "Save R scripts before sourcing",
            "description": "Whether to automatically save scripts before executing them."
        },
        "syntax_color_console": {
            "type": "boolean",
            "default": false,
            "title": "Syntax highlighting in R console",
            "description": "Whether to use syntax highlighting in the R console."
        },
        "highlight_console_errors": {
            "type": "boolean",
            "default": true,
            "title": "Different color for error output in R console",
            "description": "Whether to display error, warning, and message output in a different color."
        },
        "scroll_past_end_of_document": {
            "type": "boolean",
            "default": false,
            "title": "Scroll past end of file",
            "description": "Whether to allow scrolling past the end of a file."
        },
        "highlight_r_function_calls": {
            "type": "boolean",
            "default": false,
            "title": "Highlight R function calls",
            "description": "Whether to highlight R function calls in the code editor."
        },
        "rainbow_parentheses": {
            "type": "boolean",
            "default": false,
            "title": "Rainbow parentheses",
            "description": "Whether to highlight parentheses in a variety of colors."
        },
        "console_line_length_limit": {
            "type": "integer",
            "default": 1000,
            "title": "Maximum characters per line in R console",
            "description": "The maximum number of characters to display in a single line in the R console."
        },
        "console_max_lines": {
            "type": "integer",
            "default": 1000,
            "title": "Maximum lines in R console",
            "description": "The maximum number of console actions to store and display in the console scrollback buffer."
        },
        "ansi_console_mode": {
            "type": "string",
            "enum": ["off", "on", "strip"],
            "default": "on",
            "title": "ANSI escape codes in R console",
            "description": "How to treat ANSI escape codes in the console."
        },
        "limit_visible_console": {
            "type": "boolean",
            "default": false,
            "title": "Limit visible console output",
            "description": "Whether to only show a limited window of the total console output"
        },
        "show_inline_toolbar_for_r_code_chunks": {
            "type": "boolean",
            "default": true,
            "title": "Show toolbar on R Markdown chunks",
            "description": "Whether to show a toolbar on code chunks in R Markdown documents."
        },
        "highlight_code_chunks": {
            "type": "boolean",
            "default": true,
            "title": "Highlight code chunks in R Markdown files",
            "description": "Whether to highlight code chunks in R Markdown documents with a different background color."
        },
        "save_files_before_build": {
            "type": "boolean",
            "default": false,
            "title": "Save files before building",
            "description": "Whether to save all open, unsaved files before building the project."
        },
        "font_size_points": {
            "type": "number",
            "default": 10.0,
            "title": "Editor font size (points)",
            "description": "The default editor font size, in points."
        },
        "help_font_size_points": {
            "type": "number",
            "default": 10.0,
            "title": "Help panel font size (points)",
            "description": "The help panel font size, in points."
        },
        "editor_theme": {
            "type": "string",
            "default": "Textmate (default)",
            "title": "Theme",
            "description": "The name of the color theme to apply to the text editor in RStudio."
        },
        "server_editor_font_enabled": {
            "type": "boolean",
            "default": false,
            "title": "Enable editor fonts on RStudio Server",
            "description": "Whether to use a custom editor font in RStudio Server."
        },
        "server_editor_font": {
            "type": "string",
            "default": "",
            "title": "Editor font",
            "description": "The name of the fixed-width editor font to use with RStudio Server."
        },
        "default_encoding": {
            "type": "string",
            "default": "",
            "title": "Default character encoding",
            "description": "The default character encoding to use when saving files."
        },
        "toolbar_visible": {
            "type": "boolean",
            "default": true,
            "title": "Show top toolbar",
            "description": "Whether to show the toolbar at the top of the RStudio workbench."
        },
        "default_project_location": {
            "type": "string",
            "default": "",
            "title": "Default new project location",
            "description": "The directory path under which to place new projects by default."
        },
        "source_with_echo": {
            "type": "boolean",
            "default": false,
            "title": "Source with echo by default",
            "description": "Whether to echo R code when sourcing it."
        },
        "default_sweave_engine": {
            "type": "string",
            "default": "Sweave",
            "title": "Default Sweave engine",
            "description": "The default engine to use when processing Sweave documents."
        },
        "default_latex_program": {
            "type": "string",
            "default": "pdfLaTeX",
            "title": "Default LaTeX program",
            "description": "The default program to use when processing LaTeX documents."
        },
        "use_roxygen": {
            "type": "boolean",
            "default": false,
            "title": "Use Roxygen for documentation",
            "description": "Whether to use Roxygen for documentation."
        },
        "use_dataimport": {
            "type": "boolean",
            "default": true,
            "title": "Enable data import",
            "description": "Whether to use RStudio's data import feature."
        },
        "pdf_previewer": {
            "type": "string",
            "enum": ["none", "default", "rstudio", "desktop-synctex", "system"],
            "default": "default",
            "title": "PDF previewer",
            "description": "The program to use to preview PDF files after generation."
        },
        "always_enable_rnw_concordance": {
            "type": "boolean",
            "default": true,
            "title": "Enable Rnw concordance",
            "description": "Whether to always enable the concordance for RNW files."
        },
        "insert_numbered_latex_sections": {
            "type": "boolean",
            "default": false,
            "title": "Insert numbered LaTeX sections",
            "description": "Whether to insert numbered sections in LaTeX."
        },
        "spelling_dictionary_language": {
            "type": "string",
            "default": "en_US",
            "title": "Spelling dictionary language",
            "description": "The language of the spelling dictionary to use for spell checking."
        },
        "spelling_custom_dictionaries": {
            "type": "array",
            "default": [],
            "title": "Custom spelling dictionaries",
            "description": "The list of custom dictionaries to use when spell checking."
        },
        "document_load_lint_delay": {
            "type": "integer",
            "default": 5000,
            "title": "Lint document after load (ms)",
            "description": "The number of milliseconds to wait before linting a document after it is loaded."
        },
        "ignore_uppercase_words": {
            "type": "boolean",
            "default": true,
            "title": "Ignore uppercase words in spell check",
            "description": "Whether to ignore words in uppercase when spell checking."
        },
        "ignore_words_with_numbers": {
            "type": "boolean",
            "default": true,
            "title": "Ignore words with numbers in spell check",
            "description": "Whether to ignore words with numbers in them when spell checking."
        },
        "real_time_spellchecking": {
            "type": "boolean",
            "default": true,
            "title": "Use real-time spellchecking",
            "description": "Whether to enable real-time spellchecking by default."
        },
        "navigate_to_build_error": {
            "type": "boolean",
            "default": true,
            "title": "Navigate to build errors",
            "description": "Whether to navigate to build errors."
        },
        "packages_pane_enabled": {
            "type": "boolean",
            "default": true,
            "title": "Enable the Packages pane",
            "description": "Whether to enable RStudio's Packages pane."
        },
        "cpp_template": {
            "type": "string",
            "default": "Rcpp",
            "title": "C++ template",
            "description": "C++ template."
        },
        "restore_source_documents": {
            "type": "boolean",
            "default": true,
            "title": "Restore last opened documents on startup",
            "description": "Whether to restore the last opened source documents when RStudio starts up."
        },
        "handle_errors_in_user_code_only": {
            "type": "boolean",
            "default": true,
            "title": "Handle errors only when user code present",
            "description": "Whether to handle errors only when user code is on the stack."
        },
        "auto_expand_error_tracebacks": {
            "type": "boolean",
            "default": false,
            "title": "Auto-expand error tracebacks",
            "description": "Whether to automatically expand tracebacks when an error occurs."
        },
        "check_for_updates": {
            "type": "boolean",
            "default": true,
            "title": "Check for new version at startup",
            "description": "Whether to check for new versions of RStudio when RStudio starts."
        },
        "show_internal_functions": {
            "type": "boolean",
            "default": false,
            "title": "Show internal functions when debugging",
            "description": "Whether to show functions without source references in the Traceback pane while debugging."
        },
        "shiny_viewer_type": {
            "type": "string",
            "enum": ["user", "none", "pane", "window", "browser"],
            "default": "window",
            "title": "Run Shiny applications in",
            "description": "Where to display Shiny applications when they are run."
        },
        "shiny_background_jobs": {
            "type": "boolean",
            "default": false,
            "title": "Run Shiny applications in the background",
            "description": "Whether to run Shiny applications as background jobs."
        },
        "plumber_viewer_type": {
            "type": "string",
            "enum": ["user", "none", "pane", "window", "browser"],
            "default": "window",
            "title": "Run Plumber APIs in",
            "description": "Where to display Shiny applications when they are run."
        },
        "document_author": {
            "type": "string",
            "default": "",
            "title": "Document author",
            "description": "The default name to use as the document author when creating new documents."
        },
        "rmd_auto_date": {
            "type": "boolean",
            "default": false,
            "title": "Use current date when rendering document",
            "description": "Use current date when rendering document"
        },
        "rmd_preferred_template_path": {
            "type": "string",
            "default": "",
            "title": "Path to preferred R Markdown template",
            "description": "The path to the preferred R Markdown template."
        },
        "rmd_viewer_type": {
            "type": "string",
            "enum": ["window", "pane", "none"],
            "default": "window",
            "title": "Display R Markdown documents in",
            "description": "Where to display R Markdown documents when they have completed rendering."
        },
        "show_publish_diagnostics": {
            "type": "boolean",
            "default": false,
            "title": "Show diagnostic info when publishing",
            "description": "Whether to show verbose diagnostic information when publishing content."
        },
        "publish_check_certificates": {
            "type": "boolean",
            "default": true,
            "title": "Check SSL certificates when publishing",
            "description": "Whether to check remote server SSL certificates when publishing content."
        },
        "use_publish_ca_bundle": {
            "type": "boolean",
            "default": false,
            "title": "Use custom CA bundle when publishing",
            "description": "Whether to use a custom certificate authority (CA) bundle when publishing content."
        },
        "publish_ca_bundle": {
            "type": "string",
            "default": "",
            "title": "Path to custom CA bundle for publishing",
            "description": "The path to the custom certificate authority (CA) bundle to use when publishing content."
        },
        "rmd_chunk_output_inline": {
            "type": "boolean",
            "default": true,
            "title": "Show chunk output inline in all documents",
            "description": "Whether to show chunk output inline for ordinary R Markdown documents."
        },
        "show_doc_outline_rmd": {
            "type": "boolean",
            "default": false,
            "title": "Open document outline by default",
            "description": "Whether to show the document outline by default when opening R Markdown documents."
        },
        "auto_run_setup_chunk": {
            "type": "boolean",
            "default": true,
            "title": "Automatically run Setup chunk when needed",
            "description": "Whether to automatically run an R Markdown document's Setup chunk before running other chunks."
        },
        "hide_console_on_chunk_execute": {
            "type": "boolean",
            "default": true,
            "title": "Hide console when running R Markdown chunks",
            "description": "Whether to hide the R console when executing inline R Markdown chunks."
        },
        "execution_behavior": {
            "type": "string",
            "enum": ["line", "statement", "paragraph"],
            "enumReadable": ["Current line", "Multi-line R statement", "Multiple consecutive R lines"],
            "default": "statement",
            "title": "Unit of R code execution",
            "description": "The unit of R code to execute when the Execute command is invoked."
        },
        "show_terminal_tab": {
            "type": "boolean",
            "default": true,
            "title": "Show the Terminal tab",
            "description": "Whether to show the Terminal tab."
        },
        "terminal_local_echo": {
            "type": "boolean",
            "default": true,
            "title": "Use local echo in the Terminal",
            "description": "Whether to use local echo in the Terminal."
        },
        "terminal_websockets": {
            "type": "boolean",
            "default": true,
            "title": "Use websockets in the Terminal",
            "description": "Whether to use websockets to communicate with the shell in the Terminal tab."
        },
        "terminal_close_behavior": {
            "type": "string",
            "enum": ["always", "clean", "never"],
            "default": "always",
            "title": "Close Terminal pane after shell exit",
            "description": "Whether to close the terminal pane after the shell exits."
        },
        "terminal_track_environment": {
            "type": "boolean",
            "default": true,
            "title": "Save and restore system environment in Terminal tab",
            "description": "Whether to track and save changes to system environment variables in the Terminal."
        },
        "terminal_bell_style": {
            "type": "string",
            "enum": ["none", "sound"],
            "default": "sound",
            "title": "Terminal bell style",
            "description": "Terminal bell style"
        },
        "terminal_renderer": {
            "type": "string",
            "enum": ["canvas", "dom"],
            "default": "canvas",
            "title": "Terminal tab rendering engine",
            "description": "Terminal rendering engine: canvas is faster, dom may be needed for some browsers or graphics cards"
        },
        "terminal_weblinks": {
            "type": "boolean",
            "default": true,
            "title": "Make links in Terminal clickable",
            "description": "Whether web links displayed in the Terminal tab are made clickable."
        },
       "show_rmd_render_command": {
            "type": "boolean",
            "default": false,
            "title": "Show R Markdown render command",
            "description": "Whether to print the render command use to knit R Markdown documents in the R Markdown tab."
        },
        "enable_text_drag": {
            "type": "boolean",
            "default": true,
            "title": "Enable dragging text in code editor",
            "description": "Whether to enable moving text on the editing surface by clicking and dragging it."
        },
        "show_hidden_files": {
            "type": "boolean",
            "default": false,
            "title": "Show hidden files in Files pane",
            "description": "Whether to show hidden files in the Files pane."
        },
        "always_shown_files": {
            "type": "array",
            "description": "List of file names (case sensitive) that are always shown in the Files Pane, regardless of whether hidden files are shown",
            "title": "Files always shown in the Files Pane",
            "items": {
                "type": "string"
            },
            "default": [
                ".build.yml",
                ".gitlab-ci.yml",
                ".travis.yml"
            ]
        },
        "always_shown_extensions": {
            "type": "array",
            "description": "List of file extensions (beginning with ., not case sensitive) that are always shown in the Files Pane, regardless of whether hidden files are shown",
            "title": "Extensions always shown in the Files Pane",
            "items": {
                "type": "string"
            },
            "default": [
                ".circleci",
                ".gitattributes",
                ".github",
                ".gitignore",
                ".httr-oauth",
                ".r",
                ".rbuildignore",
                ".rdata"   ,
                ".renvignore",
                ".renviron",
                ".rhistory",
                ".rprofile",
                ".ruserdata"
            ]
        },
        "sort_file_names_naturally": {
            "type": "boolean",
            "default": true,
            "title": "Sort file names naturally in Files pane",
            "description": "Whether to sort file names naturally, so that e.g., file10.R comes after file9.R"
        },
        "sync_files_pane_working_dir": {
            "type": "boolean",
            "default": false,
            "title": "Synchronize the Files pane with the current working directory",
            "description": "Whether to change the directory in the Files pane automatically when the working directory in R changes."
        },
        "jobs_tab_visibility": {
            "type": "string",
            "enum": ["closed", "shown", "default"],
            "default": "default",
            "title": "Jobs tab visibility",
            "description": "The visibility of the Jobs tab."
        },
        "show_launcher_jobs_tab": {
            "type": "boolean",
            "default": true,
            "description": "Whether to show the Launcher jobs tab in RStudio Pro and RStudio Workbench."
        },
        "launcher_jobs_sort": {
            "type": "string",
            "enum": ["recorded", "state"],
            "default": "recorded",
            "description": "How to sort jobs in the Launcher tab in RStudio Pro and RStudio Workbench."
        },
        "busy_detection": {
            "type": "string",
            "enum": ["always", "never", "list"],
            "default": "always",
            "description": "How to detect busy status in the Terminal."
        },
        "busy_exclusion_list": {
            "type": "array",
            "default": ["tmux", "screen"],
            "description": "A list of apps that should not be considered busy in the Terminal."
        },
        "knit_working_dir": {
            "type": "string",
            "enum": ["default", "current", "project"],
            "default": "default",
            "title": "Working directory for knitting",
            "description": "The working directory to use when knitting R Markdown documents."
        },
        "doc_outline_show": {
            "type": "string",
            "enum": ["sections_only", "sections_and_chunks", "all"],
            "default": "sections_only",
            "title": "Show in Document Outline",
            "description": "Which objects to show in the document outline pane."
        },
        "latex_preview_on_cursor_idle": {
            "type": "string",
            "enum": ["never", "inline_only", "always"],
            "default": "always",
            "title": "Preview LaTeX equations on idle",
            "description": "When to preview LaTeX mathematical equations when cursor has not moved recently."
        },
        "wrap_tab_navigation": {
            "type": "boolean",
            "default": true,
            "title": "Wrap around when going to previous/next tab",
            "description": "Whether to wrap around when going to the previous or next editor tab."
        },
        "global_theme": {
            "type": "string",
            "default": "default",
            "enum": ["default", "alternate"],
            "title": "Global theme",
            "description": "The theme to use for the main RStudio user interface."
        },
        "git_diff_ignore_whitespace": {
            "type": "boolean",
            "default": false,
            "title": "Ignore whitespace in VCS diffs",
            "description": "Whether to ignore whitespace when generating diffs of version controlled files."
        },
        "console_double_click_select": {
            "type": "boolean",
            "default": false,
            "title": "Double click to select in the Console",
            "description": "Whether double-clicking should select a word in the Console pane."
        },
        "console_suspend_blocked_notice": {
            "type": "boolean",
            "default": true,
            "title": "Warn when automatic session suspension is paused",
            "description": "Whether the 'Auto Suspension Blocked' icon should appear in the R Console toolbar."
        },
        "console_suspend_blocked_notice_delay": {
            "type": "integer",
            "default": 5,
            "title": "Number of seconds to delay warning",
            "description": "How long to wait before warning that automatic session suspension has been paused. Higher values for less frequent notices."
        },
        "new_proj_git_init": {
            "type": "boolean",
            "default": false,
            "title": "Create a Git repo in new projects",
            "description": "Whether a git repo should be initialized inside new projects by default."
        },
        "new_proj_use_renv": {
            "type": "boolean",
            "default": false,
            "title": "Create an renv environment in new projects",
            "description": "Whether an renv environment should be created inside new projects by default."
        },
        "root_document": {
            "type": "string",
            "default": "",
            "title": "Root document for PDF compilation",
            "description": "The root document to use when compiling PDF documents."
        },
        "show_user_home_page": {
            "type": "string",
            "enum": ["always", "never", "sessions"],
            "default": "sessions",
            "title": "Show user home page in RStudio Workbench",
            "description": "When to show the server home page in RStudio Workbench."
        },
        "reuse_sessions_for_project_links": {
            "type": "boolean",
            "default": false,
            "description": "Whether to reuse sessions when opening projects in RStudio Workbench."
        },
        "vcs_enabled": {
            "type": "boolean",
            "default": true,
            "title": "Enable version control if available",
            "description": "Whether to enable RStudio's version control system interface."
        },
        "vcs_autorefresh": {
            "type": "boolean",
            "default": true,
            "title": "Auto-refresh state from version control",
            "description": "Automatically refresh VCS status?"
        },
        "git_exe_path": {
            "type": "string",
            "default": "",
            "title": "Path to Git executable",
            "description": "The path to the Git executable to use."
        },
        "svn_exe_path": {
            "type": "string",
            "default": "",
            "title": "Path to Subversion executable",
            "description": "The path to the Subversion executable to use."
        },
        "terminal_path": {
            "type": "string",
            "default": "",
            "description": "The path to the terminal executable to use."
        },
        "rsa_key_path": {
            "type": "string",
            "default": "",
            "description": "The path to the RSA key file to use."
        },
        "use_devtools": {
            "type": "boolean",
            "default": true,
            "title": "Use the devtools R package if available",
            "description": "Whether to use the devtools R package."
        },
        "clean_before_install": {
            "type": "boolean",
            "default": true,
<<<<<<< HEAD
            "title": "Clean before install", 
            "description": "Clean before install."
=======
            "title": "Always use --preclean when installing package",
            "description": "Always use --preclean when installing package."
>>>>>>> 43d11d82
        },
        "use_internet2": {
            "type": "boolean",
            "default": true,
            "description": "Whether to use Internet2 for networking on R for Windows."
        },
        "use_secure_download": {
            "type": "boolean",
            "default": true,
            "title": "Download R packages securely",
            "description": "Whether to use secure downloads when fetching R packages."
        },
        "cleanup_after_r_cmd_check": {
            "type": "boolean",
            "default": true,
            "title": "Clean up temporary files after R CMD CHECK",
            "description": "Whether to clean up temporary files after running R CMD CHECK."
        },
        "view_dir_after_r_cmd_check": {
            "type": "boolean",
            "default": false,
            "title": "View directory after R CMD CHECK",
            "description": "Whether to view the directory after running R CMD CHECK."
        },
        "hide_object_files": {
            "type": "boolean",
            "default": true,
            "title": "Hide object files in the Files pane",
            "description": "Whether to hide object files in the Files pane."
        },
        "restore_last_project": {
            "type": "boolean",
            "default": true,
            "title": "Restore last project when starting RStudio",
            "description": "Whether to restore the last project when starting RStudio."
        },
        "project_safe_startup_seconds": {
            "type": "integer",
            "default": 30,
            "title": "Number of seconds for safe project startup",
            "description": "The number of seconds after which a project is deemed to have successfully started."
        },
        "use_tinytex": {
            "type": "boolean",
            "default": false,
            "title": "Use tinytex to compile .tex files",
            "description": "Use tinytex to compile .tex files."
        },
        "clean_texi2dvi_output": {
            "type": "boolean",
            "default": true,
            "title": "Clean output after running Texi2Dvi",
            "description": "Whether to clean output after running Texi2Dvi."
        },
        "latex_shell_escape": {
            "type": "boolean",
            "default": false,
            "title": "Shell escape LaTeX documents",
            "description": "Whether to enable shell escaping with LaTeX documents."
        },
        "restore_project_r_version": {
            "type": "boolean",
            "default": true,
            "title": "Restore project R version in RStudio Pro and RStudio Workbench",
            "description": "Whether to restore the last version of R used by the project in RStudio Pro and RStudio Workbench."
        },
        "clang_verbose": {
            "type": "integer",
            "default": 0,
            "title": "Clang verbosity level (0 - 2)",
            "description": "The verbosity level to use with Clang (0 - 2)"
        },
        "submit_crash_reports": {
            "type": "boolean",
            "default": true,
            "title": "Submit crash reports to RStudio",
            "description": "Whether to automatically submit crash reports to RStudio."
        },
        "default_r_version": {
            "type": "object",
            "properties": {
                "version": {
                    "type": "string",
                    "description": "The R version."
                },
                "r_home": {
                    "type": "string",
                    "description": "The home directory (R_HOME) for the R installation."
                },
                "label": {
                    "type": "string",
                    "description": "A free-form label for describing the R version."
                },
                "module": {
                    "type": "string",
                    "description": "The name of the environment module to load."
                }
            },
            "description": "The R version to use by default."
        },
        "data_viewer_max_columns": {
            "type": "integer",
            "default": 50,
            "title": "Maximum number of columns in data viewer",
            "description": "The maximum number of columns to show at once in the data viewer."
        },
        "data_viewer_max_cell_size": {
            "type": "integer",
            "default": 50,
            "title": "Maximum number of character in data viewer cells", 
            "description": "The maximum number of characters to show in a data viewer cell."
        },
        "enable_screen_reader": {
            "type": "boolean",
            "default": false,
            "title": "Enable support for screen readers in RStudio Server",
            "description": "Support accessibility aids such as screen readers (RStudio Server)."
        },
        "typing_status_delay_ms": {
            "type": "integer",
            "default": 2000,
            "title": "Seconds to wait before updating ARIA live region",
            "description": "Number of milliseconds to wait after last keystroke before updating live region."
        },
        "reduced_motion": {
            "type": "boolean",
            "default": false,
            "title": "Reduced animation/motion mode",
            "description": "Reduce use of animations in the user interface."
        },
        "tab_key_move_focus": {
            "type": "boolean",
            "default": false,
            "title": "Tab key always moves focus",
            "description": "Tab key moves focus out of text editing controls instead of inserting tabs."
        },
        "find_panel_legacy_tab_sequence": {
            "type": "boolean",
            "default": false,
            "title": "Tab key moves focus directly from find text to replace text in find panel",
            "description": "In source editor find panel, tab key moves focus directly from find text to replace text."
        },
        "show_focus_rectangles": {
            "type": "boolean",
            "default": true,
            "title": "Always show focus outlines",
            "description": "Control with keyboard focus displays a visual focus indicator."
        },
        "show_panel_focus_rectangle": {
            "type": "boolean",
            "default": false,
            "title": "Show focus outline around focused panel",
            "description": "Show which panel contains keyboard focus."
        },
        "auto_save_on_idle": {
            "type": "string",
            "enum": ["commit", "backup", "none"],
            "enumReadable": ["Save and write changes", "Backup unsaved changes", "Do nothing"],
            "default": "backup",
            "title": "Autosave mode on idle",
            "description": "How to deal with changes to documents on idle."
        },
        "auto_save_idle_ms": {
            "type": "integer",
            "default": 1000,
            "title": "Idle period for document autosave (ms)",
            "description": "The idle period, in milliseconds, after which documents should be auto-saved."
        },
        "auto_save_on_blur": {
            "type": "boolean",
            "default": false,
            "title": "Save documents when editor loses input focus",
            "description": "Whether to automatically save when the editor loses focus."
        },
        "terminal_initial_directory": {
            "type": "string",
            "enum": ["project", "current", "home"],
            "default": "project",
            "title": "Initial working directory for new terminals",
            "description": "Initial directory for new terminals."
        },
        "full_project_path_in_window_title": {
            "type": "boolean",
            "default": false,
            "title": "Show full path to project in RStudio Desktop windows",
            "description": "Whether to show the full path to project in desktop window title."
        },
        "visual_markdown_editing_is_default": {
            "type": "boolean",
            "default": false,
            "title": "Use visual editing by default for new markdown documents",
            "description": "Whether to enable visual editing by default for new markdown documents"
        },
        "visual_markdown_editing_list_spacing": {
            "type": "string",
            "enum": ["tight", "spaced"],
            "default": "spaced",
            "title": "Default list spacing in visual markdown editing mode",
            "description": "Default spacing for lists created in the visual editor"
        },
        "visual_markdown_editing_wrap": {
            "type": "string",
            "enum": ["none", "column", "sentence"],
            "default": "none",
            "title": "Wrap text in visual markdown editing mode",
            "description": "Whether to automatically wrap text when writing markdown"
        },
        "visual_markdown_editing_wrap_at_column": {
            "type": "integer",
            "default": 72,
            "title": "Wrap column for visual markdown editing mode",
            "description": "The column to wrap text at when writing markdown"
        },
        "visual_markdown_editing_references_location": {
            "type": "string",
            "enum": ["block", "section", "document"],
            "default": "block",
            "title": "Place visual markdown footnotes in",
            "description": "Placement of footnotes within markdown output."
        },
        "visual_markdown_editing_canonical": {
            "type": "boolean",
            "default": false,
            "title": "Write canonical visual mode markdown in source mode",
            "description": "Whether to write canonical visual mode markdown when saving from source mode."
        },
        "visual_markdown_editing_max_content_width": {
            "type": "integer",
            "default": 700,
            "title": "Max content width for visual markdown editor (px)",
            "description": "Maximum content width for visual editing mode, in pixels"
        },
        "visual_markdown_editing_show_doc_outline": {
            "type": "boolean",
            "default": true,
            "title": "Show document outline in visual markdown editing mode",
            "description": "Whether to show the document outline by default when opening R Markdown documents in visual mode."
        },
        "visual_markdown_editing_show_margin": {
            "type": "boolean",
            "default": false,
            "title": "Show margin in visual mode code blocks",
            "description": "Whether to show the margin guide in the visual mode code blocks."
        },
        "visual_markdown_code_editor_line_numbers": {
            "type": "boolean",
            "default": false,
            "title": "Show line numbers in visual mode code blocks",
            "description": "Whether to show line numbers in the code editors used in visual mode"
        },
        "visual_markdown_editing_font_size_points": {
            "type": "integer",
            "default": 0,
            "title": "Font size for visual editing mode",
            "description": "The default visual editing mode font size, in points"
        },
        "visual_markdown_code_editor": {
            "type": "string",
            "enum": ["ace", "codemirror"],
            "default": "ace",
            "title": "Editor for code chunks in visual editing mode",
            "description": "The name of the editor to use to provide code editing in visual mode"
        },
        "zotero_libraries": {
            "type": "array",
            "default": ["My Library"],
            "title": "Zotero libraries",
            "description": "Zotero libraries to insert citations from."
        },
        "emoji_skintone" : {
          "type": "string",
          "enum": ["(None)", "(Default)", "Light", "Medium-Light", "Medium", "Medium-Dark", "Dark"],
          "default": "(None)",
          "description": "Preferred emoji skintone"
        },
        "disabled_aria_live_announcements": {
            "type": "array",
            "items": {
                "type": "string"
            },
            "default": [],
            "title": "Disabled aria-live announcements",
            "description": "List of aria-live announcements to disable."
        },
        "screenreader_console_announce_limit": {
            "type": "integer",
            "default": 25,
            "title": "Maximum number of console lines to announce",
            "description": "Maximum number of lines of console output announced after a command."
        },
        "file_monitor_ignored_components": {
            "type": "array",
            "items": {
                "type": "string"
            },
            "default": [],
            "title": "List of path components ignored by file monitor",
            "description": "List of path components; file monitor will ignore paths containing one or more of these components."
        },
        "install_pkg_deps_individually": {
            "type": "boolean",
            "default": true,
            "title": "Install R package dependencies one at a time",
            "description": "Whether to install R package dependencies one at a time."
        },
        "graphics_backend": {
            "type": "string",
            "enum": ["default", "cairo", "cairo-png", "quartz", "windows", "ragg"],
            "default": "default",
            "title": "R graphics backend",
            "description": "R graphics backend."
        },
        "graphics_antialiasing": {
            "type": "string",
            "enum": ["default", "none", "gray", "subpixel"],
            "default": "default",
            "title": "R graphics antialiasing method",
            "description": "Type of anti-aliasing to be used for generated R plots."
        },
        "browser_fixed_width_fonts": {
            "type": "array",
            "description": "List of fixed-width fonts to check for browser support.",
            "title": "Fixed-width font list for RStudio Server",
            "items": {
                "type": "string"
            },
            "default": [
                "Andale Mono",
                "Bitstream Vera Sans Mono",
                "Cascadia Code",
                "Consolas",
                "Courier New",
                "Courier",
                "DejaVu Sans Mono",
                "Droid Sans Mono",
                "Fira Code",
                "Hack",
                "IBM Plex Mono",
                "Inconsolata",
                "JetBrains Mono",
                "Lucida Console",
                "Lucida Sans Typewriter",
                "Menlo",
                "Monaco",
                "Monoid",
                "Operator Mono",
                "Pragmata",
                "SF Mono",
                "Source Code Pro",
                "Vera Sans Mono",
                "Victor Mono",
                "Ubuntu Mono"
            ]
        },
        "python_type": {
            "description": "The Python type.",
            "type": "string",
            "default": ""
        },
        "python_version": {
            "description": "The Python version.",
            "type": "string",
            "default": ""
        },
        "python_path": {
            "description": "The path to the default Python interpreter.",
            "type": "string",
            "default": ""
        },
		"save_retry_timeout": {
            "type": "integer",
            "default": 15,
            "title": "Save Retry Timeout",
            "description": "The maximum amount of seconds of retry for save operations."
        },
        "insert_native_pipe_operator": {
            "description": "Whether the Insert Pipe Operator command should insert the native R pipe operator, |>",
            "title": "Use R's native pipe operator, |>",
            "type": "boolean",
            "default": false 
        },
        "command_palette_mru": {
            "description": "Whether to keep track of recently used commands in the Command Palette",
            "title": "Remember recently used items in Command Palette",
            "type": "boolean",
            "default": true
        }, 
        "show_memory_usage": {
            "description": "Whether to compute and show memory usage in the Environment Pane",
            "title": "Show memory usage in Environment Pane",
            "type": "boolean",
            "default": true
        },
        "memory_query_interval_seconds": {
            "description": "How many seconds to wait between automatic requeries of memory statistics (0 to disable)",
            "title": "Interval for requerying memory stats (seconds)",
            "type": "integer",
            "default": 10
        },
        "terminal_python_integration": {
            "description": "Enable Python terminal hooks. When enabled, the RStudio-configured version of Python will be placed on the PATH.",
            "title": "Enable terminal Python integration",
            "type": "boolean",
            "default": true
        },
        "session_protocol_debug": {
            "description": "Enable session protocol debug logging showing all session requests and events",
            "title": "Session protocol debug logging",
            "type": "boolean",
            "default": false
        },
        "python_project_environment_automatic_activate": {
            "description": "When enabled, if the active project contains a Python virtual environment, then RStudio will automatically activate this environment on startup.",
            "title": "Automatically activate project Python environments",
            "type": "boolean",
            "default": true
        },
        "check_null_external_pointers": {
            "description": "When enabled, RStudio will detect R objects containing null external pointers when building the Environment pane, and avoid introspecting their contents further.",
            "title": "Check values in the Environment pane for null external pointers",
            "type": "boolean",
            "default": false
        },
         "quarto_enabled": {
            "type": "string",
            "enum": ["auto", "enabled", "disabled", "hidden"],
            "default": "auto",
            "title": "Enable Quarto features",
            "description": "Enable IDE features for the Quarto publishing system."
        },
         "ui_language": {
            "type": "string",
            "enum": ["en", "fr"],
            "default": "en",
            "title": "User Interface Language:",
            "description": "The IDE's user-interface language."
        },
        "native_file_dialogs": {
            "description": "Whether RStudio Desktop will use the operating system's native File and Message dialog boxes.",
            "title": "Use native file and message dialog boxes",
            "type": "boolean",
            "default": true
        }
    }
}<|MERGE_RESOLUTION|>--- conflicted
+++ resolved
@@ -1158,13 +1158,8 @@
         "clean_before_install": {
             "type": "boolean",
             "default": true,
-<<<<<<< HEAD
-            "title": "Clean before install", 
-            "description": "Clean before install."
-=======
             "title": "Always use --preclean when installing package",
             "description": "Always use --preclean when installing package."
->>>>>>> 43d11d82
         },
         "use_internet2": {
             "type": "boolean",
