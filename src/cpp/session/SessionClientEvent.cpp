--- conflicted
+++ resolved
@@ -196,12 +196,9 @@
 const int kRequestDocumentCloseCompleted = 179;
 const int kExecuteAppCommand = 180;
 const int kUserStateChanged = 181;
-<<<<<<< HEAD
-const int kReplaceResult = 182;
-const int kReplaceUpdated = 183;
-=======
 const int kHighlight = 182;
->>>>>>> ee9aa0bc
+const int kReplaceResult = 183;
+const int kReplaceUpdated = 184;
 }
 
 void ClientEvent::init(int type, const json::Value& data)
@@ -549,15 +546,12 @@
          return "execute_app_command";
       case client_events::kUserStateChanged:
          return "user_state_changed";
-<<<<<<< HEAD
+      case client_events::kHighlight:
+         return "highlight";
       case client_events::kReplaceResult:
          return "replace_result";
       case client_events::kReplaceUpdated:
          return "replace_updated";
-=======
-      case client_events::kHighlight:
-         return "highlight";
->>>>>>> ee9aa0bc
       default:
          LOG_WARNING_MESSAGE("unexpected event type: " + 
                              safe_convert::numberToString(type_));
