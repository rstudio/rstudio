--- conflicted
+++ resolved
@@ -114,12 +114,8 @@
 
 bool EnvironmentMonitor::hasEnvironment()
 {
-<<<<<<< HEAD
-   return getMonitoredEnvironment() != nullptr;
-=======
    SEXP envir = getMonitoredEnvironment();
    return envir != nullptr && r::sexp::isPrimitiveEnvironment(envir);
->>>>>>> f4a1ee3e
 }
 
 void EnvironmentMonitor::listEnv(std::vector<r::sexp::Variable>* pEnv)
