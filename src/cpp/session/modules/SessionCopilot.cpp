--- conflicted
+++ resolved
@@ -1156,6 +1156,7 @@
    if (s_copilotIndexingEnabled)
    {
       static bool once = subscribeToFileMonitor();
+      (void) once;
    }
    
    // Start or stop the agent as appropriate
@@ -1361,68 +1362,6 @@
 }
 
 } // end anonymous namespace
-
-
-<<<<<<< HEAD
-=======
-namespace file_monitor {
-
-namespace {
-
-void indexFile(const core::FileInfo& info)
-{
-   FilePath documentPath = module_context::resolveAliasedPath(info.absolutePath());
-   if (!isIndexableFile(documentPath))
-      return;
-   
-   std::string ext = documentPath.getExtensionLowerCase();
-   if (ext.empty())
-      return;
-   
-   std::string languageId = languageIdFromExtension(ext);
-   if (languageId.empty())
-      return;
-   
-   DLOG("Indexing document: {}", info.absolutePath());
-   std::string contents;
-   Error error = core::readStringFromFile(documentPath, &contents);
-   if (error)
-      return;
-   
-   json::Object textDocumentJson;
-   textDocumentJson["uri"] = uriFromDocumentPath(documentPath.getAbsolutePath());
-   textDocumentJson["languageId"] = languageId;
-   textDocumentJson["version"] = 1;
-   textDocumentJson["text"] = contents;
-
-   json::Object paramsJson;
-   paramsJson["textDocument"] = textDocumentJson;
-
-   sendNotification("textDocument/didOpen", paramsJson);
-}
-
-} // end anonymous namespace
-
-void onMonitoringEnabled(const tree<core::FileInfo>& tree)
-{
-   if (s_copilotIndexingEnabled)
-      for (auto&& file : tree)
-         indexFile(file);
-}
-
-void onFilesChanged(const std::vector<core::system::FileChangeEvent>& events)
-{
-   if (s_copilotIndexingEnabled)
-      for (auto&& event : events)
-         indexFile(event.fileInfo());
-}
-
-void onMonitoringDisabled()
-{
-}
-
-} // end namespace file_monitor
->>>>>>> 52d59b73
 
 
 Error initialize()
