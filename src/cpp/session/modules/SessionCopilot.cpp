--- conflicted
+++ resolved
@@ -186,12 +186,10 @@
 // Project-specific Copilot options.
 projects::RProjectCopilotOptions s_copilotProjectOptions;
 
-<<<<<<< HEAD
 // Forward declaration.
 bool subscribeToFileMonitor();
 
 
-=======
 bool isIndexableFile(const FilePath& documentPath)
 {
    // Don't index hidden files.
@@ -215,7 +213,6 @@
 {
    return isIndexableFile(FilePath(pDoc->path()));
 }
->>>>>>> a66735c4
 
 FilePath copilotAgentPath()
 {
