--- conflicted
+++ resolved
@@ -108,7 +108,6 @@
 
 .rs.addFunction("python.projectInterpreterPath", function(projectDir)
 {
-<<<<<<< HEAD
    # check for virtual environments / conda environments
    pythonSuffixes <- if (.rs.platform.isWindows)
       c("Scripts/python.exe", "python.exe")
@@ -129,18 +128,6 @@
       }
    }
    
-   # nothing found
-=======
-   projectSubdirs <- list.dirs(recursive = FALSE, full.names = FALSE)
-   for (subdir in projectSubdirs) {
-      if (file.exists(file.path(subdir, "pyvenv.cfg"))) {
-         venvPath <- file.path(projectDir, subdir)
-         pythonSuffix <- if (.rs.platform.isWindows) "Scripts/python.exe" else "bin/python"
-         return (file.path(venvPath, pythonSuffix))
-      }
-   }
-   # no interpreter found
->>>>>>> fde2859f
    ""
 })
 
