/*
 * SessionRUtil.cpp
 *
 * Copyright (C) 2009-2015 by RStudio, Inc.
 *
 * Unless you have received this program directly from RStudio pursuant
 * to the terms of a commercial license agreement with RStudio, then
 * this program is licensed to you under the terms of version 3 of the
 * GNU Affero General Public License. This program is distributed WITHOUT
 * ANY EXPRESS OR IMPLIED WARRANTY, INCLUDING THOSE OF NON-INFRINGEMENT,
 * MERCHANTABILITY OR FITNESS FOR A PARTICULAR PURPOSE. Please refer to the
 * AGPL (http://www.gnu.org/licenses/agpl-3.0.txt) for more details.
 *
 */

#include <session/SessionRUtil.hpp>

#include <core/Error.hpp>
#include <core/Log.hpp>
#include <core/Exec.hpp>
#include <core/Macros.hpp>

#include <core/FileSerializer.hpp>

#include <r/RExec.hpp>
#include <r/RRoutines.hpp>

#include <session/SessionModuleContext.hpp>

#include <boost/property_tree/ptree.hpp>
#include <boost/property_tree/ini_parser.hpp>
#include <boost/regex.hpp>

#include <core/YamlUtil.hpp>

#include "shiny/SessionShiny.hpp"

namespace rstudio {

using namespace core;
using namespace core::yaml;

namespace session {
namespace r_utils {


namespace {

Error extractRCode(const std::string& contents,
                   const std::string& reOpen,
                   const std::string& reClose,
                   std::string* pContent)
{
   using namespace r::exec;
   RFunction extract(".rs.extractRCode");
   extract.addParam(contents);
   extract.addParam(reOpen);
   extract.addParam(reClose);
   Error error = extract.call(pContent);
   return error;
}

} // anonymous namespace

Error extractRCode(const std::string& fileContents,
                   const std::string& documentType,
                   std::string* pCode)
{
   using namespace source_database;
   Error error = Success();
   
   if (documentType == SourceDocument::SourceDocumentTypeRSource)
      *pCode = fileContents;
   else if (documentType == SourceDocument::SourceDocumentTypeRMarkdown)
      error = extractRCode(fileContents,
                           "^\\s*[`]{3}{\\s*[Rr](?:}|[\\s,].*})\\s*$",
                           "^\\s*[`]{3}\\s*$",
                           pCode);
   else if (documentType == SourceDocument::SourceDocumentTypeSweave)
      error = extractRCode(fileContents,
                           "^\\s*<<.*>>=\\s*$",
                           "^\\s*@\\s*$",
                           pCode);
   else if (documentType == SourceDocument::SourceDocumentTypeCpp)
      error = extractRCode(fileContents,
                           "^\\s*/[*]{3,}\\s*[rR]\\s*$",
                           "^\\s*[*]+/",
                           pCode);
   
   return error;
}

std::set<std::string> implicitlyAvailablePackages(const FilePath& filePath,
                                                  const std::string& contents)
{
   std::set<std::string> dependencies;
   
   if (modules::shiny::getShinyFileType(filePath, contents) != 
       modules::shiny::ShinyNone)
      dependencies.insert("shiny");
   
   return dependencies;
}

std::set<std::string> implicitlyAvailablePackages(const FilePath& filePath)
{
   std::string contents;
   Error error = readStringFromFile(filePath, &contents);
   if (error)
      LOG_ERROR(error);
   
   return implicitlyAvailablePackages(filePath, contents);
}

namespace {

SEXP rs_fromJSON(SEXP objectSEXP)
{
   std::string contents = r::sexp::asString(objectSEXP);
   
   json::Value jsonValue;
   if (!json::parse(contents, &jsonValue))
      return R_NilValue;
   
   r::sexp::Protect protect;
   return r::sexp::create(jsonValue, &protect);
}

SEXP rs_isNullExternalPointer(SEXP objectSEXP)
{
   using namespace r::sexp;
   
   Protect protect;
   return create(isNullExternalPointer(objectSEXP), &protect);
}

<<<<<<< HEAD
SEXP rs_rResourcesPath()
{
   r::sexp::Protect protect;
   return r::sexp::create(session::options().rResourcesPath().absolutePath(), &protect);
=======
SEXP rs_readIniFile(SEXP iniPathSEXP)
{
    using namespace boost::property_tree;

    std::string iniPath = r::sexp::asString(iniPathSEXP);
    FilePath iniFile(iniPath);
    if (!iniFile.exists())
      return R_NilValue;

   boost::shared_ptr<std::istream> pIfs;
   Error error = FilePath(iniFile).open_r(&pIfs);
   if (error)
   {
      return R_NilValue;
   }

   try
   {
      ptree pt;
      ini_parser::read_ini(iniFile.absolutePath(), pt);

      std::vector<std::pair<std::string,std::string> > entries;

      for (ptree::iterator it = pt.begin(); it != pt.end(); it++)
      {
         std::string key = it->first;
         std::string value = it->second.get_value<std::string>();
         entries.push_back(std::make_pair(key, value));
      }

      r::sexp::Protect protect;
      SEXP secondsSEXP = create(entries, &protect);

      return secondsSEXP;
   }
   catch(const std::exception& e)
   {
      LOG_ERROR_MESSAGE("Error reading " + iniFile.absolutePath() +
        ": " + std::string(e.what()));

      return R_NilValue;
   }
>>>>>>> a9a1a540
}

} // anonymous namespace

Error initialize()
{
   RS_REGISTER_CALL_METHOD(rs_fromJSON, 1);
   RS_REGISTER_CALL_METHOD(rs_isNullExternalPointer, 1);
<<<<<<< HEAD
   RS_REGISTER_CALL_METHOD(rs_rResourcesPath, 0);
=======
   RS_REGISTER_CALL_METHOD(rs_readIniFile, 1);
>>>>>>> a9a1a540
   
   using boost::bind;
   using namespace module_context;

   ExecBlock initBlock;
   initBlock.addFunctions()
         (bind(sourceModuleRFile, "SessionRUtil.R"));
   return initBlock.execute();
}

} // namespace r_utils
} // namespace session
} // namespace rstudio<|MERGE_RESOLUTION|>--- conflicted
+++ resolved
@@ -134,16 +134,9 @@
    return create(isNullExternalPointer(objectSEXP), &protect);
 }
 
-<<<<<<< HEAD
-SEXP rs_rResourcesPath()
-{
-   r::sexp::Protect protect;
-   return r::sexp::create(session::options().rResourcesPath().absolutePath(), &protect);
-=======
 SEXP rs_readIniFile(SEXP iniPathSEXP)
 {
     using namespace boost::property_tree;
-
     std::string iniPath = r::sexp::asString(iniPathSEXP);
     FilePath iniFile(iniPath);
     if (!iniFile.exists())
@@ -169,10 +162,7 @@
          std::string value = it->second.get_value<std::string>();
          entries.push_back(std::make_pair(key, value));
       }
-
-      r::sexp::Protect protect;
       SEXP secondsSEXP = create(entries, &protect);
-
       return secondsSEXP;
    }
    catch(const std::exception& e)
@@ -182,7 +172,12 @@
 
       return R_NilValue;
    }
->>>>>>> a9a1a540
+}
+
+SEXP rs_rResourcesPath()
+{
+   r::sexp::Protect protect;
+   return r::sexp::create(session::options().rResourcesPath().absolutePath(), &protect);
 }
 
 } // anonymous namespace
@@ -191,11 +186,8 @@
 {
    RS_REGISTER_CALL_METHOD(rs_fromJSON, 1);
    RS_REGISTER_CALL_METHOD(rs_isNullExternalPointer, 1);
-<<<<<<< HEAD
+   RS_REGISTER_CALL_METHOD(rs_readIniFile, 1);
    RS_REGISTER_CALL_METHOD(rs_rResourcesPath, 0);
-=======
-   RS_REGISTER_CALL_METHOD(rs_readIniFile, 1);
->>>>>>> a9a1a540
    
    using boost::bind;
    using namespace module_context;
