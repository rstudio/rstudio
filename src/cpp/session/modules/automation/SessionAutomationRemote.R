#
# SessionAutomationRemote.R
#
# Copyright (C) 2024 by Posit Software, PBC
#
# Unless you have received self program directly from Posit Software pursuant
# to the terms of a commercial license agreement with Posit Software, then
# self program is licensed to you under the terms of version 3 of the
# GNU Affero General Public License. self program is distributed WITHOUT
# ANY EXPRESS OR IMPLIED WARRANTY, INCLUDING THOSE OF NON-INFRINGEMENT,
# MERCHANTABILITY OR FITNESS FOR A PARTICULAR PURPOSE. Please refer to the
# AGPL (http://www.gnu.org/licenses/agpl-3.0.txt) for more details.
#
#

# NOTE: The functions created by '.rs.automation.addRemoteFunction()' here
# are given access to a special environment containing 'self', which refers
# to the remote object itself, so that other existing remote methods can be
# used. The underlying client connection can also be accessed via self$client.
#
# This isn't the most idiomatic R code, but it helps ensure that new stateful
# methods can be easily added to the 'remote' instance.

# !diagnostics suppress=client,self
.rs.defineVar("automation.remotePrivateEnv", new.env(parent = .rs.toolsEnv()))
.rs.defineVar("automation.remote", new.env(parent = emptyenv()))
.rs.defineVar("automation.remoteInstance", NULL)

.rs.addFunction("test", function(desc, code)
{
   # Check test markers.
   currentMarkers <- .rs.getVar("automation.currentMarkers")
   requestedMarkers <- .rs.getVar("automation.requestedMarkers")
   .rs.setVar("automation.currentMarkers", NULL)
   
   if (length(requestedMarkers))
   {
      matches <- intersect(currentMarkers, requestedMarkers)
      if (length(matches) == 0L)
      {
         if (interactive())
            message("[i] Skipping test (does not have any matching markers).")
         return(invisible(NULL))
      }
   }
   
   # Reset the session before running this test.
   .rs.automation.remoteInstance$sessionReset()
   
   # Now, run the test.
   testthat::test_that(desc, code)
})

.rs.addFunction("automation.newRemote", function(mode = NULL)
{
   # Re-use existing remote if requested.
   reuse <- Sys.getenv("RSTUDIO_AUTOMATION_REUSE_REMOTE", unset = "FALSE")
   if (reuse)
   {
      remote <- .rs.automation.remoteInstance
      if (!is.null(remote))
         return(remote)
   }
      
   # Generate the remote instance.
   mode <- .rs.automation.resolveMode(mode)
   client <- .rs.automation.initialize(mode = mode)
   assign("client", client, envir = .rs.automation.remote)
   assign("self", .rs.automation.remote, envir = .rs.automation.remotePrivateEnv)
   .rs.setVar("automation.remoteInstance", .rs.automation.remote)
   remote <- .rs.automation.remoteInstance
   
   # Return the remote instance.
   remote
})

.rs.addFunction("automation.deleteRemote", function(force = FALSE)
{
   # Avoid deleting remote if requested.
   if (!force)
   {
      reuse <- Sys.getenv("RSTUDIO_AUTOMATION_REUSE_REMOTE", unset = "FALSE")
      if (reuse)
         return(invisible(NULL))
   }
   
   remote <- .rs.getVar("automation.remoteInstance")
   if (is.null(remote))
      return(remote)
   
   remote$quit()
   .rs.setVar("automation.remoteInstance", NULL)
})

.rs.addFunction("automation.getRemote", function(mode = NULL)
{
   remote <- .rs.nullCoalesce(.rs.automation.remoteInstance, {
      .rs.automation.newRemote(mode = mode)
   })
   
   .rs.setVar("automation.remoteInstance", remote)
   remote
})

.rs.addFunction("automation.addRemoteFunction", function(name, callback)
{
   environment(callback) <- .rs.automation.remotePrivateEnv
   assign(name, callback, envir = .rs.automation.remote)
})

.rs.automation.addRemoteFunction("commandExecute", function(command)
{
   jsCode <- deparse(substitute(
      window.rstudioCallbacks.commandExecute(command),
      list(command = command)
   ))
   
   self$jsExec(jsCode)
})

.rs.automation.addRemoteFunction("completionsRequest", function(text = "")
{
   # Generate the autocomplete pop-up.
   self$keyboardExecute(text, "<Tab>")
   
   # Get the completion list from the pop-up
   completionListEl <- self$jsObjectViaSelector(.rs.automation.targets[["code.completionsPopup"]])
   completionText <- completionListEl$innerText
   
   # Dismiss the popup.
   self$keyboardExecute("<Escape>")
   
   # Remove any inserted code.
   for (i in seq_len(nchar(text)))
   {
      self$keyboardExecute("<Backspace>")
   }
   
   # Extract just the completion items (remove package annotations)
   parts <- strsplit(completionText, "\n{2,}")[[1]]
   parts <- gsub("\\n.*", "", parts)
   
   # Return those parts
   parts
})

.rs.automation.addRemoteFunction("consoleClear", function()
{
   self$keyboardExecute("<Ctrl + 2>", "<Escape>", "<Ctrl + A>", "<Backspace>", "<Ctrl + L>")
})

.rs.automation.addRemoteFunction("consoleExecuteExpr", function(expr, wait = TRUE)
{
   code <- paste(deparse(rlang::enexpr(expr)), collapse = "\n")
   self$consoleExecute(code, wait)
})

.rs.automation.addRemoteFunction("consoleExecute", function(code, wait = TRUE)
{
   # Make sure the Console pane is focused.
   document <- self$client$DOM.getDocument()
   response <- self$client$DOM.querySelector(
      nodeId = document$root$nodeId,
      selector = "#rstudio_console_input .ace_text-input"
   )
   self$client$DOM.focus(nodeId = response$nodeId)
   
   # Send the code to be executed.
   self$client$Input.insertText(text = code)
   
   # Send an Enter key to force execution.
   self$client$Input.dispatchKeyEvent(type = "rawKeyDown", windowsVirtualKeyCode = 13L)
   
   # If requested, wait until the code has finished execution.
   if (wait)
   {
      Sys.sleep(0.1)
      editorEl <- self$jsObjectViaSelector("#rstudio_console_input")
      .rs.waitUntil("console is no longer busy", function()
      {
         !grepl("rstudio-console-busy", editorEl$className)
      })
   }
   
   invisible(TRUE)
   
})

.rs.automation.addRemoteFunction("consoleOutput", function()
{
   consoleOutput <- self$jsObjectViaSelector("#rstudio_console_output")
   strsplit(consoleOutput$innerText, split = "\n", fixed = TRUE)[[1L]]
})

.rs.automation.addRemoteFunction("documentOpen", function(ext, contents)
{
   # Write document contents to file.
   documentPath <- tempfile("document-", fileext = ext)
   documentPath <- chartr("\\", "/", documentPath)
   writeLines(contents, con = documentPath)
   
   # Open that document in the attached editor.
   code <- sprintf(".rs.api.documentOpen(\"%s\")", documentPath)
   self$consoleExecute(code)
   
   self$waitForElement("#rstudio_source_text_editor")
})

.rs.automation.addRemoteFunction("documentExecute", function(ext, contents, callback)
{
   # Write document contents to file.
   documentPath <- tempfile("document-", fileext = ext)
   documentPath <- chartr("\\", "/", documentPath)
   writeLines(contents, con = documentPath)
   
   # Open that document in the attached editor.
   code <- sprintf(".rs.api.documentOpen(\"%s\")", documentPath)
   self$consoleExecute(code)
   
   # Set an exit handler so we close and clean up the console history after.
   on.exit({
      self$documentClose()
      self$shortcutExecute("Ctrl + L")
   }, add = TRUE)
   
   # Wait until the element is focused.
   .rs.waitUntil("source editor is focused", function()
   {
      className <- self$jsExec("document.activeElement.className")
      length(className) && grepl("ace_text-input", className)
   })
   
   # Get a reference to the editor in that instance.
   editor <- self$editorGetInstance()
   
   # Wait a small bit, so Ace can tokenize the document.
   Sys.sleep(0.2)
   
   # Invoke callback with the editor instance.
   callback(editor)
})

.rs.automation.addRemoteFunction("documentClose", function()
{
   self$consoleExecute("invisible(.rs.api.documentClose())")
})

.rs.automation.addRemoteFunction("domGetNodeId", function(selector)
{
   # Query for the requested node.
   document <- self$client$DOM.getDocument(depth = 0L)
   response <- self$client$DOM.querySelector(document$root$nodeId, selector)
   
   # Check for failure.
   nodeId <- response$nodeId
   if (nodeId == 0L)
      stop("No element matching selector '", selector, "' could be found.")
   
   # Describe the discovered node.
   nodeId
})

.rs.automation.addRemoteFunction("elementExists", function(selector)
{
   # Query for the requested node.
   document <- self$client$DOM.getDocument(depth = 0L)
   response <- self$client$DOM.querySelector(document$root$nodeId, selector)
   
   # Check for failure.
   nodeId <- response$nodeId
   !(nodeId == 0L)
})


.rs.automation.addRemoteFunction("domGetNodeIds", function(selector)
{
   # Query for all nodes matching the selector.
   document <- self$client$DOM.getDocument(depth = 0L)
   response <- self$client$DOM.querySelectorAll(document$root$nodeId, selector)
   
   # Check for failure.
   nodeIds <- response$nodeIds
   if (length(nodeIds) == 0L)
      stop("No elements matching selector '", selector, "' could be found.")
   
   # Return the list of discovered nodes.
   nodeIds
})

.rs.automation.addRemoteFunction("domClickElement", function(selector = NULL,
                                                             objectId = NULL,
                                                             verticalOffset = 0L,
                                                             horizontalOffset = 0L,
                                                             button = "left")
{
   objectId <- .rs.nullCoalesce(objectId, {
      
      # Query for the requested node.   
      nodeId <- self$domGetNodeId(selector)
      
      # Get a JavaScript object ID associated with this node.
      response <- self$client$DOM.resolveNode(nodeId)
      response$object$objectId
   })
   
   
   # Use that object ID to request the object's bounding rectangle.
   code <- "function() {
      return JSON.stringify(this.getBoundingClientRect());
   }"
   
   response <- self$client$Runtime.callFunctionOn(
      functionDeclaration = code,
      objectId = objectId
   )
   
   # Compute coordinates for click action. We'll try to target
   # the center of the requested element.
   domRect <- .rs.fromJSON(response$result$value)
   x <- domRect$x + (domRect$width / 2) + horizontalOffset
   y <- domRect$y + (domRect$height / 2) + verticalOffset
   
   # Use the position of that element to simulate a click.
   self$client$Input.dispatchMouseEvent(
      type = "mousePressed",
      x = x,
      y = y,
      button = button,
      clickCount = 1L
   )
   
   self$client$Input.dispatchMouseEvent(
      type = "mouseReleased",
      x = x,
      y = y,
      button = button,
      clickCount = 1L
   )
})

.rs.automation.addRemoteFunction("domClickElementByNodeId", function(nodeId,
                                                                     objectId = NULL,
                                                                     verticalOffset = 0L,
                                                                     horizontalOffset = 0L,
                                                                     button = "left")
{
   objectId <- .rs.nullCoalesce(objectId, {
      
      # Get a JavaScript object ID associated with this node.
      response <- self$client$DOM.resolveNode(nodeId)
      response$object$objectId
   })
   self$domClickElement(NULL, objectId = objectId)
})

.rs.automation.addRemoteFunction("editorGetInstance", function()
{
   jsCode <- .rs.heredoc('
      var id = $RStudio.last_focused_editor_id;
      var container = document.getElementById(id);
      container.env.editor
   ')
   
   response <- self$client$Runtime.evaluate(expression = jsCode)
   .rs.automation.wrapJsResponse(self, response)
})


.rs.automation.addRemoteFunction("jsExec", function(jsExpr)
{
   # Implicit return for single-line expressions.
   jsExpr <- strsplit(jsExpr, "\n", fixed = TRUE)[[1L]]
   if (length(jsExpr) == 1L && !.rs.startsWith(jsExpr, "return "))
      jsExpr <- paste("return", jsExpr)
   
   # Build a command that executes the Javascript, and returns as JSON.
   jsStringifyExpr <- sprintf(
      "JSON.stringify((function() { %s })())",
      paste(jsExpr, collapse = "\n")
   )
   
   # Execute it.
   jsResponse <- self$client$Runtime.evaluate(expression = jsStringifyExpr)
   
   # Check for error.
   if (!is.null(jsResponse$exceptionDetails))
      stop(jsResponse$exceptionDetails$exception$description)
   
   # Marshal values back to R.
   .rs.fromJSON(jsResponse$result$value)
})

.rs.automation.addRemoteFunction("jsCall", function(objectId, jsFunc)
{
   # Wrap provided code into a function if necessary.
   if (!grepl("^function\\b", jsFunc))
   {
      # Implicit return for single-line expressions.
      lines <- strsplit(jsFunc, "\n", fixed = TRUE)[[1L]]
      if (length(lines) == 1L && !.rs.startsWith(lines, "return "))
         lines <- paste("return", lines)
      
      # Wrap into a function.
      jsFunc <- sprintf("function() { %s }", paste(lines, collapse = "\n"))
   }
   
   # Wrap so that we can return JSON.
   self$client$Runtime.callFunctionOn(
      functionDeclaration = jsFunc,
      objectId = objectId
   )
})

.rs.automation.addRemoteFunction("jsObjectViaExpression", function(expression)
{
   response <- .rs.waitUntil(expression, function()
   {
      self$client$Runtime.evaluate(expression)
   }, swallowErrors = TRUE)
   
   .rs.automation.wrapJsResponse(self, response)
})

.rs.automation.addRemoteFunction("jsObjectViaSelector", function(selector)
{
   response <- .rs.waitUntil(selector, function()
   {
      nodeId <- self$domGetNodeId(selector)
      self$client$DOM.resolveNode(nodeId)
   }, swallowErrors = TRUE)
   
   .rs.automation.wrapJsResponse(self, response)
})

.rs.automation.addRemoteFunction("jsObjectsViaSelector", function(selector)
{
   response <- .rs.waitUntil(selector, function()
   {
      nodeIds <- self$domGetNodeIds(selector)
      resolvedNodes <- lapply(nodeIds, function(nodeId) {
         self$client$DOM.resolveNode(nodeId)
      })
      resolvedNodes
   }, swallowErrors = TRUE)

   .rs.automation.wrapJsListResponse(self, response)
})

.rs.automation.addRemoteFunction("keyboardExecute", function(...)
{
   reShortcut <- "^\\<(.*)\\>$"
   for (input in list(...))
   {
      if (grepl(reShortcut, input, perl = TRUE))
      {
         shortcut <- sub(reShortcut, "\\1", input, perl = TRUE)
         self$shortcutExecute(shortcut)
      }
      else if (nzchar(input))
      {
         self$client$Input.insertText(input)
      }
   }
})

.rs.automation.addRemoteFunction("modalClick", function(buttonName)
{
   .rs.tryCatch({
      buttonSelector <- sprintf("#rstudio_dlg_%s", buttonName)
      buttonId <- self$domGetNodeId(buttonSelector)
      self$domClickElement(objectId = buttonId)
      TRUE
   })
})

<<<<<<< HEAD
=======
.rs.automation.addRemoteFunction("projectCreate", function(type = "")
{
   # Create a package project.
   if (type == "package")
   {
      self$consoleExecuteExpr({
         projectPath <- tempfile("rstudio", tmpdir = normalizePath(dirname(tempdir())))
         usethis::create_package(path = projectPath, open = FALSE)
         .rs.api.openProject(projectPath)
      }, wait = FALSE)
   }
   else
   {
      stop("unimplemented or unknown project type '", type, "'")
   }
   
   # Wait until the new project is open.
   Sys.sleep(3)
   .rs.waitUntil("The new project is opened", function()
   {
      jsProjectMenuButton <- self$jsObjectViaSelector("#rstudio_project_menubutton_toolbar")
      grepl("rstudio", jsProjectMenuButton$innerText)
   }, swallowErrors = TRUE)
   
})

.rs.automation.addRemoteFunction("projectClose", function()
{
   self$domClickElement("#rstudio_project_menubutton_toolbar")
   self$domClickElement("#rstudio_label_close_project_command")
   
   .rs.waitUntil("The project has closed", function()
   {
      toolbarButton <- self$jsObjectViaSelector("#rstudio_project_menubutton_toolbar")
      .rs.trimWhitespace(toolbarButton$innerText) == "Project: (None)"
   }, swallowErrors = TRUE)
})

>>>>>>> 6d41614a
.rs.automation.addRemoteFunction("quit", function()
{
   # Try to gracefully shut down the browser. We use a timeout
   # so we can close the socket cleanly while the browser window
   # is still alive.
   self$jsExec('setTimeout(function() { window.close(); }, 1000)')
   
   # Close the websocket connection.
   self$client$socket$close()
   
   # Wait until the socket is closed.
   .rs.waitUntil("websocket closed", function()
   {
      self$client$socket$readyState() == 3L
   })
   
   # Kill the running process.
   .rs.automation.agentProcess$kill()
   
   # Wait until it's no longer around.
   alive <- TRUE
   .rs.waitUntil("process stopped", function()
   {
      alive <<- !.rs.automation.agentProcess$is_alive()
   })
   
   invisible(alive)
})

.rs.automation.addRemoteFunction("sessionReset", function()
{
   # Clear any popups that might be visible.
   self$keyboardExecute("<Escape>")
   
   # Clear any text that might be set in the console.
   self$commandExecute("activateConsole")
   self$keyboardExecute("<Command + A>", "<Backspace>")
   
   # Close any open documents.
   self$consoleExecuteExpr({
      .rs.api.closeAllSourceBuffersWithoutSaving()
      rm(list = ls())
   }, wait = FALSE)
   
   # Clear the console.
   self$keyboardExecute("<Ctrl + L>")
})

.rs.automation.addRemoteFunction("shortcutExecute", function(shortcut)
{
   parts <- tolower(strsplit(shortcut, "\\s*\\+\\s*", perl = TRUE)[[1L]])
   
   modifiers <- 0L
   if ("alt" %in% parts)
      modifiers <- bitwOr(modifiers, 1L)
   if ("ctrl" %in% parts)
      modifiers <- bitwOr(modifiers, 2L)
   if ("meta" %in% parts)
      modifiers <- bitwOr(modifiers, 4L)
   if ("shift" %in% parts)
      modifiers <- bitwOr(modifiers, 8L)
   
   # 'cmd' means 'meta' on macOS, 'ctrl' otherwise
   if ("cmd" %in% parts || "command" %in% parts)
   {
      modifier <- ifelse(.rs.platform.isMacos, 4L, 2L)
      modifiers <- bitwOr(modifiers, modifier)
   }
   
   key <- tail(parts, n = 1L)
   code <- .rs.automationConstants.keyToKeyCodeMap[[key]]
   if (is.null(code))
      stop(sprintf("couldn't convert key '%s' to key code", key))
   
   self$client$Input.dispatchKeyEvent(
      type                  = "keyDown",
      modifiers             = modifiers,
      windowsVirtualKeyCode = code
   )
   
   self$client$Input.dispatchKeyEvent(
      type                  = "keyUp",
      modifiers             = modifiers,
      windowsVirtualKeyCode = code
   )
   
})

.rs.automation.addRemoteFunction("waitForElement", function(selector,
                                                            predicate = NULL)
{
   # Query for the requested node.
   document <- self$client$DOM.getDocument(depth = 0L)
   
   # Wait until we have a node ID.
   nodeId <- 0L
   .rs.waitUntil(selector, function()
   {
      response <- self$client$DOM.querySelector(document$root$nodeId, selector)
      nodeId <<- response$nodeId
   })
   
   # Wait until the predicate is true.
   if (!is.null(predicate))
   {
      .rs.waitUntil(selector, function()
      {
         predicate(nodeId)
      })
   }
   
   # Return the resolved node id.
   nodeId
})

.rs.automation.addRemoteFunction("skipIfNotInstalled", function(package)
{
   self$consoleExecuteExpr(find.package(!!package, quiet = TRUE))
   output <- self$consoleOutput()
   isInstalled <- tail(output, n = 1L) != "character(0)"
   testthat::skip_if_not(
      condition = isInstalled,
      message   = sprintf("package '%s' is not installed", package)
   )
})

.rs.automation.addRemoteFunction("clickElement", function(selector, predicate = NULL)
{
   self$domClickElementByNodeId(self$waitForElement(selector, predicate))
})

.rs.automation.addRemoteFunction("enterText", function(selector, ...)
{
   self$waitForElement(selector)
   self$jsObjectViaSelector(selector)$focus()
   self$keyboardExecute(...)
})<|MERGE_RESOLUTION|>--- conflicted
+++ resolved
@@ -473,47 +473,6 @@
    })
 })
 
-<<<<<<< HEAD
-=======
-.rs.automation.addRemoteFunction("projectCreate", function(type = "")
-{
-   # Create a package project.
-   if (type == "package")
-   {
-      self$consoleExecuteExpr({
-         projectPath <- tempfile("rstudio", tmpdir = normalizePath(dirname(tempdir())))
-         usethis::create_package(path = projectPath, open = FALSE)
-         .rs.api.openProject(projectPath)
-      }, wait = FALSE)
-   }
-   else
-   {
-      stop("unimplemented or unknown project type '", type, "'")
-   }
-   
-   # Wait until the new project is open.
-   Sys.sleep(3)
-   .rs.waitUntil("The new project is opened", function()
-   {
-      jsProjectMenuButton <- self$jsObjectViaSelector("#rstudio_project_menubutton_toolbar")
-      grepl("rstudio", jsProjectMenuButton$innerText)
-   }, swallowErrors = TRUE)
-   
-})
-
-.rs.automation.addRemoteFunction("projectClose", function()
-{
-   self$domClickElement("#rstudio_project_menubutton_toolbar")
-   self$domClickElement("#rstudio_label_close_project_command")
-   
-   .rs.waitUntil("The project has closed", function()
-   {
-      toolbarButton <- self$jsObjectViaSelector("#rstudio_project_menubutton_toolbar")
-      .rs.trimWhitespace(toolbarButton$innerText) == "Project: (None)"
-   }, swallowErrors = TRUE)
-})
-
->>>>>>> 6d41614a
 .rs.automation.addRemoteFunction("quit", function()
 {
    # Try to gracefully shut down the browser. We use a timeout
