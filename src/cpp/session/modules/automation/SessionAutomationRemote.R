#
# SessionAutomationRemote.R
#
# Copyright (C) 2024 by Posit Software, PBC
#
# Unless you have received self program directly from Posit Software pursuant
# to the terms of a commercial license agreement with Posit Software, then
# self program is licensed to you under the terms of version 3 of the
# GNU Affero General Public License. self program is distributed WITHOUT
# ANY EXPRESS OR IMPLIED WARRANTY, INCLUDING THOSE OF NON-INFRINGEMENT,
# MERCHANTABILITY OR FITNESS FOR A PARTICULAR PURPOSE. Please refer to the
# AGPL (http://www.gnu.org/licenses/agpl-3.0.txt) for more details.
#
#

# NOTE: The functions created by '.rs.automation.addRemoteFunction()' here
# are given access to a special environment containing 'self', which refers
# to the remote object itself, so that other existing remote methods can be
# used. The underlying client connection can also be accessed via self$client.
#
# This isn't the most idiomatic R code, but it helps ensure that new stateful
# methods can be easily added to the 'remote' instance.

# !diagnostics suppress=client,self
.rs.defineVar("automation.remotePrivateEnv", new.env(parent = .rs.toolsEnv()))
.rs.defineVar("automation.remote", new.env(parent = emptyenv()))
.rs.defineVar("automation.remoteInstance", NULL)

.rs.addFunction("automation.newRemote", function(mode = NULL)
{
   # Generate the remote instance.
   mode <- .rs.automation.resolveMode(mode)
   client <- .rs.automation.initialize(mode = mode)
   assign("client", client, envir = .rs.automation.remote)
   assign("self", .rs.automation.remote, envir = .rs.automation.remotePrivateEnv)
   .rs.setVar("automation.remoteInstance", .rs.automation.remote)
   remote <- .rs.automation.remoteInstance
   
   # Load testthat, and provide a 'test_that' override which automatically cleans
   # up various state when a test is run.
   library(testthat)
   .rs.addGlobalFunction("test_that", function(desc, code)
   {
      on.exit(.rs.automation.remoteInstance$sessionReset(), add = TRUE)
      testthat::test_that(desc, code)
   })
   
   # Return the remote instance.
   remote
})

.rs.addFunction("automation.deleteRemote", function()
{
   remote <- .rs.getVar("automation.remoteInstance")
   if (is.null(remote))
      return(remote)
   
   remote$quit()
   .rs.setVar("automation.remoteInstance", NULL)
})

.rs.addFunction("automation.getRemote", function(mode = NULL)
{
   remote <- .rs.nullCoalesce(.rs.automation.remoteInstance, {
      .rs.automation.newRemote(mode = mode)
   })
   
   .rs.setVar("automation.remoteInstance", remote)
   remote
})

.rs.addFunction("automation.addRemoteFunction", function(name, callback)
{
   environment(callback) <- .rs.automation.remotePrivateEnv
   assign(name, callback, envir = .rs.automation.remote)
})

.rs.automation.addRemoteFunction("commandExecute", function(command)
{
   jsCode <- deparse(substitute(
      window.rstudioCallbacks.commandExecute(command),
      list(command = command)
   ))
   
   self$jsExec(jsCode)
})

.rs.automation.addRemoteFunction("completionsRequest", function(text = "")
{
   # Generate the autocomplete pop-up.
   self$keyboardExecute(text, "<Tab>")
   
   # Get the completion list from the pop-up
   completionListEl <- self$jsObjectViaSelector("#rstudio_popup_completions")
   completionText <- completionListEl$innerText
   
   # Dismiss the popup.
   self$keyboardExecute("<Escape>")
   
   # Remove any inserted code.
   for (i in seq_len(nchar(text)))
   {
      self$keyboardExecute("<Backspace>")
   }
   
   # Extract just the completion items (remove package annotations)
   parts <- strsplit(completionText, "\n{2,}")[[1]]
   parts <- gsub("\\n.*", "", parts)
   
   # Return those parts
   parts
})

.rs.automation.addRemoteFunction("consoleClear", function()
{
   self$keyboardExecute("<Ctrl + 2>", "<Escape>", "<Ctrl + A>", "<Backspace>", "<Ctrl + L>")
})

.rs.automation.addRemoteFunction("consoleExecuteExpr", function(expr)
{
   code <- paste(deparse(rlang::enexpr(expr)), collapse = "\n")
   self$consoleExecute(code)
})

.rs.automation.addRemoteFunction("consoleExecute", function(code)
{
   # Make sure the Console pane is focused.
   document <- self$client$DOM.getDocument()
   response <- self$client$DOM.querySelector(
      nodeId = document$root$nodeId,
      selector = "#rstudio_console_input .ace_text-input"
   )
   self$client$DOM.focus(nodeId = response$nodeId)
   
   # Send the code to be executed.
   self$client$Input.insertText(text = code)
   
   # Send an Enter key to force execution.
   self$client$Input.dispatchKeyEvent(type = "rawKeyDown", windowsVirtualKeyCode = 13L)
})

.rs.automation.addRemoteFunction("consoleOutput", function()
{
   consoleOutput <- self$jsObjectViaSelector("#rstudio_console_output")
   strsplit(consoleOutput$innerText, split = "\n", fixed = TRUE)[[1L]]
})

.rs.automation.addRemoteFunction("documentOpen", function(ext, contents)
{
   # Write document contents to file.
   documentPath <- tempfile("document-", fileext = ext)
   documentPath <- chartr("\\", "/", documentPath)
   writeLines(contents, con = documentPath)
   
   # Open that document in the attached editor.
   code <- sprintf(".rs.api.documentOpen(\"%s\")", documentPath)
   self$consoleExecute(code)
   
   self$waitForElement("#rstudio_source_text_editor")
})

.rs.automation.addRemoteFunction("documentExecute", function(ext, contents, callback)
{
   # Write document contents to file.
   documentPath <- tempfile("document-", fileext = ext)
   documentPath <- chartr("\\", "/", documentPath)
   writeLines(contents, con = documentPath)
   
   # Open that document in the attached editor.
   code <- sprintf(".rs.api.documentOpen(\"%s\")", documentPath)
   self$consoleExecute(code)
   
   # Set an exit handler so we close and clean up the console history after.
   on.exit({
      self$documentClose()
      self$shortcutExecute("Ctrl + L")
   }, add = TRUE)
   
   # Wait until the element is focused.
   .rs.waitUntil("source editor is focused", function()
   {
      className <- self$jsExec("document.activeElement.className")
      length(className) && grepl("ace_text-input", className)
   })
   
   # Get a reference to the editor in that instance.
   editor <- self$editorGetInstance()
   
   # Wait a small bit, so Ace can tokenize the document.
   Sys.sleep(0.2)
   
   # Invoke callback with the editor instance.
   callback(editor)
})

.rs.automation.addRemoteFunction("documentClose", function()
{
   self$consoleExecute("invisible(.rs.api.documentClose())")
})

.rs.automation.addRemoteFunction("domGetNodeId", function(selector)
{
   # Query for the requested node.
   document <- self$client$DOM.getDocument(depth = 0L)
   response <- self$client$DOM.querySelector(document$root$nodeId, selector)
   
   # Check for failure.
   nodeId <- response$nodeId
   if (nodeId == 0L)
      stop("No element matching selector '", selector, "' could be found.")
   
   # Describe the discovered node.
   nodeId
})

.rs.automation.addRemoteFunction("domGetNodeIds", function(selector)
{
   # Query for all nodes matching the selector.
   document <- self$client$DOM.getDocument(depth = 0L)
   response <- self$client$DOM.querySelectorAll(document$root$nodeId, selector)
   
   # Check for failure.
   nodeIds <- response$nodeIds
   if (length(nodeIds) == 0L)
      stop("No elements matching selector '", selector, "' could be found.")
   
   # Return the list of discovered nodes.
   nodeIds
})

.rs.automation.addRemoteFunction("domClickElement", function(selector,
                                                             objectId = NULL,
                                                             verticalOffset = 0L,
                                                             horizontalOffset = 0L,
                                                             button = "left")
{
   objectId <- .rs.nullCoalesce(objectId, {
      
      # Query for the requested node.   
      nodeId <- self$domGetNodeId(selector)
      
      # Get a JavaScript object ID associated with this node.
      response <- self$client$DOM.resolveNode(nodeId)
      response$object$objectId
   })
   
   
   # Use that object ID to request the object's bounding rectangle.
   code <- "function() {
      return JSON.stringify(this.getBoundingClientRect());
   }"
   
   response <- self$client$Runtime.callFunctionOn(
      functionDeclaration = code,
      objectId = objectId
   )
   
   # Compute coordinates for click action. We'll try to target
   # the center of the requested element.
   domRect <- .rs.fromJSON(response$result$value)
   x <- domRect$x + (domRect$width / 2) + horizontalOffset
   y <- domRect$y + (domRect$height / 2) + verticalOffset
   
   # Use the position of that element to simulate a click.
   self$client$Input.dispatchMouseEvent(
      type = "mousePressed",
      x = x,
      y = y,
      button = button,
      clickCount = 1L
   )
   
   self$client$Input.dispatchMouseEvent(
      type = "mouseReleased",
      x = x,
      y = y,
      button = button,
      clickCount = 1L
   )
})

.rs.automation.addRemoteFunction("domClickElementByNodeId", function(nodeId,
                                                                     objectId = NULL,
                                                                     verticalOffset = 0L,
                                                                     horizontalOffset = 0L,
                                                                     button = "left")
{
   objectId <- .rs.nullCoalesce(objectId, {
      
      # Get a JavaScript object ID associated with this node.
      response <- self$client$DOM.resolveNode(nodeId)
      response$object$objectId
   })
<<<<<<< HEAD
   self$domClickElement(NULL, objectId=objectId)
=======
   self$domClickElement(NULL, objectId = objectId)
>>>>>>> 6ef99452
})

.rs.automation.addRemoteFunction("editorGetInstance", function()
{
   jsCode <- .rs.heredoc('
      var id = $RStudio.last_focused_editor_id;
      var container = document.getElementById(id);
      container.env.editor
   ')
   
   response <- self$client$Runtime.evaluate(expression = jsCode)
   .rs.automation.wrapJsResponse(self, response)
})


.rs.automation.addRemoteFunction("jsExec", function(jsExpr)
{
   # Implicit return for single-line expressions.
   jsExpr <- strsplit(jsExpr, "\n", fixed = TRUE)[[1L]]
   if (length(jsExpr) == 1L && !.rs.startsWith(jsExpr, "return "))
      jsExpr <- paste("return", jsExpr)
   
   # Build a command that executes the Javascript, and returns as JSON.
   jsStringifyExpr <- sprintf(
      "JSON.stringify((function() { %s })())",
      paste(jsExpr, collapse = "\n")
   )
   
   # Execute it.
   jsResponse <- self$client$Runtime.evaluate(expression = jsStringifyExpr)
   
   # Check for error.
   if (!is.null(jsResponse$exceptionDetails))
      stop(jsResponse$exceptionDetails$exception$description)
   
   # Marshal values back to R.
   .rs.fromJSON(jsResponse$result$value)
})

.rs.automation.addRemoteFunction("jsCall", function(objectId, jsFunc)
{
   # Wrap provided code into a function if necessary.
   if (!grepl("^function\\b", jsFunc))
   {
      # Implicit return for single-line expressions.
      lines <- strsplit(jsFunc, "\n", fixed = TRUE)[[1L]]
      if (length(lines) == 1L && !.rs.startsWith(lines, "return "))
         lines <- paste("return", lines)
      
      # Wrap into a function.
      jsFunc <- sprintf("function() { %s }", paste(lines, collapse = "\n"))
   }
   
   # Wrap so that we can return JSON.
   self$client$Runtime.callFunctionOn(
      functionDeclaration = jsFunc,
      objectId = objectId
   )
})

.rs.automation.addRemoteFunction("jsObjectViaExpression", function(expression)
{
   response <- .rs.waitFor(expression, function()
   {
      self$client$Runtime.evaluate(expression)
   })
   
   .rs.automation.wrapJsResponse(self, response)
})

.rs.automation.addRemoteFunction("jsObjectViaSelector", function(selector)
{
   response <- .rs.waitFor(selector, function()
   {
      nodeId <- self$domGetNodeId(selector)
      self$client$DOM.resolveNode(nodeId)
   })
   
   .rs.automation.wrapJsResponse(self, response)
})

.rs.automation.addRemoteFunction("jsObjectsViaSelector", function(selector)
{
   response <- .rs.waitFor(selector, function()
   {
      nodeIds <- self$domGetNodeIds(selector)
      resolvedNodes <- lapply(nodeIds, function(nodeId) {
         self$client$DOM.resolveNode(nodeId)
      })
      resolvedNodes
   })
   .rs.automation.wrapJsListResponse(self, response)
})

.rs.automation.addRemoteFunction("keyboardExecute", function(...)
{
   reShortcut <- "^\\<(.*)\\>$"
   for (input in list(...))
   {
      if (grepl(reShortcut, input, perl = TRUE))
      {
         shortcut <- sub(reShortcut, "\\1", input, perl = TRUE)
         self$shortcutExecute(shortcut)
      }
      else if (nzchar(input))
      {
         self$client$Input.insertText(input)
      }
   }
})

.rs.automation.addRemoteFunction("quit", function()
{
   # Close the websocket connection.
   self$client$socket$close()
   
   # Wait until the socket is closed.
   .rs.waitUntil("websocket closed", function()
   {
      self$client$socket$readyState() == 3L
   })
   
   # Kill the running process.
   .rs.automation.agentProcess$kill()
   
   # Wait until it's no longer around.
   alive <- TRUE
   .rs.waitUntil("process stopped", function()
   {
      alive <<- !.rs.automation.agentProcess$is_alive()
   })
   
   invisible(alive)
})

.rs.automation.addRemoteFunction("sessionReset", function()
{
   # Clear any popups that might be visible.
   self$keyboardExecute("<Escape>")
   
   # Clear any text that might be set.
   self$keyboardExecute("<Command + A>", "<Backspace>")
   
   # Remove any existing R objects.
   self$commandExecute("closeAllSourceDocs")
   self$consoleExecuteExpr(rm(list = ls()))
   self$keyboardExecute("<Ctrl + L>")
})

.rs.automation.addRemoteFunction("shortcutExecute", function(shortcut)
{
   parts <- tolower(strsplit(shortcut, "\\s*\\+\\s*", perl = TRUE)[[1L]])
   
   modifiers <- 0L
   if ("alt" %in% parts)
      modifiers <- bitwOr(modifiers, 1L)
   if ("ctrl" %in% parts)
      modifiers <- bitwOr(modifiers, 2L)
   if ("meta" %in% parts)
      modifiers <- bitwOr(modifiers, 4L)
   if ("shift" %in% parts)
      modifiers <- bitwOr(modifiers, 8L)
   
   # 'cmd' means 'meta' on macOS, 'ctrl' otherwise
   if ("cmd" %in% parts || "command" %in% parts)
   {
      modifier <- ifelse(.rs.platform.isMacos, 4L, 2L)
      modifiers <- bitwOr(modifiers, modifier)
   }
   
   key <- tail(parts, n = 1L)
   code <- .rs.automationConstants.keyToKeyCodeMap[[key]]
   if (is.null(code))
      stop(sprintf("couldn't convert key '%s' to key code", key))
   
   self$client$Input.dispatchKeyEvent(
      type                  = "keyDown",
      modifiers             = modifiers,
      windowsVirtualKeyCode = code
   )
   
   self$client$Input.dispatchKeyEvent(
      type                  = "keyUp",
      modifiers             = modifiers,
      windowsVirtualKeyCode = code
   )
   
})

.rs.automation.addRemoteFunction("waitForElement", function(selector,
                                                            predicate = NULL)
{
   # Query for the requested node.
   document <- self$client$DOM.getDocument(depth = 0L)
   
   # Wait until we have a node ID.
   nodeId <- 0L
   .rs.waitUntil(selector, function()
   {
      response <- self$client$DOM.querySelector(document$root$nodeId, selector)
      nodeId <<- response$nodeId
   })
   
   # Wait until the predicate is true.
   if (!is.null(predicate))
   {
      .rs.waitUntil(selector, function()
      {
         predicate(nodeId)
      })
   }
   
   # Return the resolved node id.
   nodeId
})<|MERGE_RESOLUTION|>--- conflicted
+++ resolved
@@ -291,11 +291,7 @@
       response <- self$client$DOM.resolveNode(nodeId)
       response$object$objectId
    })
-<<<<<<< HEAD
-   self$domClickElement(NULL, objectId=objectId)
-=======
    self$domClickElement(NULL, objectId = objectId)
->>>>>>> 6ef99452
 })
 
 .rs.automation.addRemoteFunction("editorGetInstance", function()
