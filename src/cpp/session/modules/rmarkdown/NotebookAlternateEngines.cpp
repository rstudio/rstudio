/*
 * NotebookAlternateEngines.cpp
 *
 * Copyright (C) 2020 by RStudio, PBC
 *
 * Unless you have received this program directly from RStudio pursuant
 * to the terms of a commercial license agreement with RStudio, then
 * this program is licensed to you under the terms of version 3 of the
 * GNU Affero General Public License. This program is distributed WITHOUT
 * ANY EXPRESS OR IMPLIED WARRANTY, INCLUDING THOSE OF NON-INFRINGEMENT,
 * MERCHANTABILITY OR FITNESS FOR A PARTICULAR PURPOSE. Please refer to the
 * AGPL (http://www.gnu.org/licenses/agpl-3.0.txt) for more details.
 *
 */


#include "SessionRmdNotebook.hpp"
#include "SessionExecuteChunkOperation.hpp"
#include "NotebookCache.hpp"
#include "NotebookAlternateEngines.hpp"
#include "NotebookWorkingDir.hpp"
#include "NotebookHtmlWidgets.hpp"

#include <boost/bind.hpp>
#include <boost/algorithm/string.hpp>

#include <core/StringUtils.hpp>
#include <core/Algorithm.hpp>
#include <core/Exec.hpp>
#include <core/json/JsonRpc.hpp>

#include <r/RExec.hpp>
#include <r/RSexp.hpp>

using namespace rstudio::core;

namespace rstudio {
namespace session {
namespace modules {
namespace rmarkdown {
namespace notebook {

namespace {

class ChunkExecCompletedScope : boost::noncopyable
{
public:
   ChunkExecCompletedScope(const std::string& docId,
                           const std::string& chunkId,
                           const std::string& chunkCode,
                           const std::string& chunkLabel)
      : docId_(docId),
        chunkId_(chunkId),
        chunkCode_(chunkCode),
        chunkLabel_(chunkLabel)
   {
   }
   
   ~ChunkExecCompletedScope()
   {
      events().onChunkExecCompleted(
               docId_,
               chunkId_,
               chunkCode_,
               chunkLabel_,
               notebookCtxId());
   }
   
private:
   std::string docId_;
   std::string chunkId_;
   std::string chunkCode_;
   std::string chunkLabel_;
};

class ChunkExecDisconnectScope : boost::noncopyable
{
public:
   ChunkExecDisconnectScope(ChunkExecContext& chunkExecContext)
      : chunkExecContext_(chunkExecContext)
   {
   }

   ~ChunkExecDisconnectScope()
   {
      chunkExecContext_.disconnect();
   }

private:
   ChunkExecContext& chunkExecContext_;
};

Error prepareCacheConsoleOutputFile(const std::string& docId,
                                    const std::string& chunkId,
                                    const std::string& nbCtxId,
                                    FilePath* pChunkOutputFile)
{
   // forward declare error
   Error error;
   
   // prepare chunk directory
   FilePath cachePath = notebook::chunkOutputPath(
            docId,
            chunkId,
            notebook::ContextExact);
   
   error = cachePath.resetDirectory();
   if (error)
      return error;
   
   // prepare cache console output file
   *pChunkOutputFile =
         notebook::chunkOutputFile(docId, chunkId, nbCtxId, ChunkOutputText);
   
   error = pChunkOutputFile->removeIfExists();
   if (error)
      return error;
   
   return Success();
}

void chunkConsoleOutputHandler(module_context::ConsoleOutputType type,
                               const std::string& output,
                               const FilePath& targetPath)
{
   using namespace module_context;
   
   Error error = appendConsoleOutput(
            type == ConsoleOutputNormal ? kChunkConsoleOutput : kChunkConsoleError,
            output,
            targetPath);
   if (error)
      LOG_ERROR(error);
}

void reportChunkExecutionError(const std::string& docId,
                               const std::string& chunkId,
                               const std::string& nbCtxId,
                               const std::string& message,
                               const FilePath& targetPath)
{
   // emit chunk error
   chunkConsoleOutputHandler(
            module_context::ConsoleOutputError,
            message,
            targetPath);
   
   // forward failure to chunk
   enqueueChunkOutput(
            docId,
            chunkId,
            nbCtxId,
            0, // no ordinal needed
            ChunkOutputText,
            targetPath);
}

Error executeRcppEngineChunk(const std::string& docId,
                             const std::string& chunkId,
                             const std::string& chunkLabel,
                             const std::string& nbCtxId,
                             const std::string& code,
                             const std::map<std::string, std::string>& options)
{
   // forward declare error
   Error error;
   
   // always ensure we emit a 'execution complete' event on exit
   ChunkExecCompletedScope execScope(docId, chunkId, code, chunkLabel);
   
   // prepare cache output file (use tempfile on failure)
   FilePath targetPath = module_context::tempFile("rcpp-cache-", "txt");
   error = prepareCacheConsoleOutputFile(docId, chunkId, nbCtxId, &targetPath);
   if (error)
      LOG_ERROR(error);
   
   // capture console output, error
   RSTUDIO_BOOST_SCOPED_CONNECTION consoleHandler =
         module_context::events().onConsoleOutput.connect(
            boost::bind(chunkConsoleOutputHandler,
                        _1,
                        _2,
                        targetPath));

   // call Rcpp::sourceCpp on code
   std::string escaped = boost::regex_replace(
            code,
            boost::regex("(\\\\|\")"),
            "\\\\$1");
   
   std::string execCode =
         "Rcpp::sourceCpp(code = \"" + escaped + "\")";
   
   // write input code to cache
   error = appendConsoleOutput(
            kChunkConsoleInput,
            code,
            targetPath);
   if (error)
      LOG_ERROR(error);
   
   // execute code (output captured on success; on failure we
   // explicitly forward the error message returned)
   error = r::exec::executeString(execCode);
   if (error)
   {
      chunkConsoleOutputHandler(module_context::ConsoleOutputError,
                                r::endUserErrorMessage(error),
                                targetPath);
   }

   // forward success / failure to chunk
   enqueueChunkOutput(
            docId,
            chunkId,
            nbCtxId,
            0, // no ordinal needed
            ChunkOutputText,
            targetPath);
   
   return error;
}

void reportStanExecutionError(const std::string& docId,
                              const std::string& chunkId,
                              const std::string& nbCtxId,
                              const FilePath& targetPath)
{
   std::string message =
         "engine.opts$output.var must be a character string providing a "
         "name for the returned `stanmodel` object";
   reportChunkExecutionError(docId, chunkId, nbCtxId, message, targetPath);
}


Error executeStanEngineChunk(const std::string& docId,
                             const std::string& chunkId,
                             const std::string& chunkLabel,
                             const std::string& nbCtxId,
                             const std::string& code,
                             const std::map<std::string, std::string>& options)
{
   // forward-declare error
   Error error;
   
   // ensure we always emit an execution complete event on exit
   ChunkExecCompletedScope execScope(docId, chunkId, code, chunkLabel);
   
   // prepare console output file -- use tempfile on failure
   FilePath targetPath = module_context::tempFile("stan-cache-", "txt");
   error = prepareCacheConsoleOutputFile(docId, chunkId, nbCtxId, &targetPath);
   if (error)
      LOG_ERROR(error);
   
   // capture console output, error
   RSTUDIO_BOOST_SCOPED_CONNECTION consoleHandler =
         module_context::events().onConsoleOutput.connect(
            boost::bind(chunkConsoleOutputHandler,
                        _1,
                        _2,
                        targetPath));
   
   // write code to file
   FilePath tempFile = module_context::tempFile("stan-", "stan");
   error = writeStringToFile(tempFile, code + "\n");
   if (error)
   {
      reportChunkExecutionError(
               docId,
               chunkId,
               nbCtxId,
               r::endUserErrorMessage(error),
               targetPath);
      LOG_ERROR(error);
      return Success();
   }
   RemoveOnExitScope removeOnExitScope(tempFile, ERROR_LOCATION);

   // write input code to cache
   error = appendConsoleOutput(
            kChunkConsoleInput,
            code,
            targetPath);
   if (error)
      LOG_ERROR(error);

   // evaluate engine options (so we can pass them through to stan call)
   r::sexp::Protect protect;
   SEXP engineOptsSEXP = R_NilValue;
   if (options.count("engine.opts"))
   {
      error = r::exec::evaluateString(
               options.at("engine.opts"),
               &engineOptsSEXP,
               &protect);

      if (error)
      {
         reportStanExecutionError(docId, chunkId, nbCtxId, targetPath);
         return Success();
      }
   }
   else
   {
      // if no engine.opts available, just use a plain empty list
      engineOptsSEXP = r::sexp::createList(std::vector<std::string>(), &protect);
   }
   
   // construct call to 'stan_model'
   r::exec::RFunction fStanEngine("rstan:::stan_model");
   std::vector<std::string> engineOptsNames;
   error = r::sexp::getNames(engineOptsSEXP, &engineOptsNames);
   if (error)
   {
      reportStanExecutionError(docId, chunkId, nbCtxId, targetPath);
      return Success();
   }
   
   // build parameters
   std::string modelName;
   for (std::size_t i = 0, n = r::sexp::length(engineOptsSEXP); i < n; ++i)
   {
      // skip 'output.var' engine option (this is the variable we wish to assign to
      // after evaluating the stan model)
      if (engineOptsNames[i] == "output.var" || engineOptsNames[i] == "x")
      {
         modelName = r::sexp::asString(VECTOR_ELT(engineOptsSEXP, i));
         continue;
      }
      
      fStanEngine.addParam(
               engineOptsNames[i],
               VECTOR_ELT(engineOptsSEXP, i));
   }
   
   // if 'output.var' was provided as part of the chunk parameters
   // (not as part of 'engine.opts') then use that here
   if (options.count("output.var"))
      modelName = options.at("output.var");
   
   // if no model name was set, return error message
   if (modelName.empty())
   {
      reportStanExecutionError(docId, chunkId, nbCtxId, targetPath);
      return Success();
   }
   
   // if the 'file' option was not set, set it explicitly
   if (!core::algorithm::contains(engineOptsNames, "file"))
      fStanEngine.addParam("file", string_utils::utf8ToSystem(tempFile.getAbsolutePath()));
   
   // evaluate stan_model call
   SEXP stanModelSEXP = R_NilValue;
   error = fStanEngine.call(&stanModelSEXP, &protect);
   if (error)
   {
      std::string msg = r::endUserErrorMessage(error);
      reportChunkExecutionError(docId, chunkId, nbCtxId, msg, targetPath);
      return Success();
   }
   
   // assign in global env on success
   if (stanModelSEXP != R_NilValue)
   {
      r::exec::RFunction assign("base:::assign");
      assign.addParam("x", modelName);
      assign.addParam("value", stanModelSEXP);
      error = assign.call();
      if (error)
      {
         std::string msg = r::endUserErrorMessage(error);
         reportChunkExecutionError(docId, chunkId, nbCtxId, msg, targetPath);
         LOG_ERROR(error);
         return Success();
      }
   }
   
   // forward success / failure to chunk
   enqueueChunkOutput(
            docId,
            chunkId,
            notebookCtxId(),
            0, // no ordinal needed
            ChunkOutputText,
            targetPath);
   
   return Success();
}

Error executeSqlEngineChunk(const std::string& docId,
                            const std::string& chunkId,
                            const std::string& chunkLabel,
                            const std::string& nbCtxId,
                            const std::string& code,
                            const json::Object& options)
{
   Error error;
   
   // ensure we always emit an execution complete event on exit
   ChunkExecCompletedScope execScope(docId, chunkId, code, chunkLabel);

   // prepare console output file -- use tempfile on failure
   FilePath consolePath = module_context::tempFile("data-console-", "txt");
   error = prepareCacheConsoleOutputFile(docId, chunkId, nbCtxId, &consolePath);
   if (error)
      LOG_ERROR(error);
   
   // capture console output, error
   RSTUDIO_BOOST_SCOPED_CONNECTION consoleHandler =
         module_context::events().onConsoleOutput.connect(
            boost::bind(chunkConsoleOutputHandler,
                        _1,
                        _2,
                        consolePath));

   FilePath parentPath = notebook::chunkOutputPath(
       docId, chunkId, nbCtxId, ContextSaved);
   error = parentPath.ensureDirectory();
   if (error)
   {
      std::string message = "Failed to create SQL chunk directory";
      reportChunkExecutionError(docId, chunkId, nbCtxId, message, parentPath);
        
      return Success();
   }
    
   FilePath dataPath =
         notebook::chunkOutputFile(docId, chunkId, nbCtxId, ChunkOutputData);

   // check package dependencies
   if (!module_context::isPackageVersionInstalled("DBI", "0.4"))
   {
      std::string message = "Executing SQL chunks requires version 0.4 or "
                            "later of the DBI package";
      reportChunkExecutionError(docId, chunkId, nbCtxId, message, consolePath);
      return Success();
   }

   // run sql and save result
   error = r::exec::RFunction(
               ".rs.runSqlForDataCapture",
               code,
               string_utils::utf8ToSystem(dataPath.getAbsolutePath()),
               options).call();
   if (error)
   {
      std::string message = "Failed to execute SQL chunk";
      reportChunkExecutionError(docId, chunkId, nbCtxId, message, consolePath);

      return Success();
   }
   
   // write input code to cache
   error = appendConsoleOutput(
            kChunkConsoleInput,
            code,
            consolePath);
   if (error)
      LOG_ERROR(error);

   if (dataPath.exists()) {
      // forward success / failure to chunk
      enqueueChunkOutput(
               docId,
               chunkId,
               notebookCtxId(),
               0, // no ordinal needed
               ChunkOutputData,
               dataPath);
   }

   // forward console output
   enqueueChunkOutput(
            docId,
            chunkId,
            notebookCtxId(),
            0, // no ordinal needed
            ChunkOutputText,
            consolePath);

   return Success();
}

Error runUserDefinedEngine(const std::string& docId,
                           const std::string& chunkId,
                           const std::string& chunkLabel,
                           const std::string& nbCtxId,
                           const std::string& engine,
                           const std::string& code,
                           json::Object options,
                           ChunkExecContext& htmlCaptureContext)
{
   using namespace r::sexp;
   using namespace r::exec;
   Error error;
   
   // always ensure we emit a 'execution complete' event on exit
   ChunkExecCompletedScope execScope(docId, chunkId, code, chunkLabel);

   // connect to capture html file output
   ChunkExecDisconnectScope chunkExecDisconnectScope(htmlCaptureContext);
   
   // prepare cache folder
   FilePath cachePath = notebook::chunkOutputPath(
            docId,
            chunkId,
            notebook::ContextExact);
   error = cachePath.resetDirectory();
   if (error)
      return error;

   // save code for preview rendering
   htmlCaptureContext.onConsoleInput(code);
   
   // default to 'error=FALSE' when unset
   if (options.find("error") == options.end())
      options["error"] = false;
   
   // determine whether we want to emit warnings, errors in this chunk
   bool emitWarnings = true;
   core::json::readObject(options, "warning", emitWarnings);
   
   unsigned int ordinal = 1;
   
   // helper function for emitting console text
   auto emitText = [&](const std::string& text, int outputType) -> Error
   {
      Error error;

      FilePath targetPath = notebook::chunkOutputFile(
               docId,
               chunkId,
               nbCtxId,
               ChunkOutputText);
      
      error = targetPath.getParent().ensureDirectory();
      if (error)
         return error;

      error = writeConsoleOutput(
               outputType,
               text,
               targetPath,
               true);
      if (error)
         return error;

      enqueueChunkOutput(
               docId,
               chunkId,
               nbCtxId,
               ordinal++,
               ChunkOutputText,
               targetPath);

      return Success();
   };
   
   // helper function for emitting an image
   auto emitImage = [&](const std::string& path) -> Error
   {
      Error error;
      
      FilePath sourcePath = module_context::resolveAliasedPath(path);
      FilePath targetPath = notebook::chunkOutputFile(
               docId,
               chunkId,
               nbCtxId,
               ChunkOutputPlot);

      error = targetPath.getParent().ensureDirectory();
      if (error)
         return error;

      error = sourcePath.move(targetPath);
      if (error)
         return error;

      enqueueChunkOutput(
               docId,
               chunkId,
               nbCtxId,
               ordinal++,
               ChunkOutputPlot,
               targetPath);
      
      return Success();
   };
   
   // output will be captured by engine, but evaluation errors may be
   // emitted directly to console, so capture those. note that the reticulate
   // engine will automatically capture errors when 'error=TRUE', so if we
   // receive an error it implies we should emit it to the chunk and execution
   // will automatically stop
   auto consoleHandler = [&](
         module_context::ConsoleOutputType type,
         const std::string& output)
   {
      if (type == module_context::ConsoleOutputError)
      {
         std::string errorPrefix =
                "Error in py_run_string_impl(code, local, convert) : ";
               
         if (boost::algorithm::starts_with(output, errorPrefix))
         {
            emitText(output.substr(errorPrefix.size()), kChunkConsoleError);
         }
         else
         {
            emitText(output, kChunkConsoleError);
         }
      }
   };
   
   RSTUDIO_BOOST_SCOPED_CONNECTION handler =
         module_context::events().onConsoleOutput.connect(consoleHandler);
   
   // run the user-defined engine
   SEXP outputSEXP = R_NilValue;
   Protect protect;
   error = RFunction(".rs.runUserDefinedEngine")
         .addParam(engine)
         .addParam(code)
         .addParam(options)
         .call(&outputSEXP, &protect);
   
   // report errors during engine execution to user
   if (error)
   {
      FilePath targetPath = module_context::tempFile(
               "reticulate-engine-",
               ".txt");
      
      chunkConsoleOutputHandler(
               module_context::ConsoleOutputError,
               r::endUserErrorMessage(error),
               targetPath);
      return error;
   }
   
   // generic engine output (as a single string of console output)
   if (isString(outputSEXP))
   {
      std::string text = asUtf8String(outputSEXP);
      emitText(text, kChunkConsoleOutput);
   }
   else if (inherits(outputSEXP, "htmlwidget"))
   {
      // render htmlwidget to file
      SEXP pathSEXP = R_NilValue;
      Protect protect;
      error = RFunction("print")
         .addParam(outputSEXP)
         .call(&pathSEXP, &protect);
   }
   // evaluate-style (list) output
   else if (isList(outputSEXP))
   {
      int n = length(outputSEXP);
      for (int i = 0; i < n; i++)
      {
         SEXP elSEXP = VECTOR_ELT(outputSEXP, i);
         
         if (inherits(elSEXP, "condition") && emitWarnings)
         {
            // captured R error -- emit as error message
            std::string message;
            Error error = RFunction("base:::conditionMessage")
                  .addParam(elSEXP)
                  .call(&message);
            if (error)
            {
               LOG_ERROR(error);
               continue;
            }

            emitText(message, kChunkConsoleError);
         }
         else if (inherits(elSEXP, "knit_image_paths"))
         {
            // handle a plot provided by e.g. knitr::include_graphics()
            std::string path = asUtf8String(elSEXP);
            Error error = emitImage(path);
            if (error)
            {
               LOG_ERROR(error);
               continue;
            }
            
         }
         else if (inherits(elSEXP, "reticulate_matplotlib_plot"))
         {
            // matplotlib-generated plot -- forward the image path
            std::string path;
            Error error = getNamedListElement(elSEXP, "path", &path);
            if (error)
            {
               LOG_ERROR(error);
               continue;
            }
            
            error = emitImage(path);
            if (error)
            {
               LOG_ERROR(error);
               continue;
            }
         }
         else if (isString(elSEXP) || isNumeric(elSEXP))
         {
            // plain old console text output -- emit as-is
            std::string text = asUtf8String(elSEXP);
            Error error = emitText(text, kChunkConsoleOutput);
            if (error)
            {
               LOG_ERROR(error);
               continue;
            }
         }
         else
         {
            Rf_warning(
                     "don't know how to handle engine output of type '%s'",
                     r::sexp::typeAsString(elSEXP).c_str());
         }
      }
   }
   else
   {
      Rf_warning(
               "don't know how to handle '%s' engine output",
               engine.c_str());
   }
   
   return Success();
}

Error interruptEngineChunk(const json::JsonRpcRequest& request,
                           json::JsonRpcResponse* pResponse)
{
   std::string docId, chunkId;
   Error error = json::readParams(request.params,
                                  &docId,
                                  &chunkId);
   if (error)
   {
      LOG_ERROR(error);
      return error;
   }
   
   interruptChunk(docId, chunkId);
   return Success();
}

} // anonymous namespace

Error executeAlternateEngineChunk(const std::string& docId,
                                  const std::string& chunkId,
                                  const std::string& label,
                                  const std::string& nbCtxId,
                                  const core::FilePath& workingDir,
                                  const std::string& engine,
                                  const std::string& code,
                                  const ChunkOptions& chunkOptions,
                                  ExecScope execScope,
                                  int pixelWidth,
                                  int charWidth)
{
   json::Object jsonChunkOptions  = chunkOptions.mergedOptions();

   // read json chunk options
   std::map<std::string, std::string> options;
   for (json::Object::Iterator it = jsonChunkOptions.begin();
        it != jsonChunkOptions.end();
        ++it)
   {
      if ((*it).getValue().getType() == json::Type::STRING)
         options[(*it).getName()] = (*it).getValue().getString();
   }

   // set working directory
   DirCapture dir;
   dir.connectDir(docId, workingDir);
   
   // handle some engines with their own custom routines
   Error error = Success();
   if (engine == "Rcpp")
      error = executeRcppEngineChunk(docId, chunkId, label, nbCtxId, code, options);
   else if (engine == "stan")
      error = executeStanEngineChunk(docId, chunkId, label, nbCtxId, code, options);
   else if (engine == "sql")
      error = executeSqlEngineChunk(docId, chunkId, label, nbCtxId, code, jsonChunkOptions);
   else
   {
      // check to see if this is a known interpreter; if so, we'll
      // use own own shim to run the engine. if not, we'll just call
      // the engine as-is
      using namespace r::exec;
      using namespace r::sexp;
      
      bool isSystemInterpreter = false;
      Error error = RFunction(".rs.isSystemInterpreter")
            .addParam(engine)
            .call(&isSystemInterpreter);
      
      if (isSystemInterpreter)
      {
         runChunk(docId, chunkId, label, nbCtxId, engine, code, options);
      }
      else
      {
         // connect to capture html file output
         ChunkExecContext htmlCaptureContext(
<<<<<<< HEAD
            docId, chunkId, nbCtxId, engine, execScope,
=======
            docId, chunkId, code, label, nbCtxId, execScope,
>>>>>>> a98c3f9c
            workingDir, chunkOptions, pixelWidth, charWidth);
         htmlCaptureContext.connect();

         runUserDefinedEngine(docId, chunkId, label, nbCtxId, engine, code, jsonChunkOptions,
            htmlCaptureContext);
      }
   }

   // release working directory
   dir.disconnect();

   return error;
}

Error initAlternateEngines()
{
   using namespace module_context;
   using boost::bind;

   ExecBlock initBlock;
   initBlock.addFunctions()
      (bind(sourceModuleRFile, "NotebookAlternateEngines.R"))
      (bind(registerRpcMethod, "interrupt_chunk", interruptEngineChunk));
   return initBlock.execute();
}

} // namespace notebook
} // namespace rmarkdown
} // namespace modules
} // namespace session
} // namespace rstudio

<|MERGE_RESOLUTION|>--- conflicted
+++ resolved
@@ -811,11 +811,7 @@
       {
          // connect to capture html file output
          ChunkExecContext htmlCaptureContext(
-<<<<<<< HEAD
-            docId, chunkId, nbCtxId, engine, execScope,
-=======
-            docId, chunkId, code, label, nbCtxId, execScope,
->>>>>>> a98c3f9c
+            docId, chunkId, code, label, nbCtxId, engine, execScope,
             workingDir, chunkOptions, pixelWidth, charWidth);
          htmlCaptureContext.connect();
 
