--- conflicted
+++ resolved
@@ -812,12 +812,8 @@
          errorMessage.clear();
          boost::smatch match;
          if (regex_utils::match(
-<<<<<<< HEAD
-               line, match, getFileLineNumberLineRegex(findResults().gitFlag())))
-=======
                line, match, getGrepOutputRegex(findResults().gitFlag())) &&
              match.size() > 1)
->>>>>>> 2d8f27b4
          {
             std::string file = module_context::createAliasedPath(
                   FilePath(string_utils::systemToUtf8(match[1])));
@@ -1131,8 +1127,11 @@
    core::system::ProcessCallbacks callbacks =
                                        ptrGrepOp->createProcessCallbacks();
 
+   std::vector<std::string> includeArgs;
    std::vector<std::string> excludeArgs;
+   bool packageFlag = false;
    bool gitFlag = false;
+   processIncludeFilePatterns(grepOptions.includeFilePatterns, &includeArgs, &packageFlag);
    processExcludeFilePatterns(grepOptions.excludeFilePatterns, &excludeArgs, &gitFlag);
    // Filepaths received from the client will be UTF-8 encoded;
    // convert to system encoding here.
@@ -1143,19 +1142,6 @@
 #else
    shell_utils::ShellCommand cmd("grep");
 #endif
-<<<<<<< HEAD
-
-   // Filepaths received from the client will be UTF-8 encoded;
-   // convert to system encoding here.
-   FilePath dirPath = module_context::resolveAliasedPath(grepOptions.directory);
-   std::vector<std::string> includeArgs;
-   std::vector<std::string> excludeArgs;
-   bool packageFlag = false;
-   bool gitFlag = false;
-   processIncludeFilePatterns(grepOptions.filePatterns, &includeArgs, &packageFlag);
-   processExcludeFilePatterns(grepOptions.excludeFilePatterns, &excludeArgs, &gitFlag);
-=======
->>>>>>> 2d8f27b4
    if (gitFlag)
    {
       cmd = shell_utils::ShellCommand("git");
@@ -1175,11 +1161,10 @@
       cmd << tempFile;
       if (!grepOptions.asRegex)
          cmd << "-F";
-      for (json::Value filePattern : grepOptions.includeFilePatterns)
-      {
-         cmd << shell_utils::EscapeFilesOnly << "--" << shell_utils::EscapeAll;
-         cmd << filePattern.getString();
-      }
+      for (std::string arg : includeArgs)
+         cmd << arg;
+      if (packageFlag)
+         addPackageDirectoriesToCommand(dirPath, &cmd);
    }
    else
    {
@@ -1189,37 +1174,6 @@
 #ifndef _WIN32
       cmd << "--devices=skip";
 #endif
-<<<<<<< HEAD
-
-   if (grepOptions.ignoreCase)
-      cmd << "-i";
-
-   // Use -f to pass pattern via file, so we don't have to worry about
-   // escaping double quotes, etc.
-   cmd << "-f";
-   cmd << tempFile;
-   if (!grepOptions.asRegex)
-      cmd << "-F";
-
-   if (!gitFlag)
-   {
-      for (std::string arg : includeArgs)
-         cmd << arg;
-      for (std::string arg : excludeArgs)
-         cmd << arg;
-      if (packageFlag)
-         addPackageDirectoriesToCommand(dirPath, &cmd);
-      else
-      {
-         cmd << shell_utils::EscapeFilesOnly << "--" << shell_utils::EscapeAll;
-         cmd << string_utils::utf8ToSystem(dirPath.getAbsolutePath());
-      }
-   }
-   else
-   {
-      if (packageFlag)
-         addPackageDirectoriesToCommand(dirPath, &cmd);
-=======
       if (grepOptions.ignoreCase)
          cmd << "-i";
       // Use -f to pass pattern via file, so we don't have to worry about
@@ -1228,15 +1182,18 @@
       cmd << tempFile;
       if (!grepOptions.asRegex)
          cmd << "-F";
-
-      for (json::Value filePattern : grepOptions.includeFilePatterns)
-         cmd << "--include=" + filePattern.getString();
+      for (std::string arg : includeArgs)
+         cmd << arg;
       for (std::string arg : excludeArgs)
          cmd << arg;
 
-      cmd << shell_utils::EscapeFilesOnly << "--" << shell_utils::EscapeAll;
-      cmd << string_utils::utf8ToSystem(dirPath.getAbsolutePath());
->>>>>>> 2d8f27b4
+      if (packageFlag)
+         addPackageDirectoriesToCommand(dirPath, &cmd);
+      else
+      {
+         cmd << shell_utils::EscapeFilesOnly << "--" << shell_utils::EscapeAll;
+         cmd << string_utils::utf8ToSystem(dirPath.getAbsolutePath());
+      }
    }
 
    // Clear existing results
@@ -1435,11 +1392,7 @@
    return initBlock.execute();
 }
 
-<<<<<<< HEAD
-boost::regex getFileLineNumberLineRegex(bool gitFlag)
-=======
 boost::regex getGrepOutputRegex(bool isGitGrep)
->>>>>>> 2d8f27b4
 {
    boost::regex regex;
    if (isGitGrep)
@@ -1449,11 +1402,7 @@
    return regex;
 }
 
-<<<<<<< HEAD
-boost::regex getColorEncodingRegex(bool gitFlag)
-=======
 boost::regex getColorEncodingRegex(bool isGitGrep)
->>>>>>> 2d8f27b4
 {
    boost::regex regex;
    if (isGitGrep)
