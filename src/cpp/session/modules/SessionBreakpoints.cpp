--- conflicted
+++ resolved
@@ -543,7 +543,16 @@
    return state;
 }
 
-<<<<<<< HEAD
+bool haveSrcrefAttribute()
+{
+   // check whether this is R 2.14 or greater
+   bool haveSrcref = false;
+   Error error = r::exec::evaluateString("getRversion() >= '2.14.0'", &haveSrcref);
+   if (error)
+      LOG_ERROR(error);
+   return haveSrcref;
+}
+
 bool haveAdvancedStepCommands()
 {
    bool haveCommands = false;
@@ -552,16 +561,6 @@
    if (error)
        LOG_ERROR(error);
    return haveCommands;
-=======
-bool haveSrcrefAttribute()
-{
-   // check whether this is R 2.14 or greater
-   bool haveSrcref = false;
-   Error error = r::exec::evaluateString("getRversion() >= '2.14.0'", &haveSrcref);
-   if (error)
-      LOG_ERROR(error);
-   return haveSrcref;
->>>>>>> f0f39908
 }
 
 Error initialize()
