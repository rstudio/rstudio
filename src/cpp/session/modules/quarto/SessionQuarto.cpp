/*
 * SessionQuarto.cpp
 *
 * Copyright (C) 2021 by RStudio, PBC
 *
 * Unless you have received this program directly from RStudio pursuant
 * to the terms of a commercial license agreement with RStudio, then
 * this program is licensed to you under the terms of version 3 of the
 * GNU Affero General Public License. This program is distributed WITHOUT
 * ANY EXPRESS OR IMPLIED WARRANTY, INCLUDING THOSE OF NON-INFRINGEMENT,
 * MERCHANTABILITY OR FITNESS FOR A PARTICULAR PURPOSE. Please refer to the
 * AGPL (http://www.gnu.org/licenses/agpl-3.0.txt) for more details.
 *
 */

#include "SessionQuarto.hpp"

#include <string>

#include <yaml-cpp/yaml.h>

#include <shared_core/Error.hpp>
#include <shared_core/FilePath.hpp>
#include <shared_core/json/Json.hpp>

#include <r/RExec.hpp>

#include <core/Exec.hpp>
#include <core/Version.hpp>
#include <core/YamlUtil.hpp>
#include <core/StringUtils.hpp>
#include <core/FileSerializer.hpp>

#include <core/json/JsonRpc.hpp>

#include <core/system/Process.hpp>

#include <r/RExec.hpp>

#include <session/SessionModuleContext.hpp>
#include <session/SessionSourceDatabase.hpp>
#include <session/projects/SessionProjects.hpp>

#include <session/prefs/UserPrefs.hpp>

#include "SessionQuartoServe.hpp"

using namespace rstudio::core;

namespace rstudio {
namespace session {

namespace {

const char * const kQuartoXt = "quarto-document";

FilePath s_quartoPath;

core::FilePath quartoConfigFilePath(const FilePath& dirPath)
{
   FilePath quartoYml = dirPath.completePath("_quarto.yml");
   if (quartoYml.exists())
      return quartoYml;

   FilePath quartoYaml = dirPath.completePath("_quarto.yaml");
   if (quartoYaml.exists())
      return quartoYaml;

   return FilePath();
}

core::FilePath quartoProjectConfigFile(const core::FilePath& filePath)
{
   // list all paths up to root from home dir
   // if we hit the anchor path, or any parent directory of that path
   FilePath anchorPath = module_context::userHomePath();
   std::vector<FilePath> anchorPaths;
   for (; anchorPath.exists(); anchorPath = anchorPath.getParent())
      anchorPaths.push_back(anchorPath);

   // scan through parents
   for (FilePath targetPath = filePath.getParent(); targetPath.exists(); targetPath = targetPath.getParent())
   {
      // bail if we've hit our anchor
      for (const FilePath& anchorPath : anchorPaths)
      {
         if (targetPath == anchorPath)
            return FilePath();
      }

      // see if we have a config
      FilePath configFile = quartoConfigFilePath(targetPath);
      if (!configFile.isEmpty())
         return configFile;
   }

   return FilePath();
}


std::string onDetectQuartoSourceType(
      boost::shared_ptr<source_database::SourceDocument> pDoc)
{
   // short circuit everything if this is already marked as a quarto markdown doc
   if (pDoc->type() == "quarto_markdown")
   {
      return kQuartoXt;
   }

   if (!pDoc->path().empty())
   {
      FilePath filePath = module_context::resolveAliasedPath(pDoc->path());
      if (filePath.getExtensionLowerCase() == ".qmd")
      {
         return kQuartoXt;
      }
      else if (filePath.getExtensionLowerCase() == ".rmd" ||
          filePath.getExtensionLowerCase() == ".md")
      {
         // if we have a format: or knit: quarto render then it's a quarto document
         std::string yamlHeader = yaml::extractYamlHeader(pDoc->contents());
         static const boost::regex reOutput("(^|\\n)output:\\s*");
         static const boost::regex reFormat("(^|\\n)format:\\s*");
         static const boost::regex reJupyter("(^|\\n)jupyter:\\s*");
         static const boost::regex reKnitQuarto("(^|\\n)knit:\\s*quarto\\s+render");
         // format: without output:
         if (regex_utils::search(yamlHeader.begin(), yamlHeader.end(), reFormat) &&
             !regex_utils::search(yamlHeader.begin(), yamlHeader.end(), reOutput))
         {
            return kQuartoXt;
         }
         // knit: quarto render
         else if (regex_utils::search(yamlHeader.begin(), yamlHeader.end(), reKnitQuarto))
         {
            return kQuartoXt;
         }
         // project has quarto config in build target dir
         else if (filePath.isWithin(projects::projectContext().directory()) && modules::quarto::projectIsQuarto())
         {
            return kQuartoXt;

         // file has a parent directory with a quarto config
         } else if (modules::quarto::isInstalled() && !quartoProjectConfigFile(filePath).isEmpty()) {
            return kQuartoXt;
         }
      }
   }

   // quarto type not detected
   return "";
}


core::system::ProcessOptions quartoOptions()
{
   core::system::ProcessOptions options;
#ifdef _WIN32
   options.createNewConsole = true;
#else
   options.terminateChildren = true;
#endif
   return options;
}

Error runQuarto(const std::vector<std::string>& args,
                const core::FilePath& workingDir,
                core::system::ProcessResult* pResult)
{
   core::system::ProcessOptions options = quartoOptions();
   if (!workingDir.isEmpty())
      options.workingDir = workingDir;

   return core::system::runProgram(
      string_utils::utf8ToSystem(s_quartoPath.getAbsolutePath()),
      args,
      "",
      options,
      pResult
   );
}


Error quartoExec(const std::vector<std::string>& args,
                 const core::FilePath& workingDir,
                 core::system::ProcessResult* pResult)
{
   // run pandoc
   Error error = runQuarto(args, workingDir, pResult);
   if (error)
   {
      return error;
   }
   else if (pResult->exitStatus != EXIT_SUCCESS)
   {
      Error error = systemError(boost::system::errc::state_not_recoverable, pResult->stdErr, ERROR_LOCATION);
      return error;
   }
   else
   {
      return Success();
   }
}

Error quartoExec(const std::vector<std::string>& args,
                 core::system::ProcessResult* pResult)
{
   return quartoExec(args, FilePath(), pResult);
}

bool quartoExec(const std::vector<std::string>& args,
                core::system::ProcessResult* pResult,
                json::JsonRpcResponse* pResponse)
{
   // run pandoc
   Error error = runQuarto(args, FilePath(), pResult);
   if (error)
   {
      json::setErrorResponse(error, pResponse);
      return false;
   }
   else if (pResult->exitStatus != EXIT_SUCCESS)
   {
      json::setProcessErrorResponse(*pResult, ERROR_LOCATION, pResponse);
      return false;
   }
   else
   {
      return true;
   }
}

Error quartoCapabilitiesRpc(const json::JsonRpcRequest&,
                            json::JsonRpcResponse* pResponse)
{
   core::system::ProcessResult result;
   if (quartoExec({"capabilities"}, &result, pResponse))
   {
      json::Object jsonCapabilities;
      if (json::parseJsonForResponse(result.stdOut, &jsonCapabilities, pResponse))
         pResponse->setResult(jsonCapabilities);
   }

   return Success();
}

// Given a path to a Quarto file (usually .qmd), attempt to extract its metadata as a JSON object
Error quartoMetadata(const std::string& path,
                     json::Object *pResultObject)
{
   // Run quarto and retrieve metadata
   std::string output;
   core::system::ProcessResult result;
   Error error = runQuarto({"metadata", path, "--json"}, "", &result);
   if (error)
   {
      return error;
   }

   // Parse JSON result
   return pResultObject->parse(result.stdOut);
}

void readQuartoProjectConfig(const FilePath& configFile,
                             std::string* pType,
                             std::string* pOutputDir,
                             std::vector<std::string>* pFormats)
{
   // read the config
   std::string configText;
   Error error = core::readStringFromFile(configFile, &configText);
   if (!error)
   {
      try
      {
         YAML::Node node = YAML::Load(configText);
         for (auto it = node.begin(); it != node.end(); ++it)
         {
            std::string key = it->first.as<std::string>();
            if (key == "project" && it->second.Type() == YAML::NodeType::Map)
            {
               for (auto projIt = it->second.begin(); projIt != it->second.end(); ++projIt)
               {
                  if (projIt->second.Type() == YAML::NodeType::Scalar)
                  {
                     std::string projKey = projIt->first.as<std::string>();
                     std::string projValue = projIt->second.Scalar();
                     if (projKey == "type")
                        *pType = projValue;
                     else if (projKey == "output-dir")
                        *pOutputDir = projValue;
                  }
               }
            }
            else if (key == "format")
            {
               if (it->second.Type() == YAML::NodeType::Scalar)
               {
                  pFormats->push_back(it->second.as<std::string>());
               }
               else if (it->second.Type() == YAML::NodeType::Map)
               {
                  for (auto formatIt = it->second.begin(); formatIt != it->second.end(); ++formatIt)
                  {
                     pFormats->push_back(formatIt->first.as<std::string>());
                  }
               }
            }
         }
      }
      CATCH_UNEXPECTED_EXCEPTION
   }
   else
   {
      LOG_ERROR(error);
   }
}

Error getQmdPublishDetails(const json::JsonRpcRequest& request,
                           json::JsonRpcResponse* pResponse)
{
   using namespace module_context;
   
   std::string target;
   Error error = json::readParams(request.params, &target);
   if (error)
   {
       return error;
   }

   FilePath qmdPath = module_context::resolveAliasedPath(target);

   // Ask Quarto to get the metadata for the file
   json::Object metadata;
   error = quartoMetadata(qmdPath.getAbsolutePath(), &metadata);
   if (error)
   {
       return error;
   }
   auto format = (*metadata.begin()).getValue().getObject();

   json::Object result;

   auto formatMeta = format.find("metadata");

   // Establish output vars
   std::string title = qmdPath.getStem();
   bool isShinyQmd = false;
   bool selfContained = false;
   std::string outputFile;

   // If we were able to get the format's metadata, read it
   if (formatMeta != format.end())
   {
      json::Object formatMetadata = (*formatMeta).getValue().getObject();

      // Attempt to read file title; use stem as a fallback
      json::readObject(formatMetadata, "title", title);

      // Attempt to read file title; use stem as a fallback
      std::string runtime;
      error = json::readObject(formatMetadata, "runtime", runtime);
      if (!error)
      {
         isShinyQmd = runtime == "shinyrmd" || runtime == "shiny_prerendered";
      }
      if (!isShinyQmd)
      {
         std::string server;
         json::readObject(formatMetadata, "server", server);
         isShinyQmd = server == "shiny";
         if (!isShinyQmd)
         {
            json::Object serverJson;
            error = json::readObject(formatMetadata, "server", serverJson);
            if (!error)
            {
               std::string type;
               error = json::readObject(serverJson, "type", type);
               isShinyQmd = type == "shiny";
            }
         }
      }
   }


   // If we were able to get the format's pandoc parameters, read them as well
   auto pandoc = format.find("pandoc");
   if (pandoc != format.end())
   {
       json::Object pandocMetadata = (*pandoc).getValue().getObject();
       json::readObject(pandocMetadata, "self-contained", selfContained);

       std::string pandocOutput;
       json::readObject(pandocMetadata, "output-file", pandocOutput);
       auto outputFilePath = qmdPath.getParent().completeChildPath(pandocOutput);
       if (outputFilePath.exists())
       {
           outputFile = outputFilePath.getAbsolutePath();
       }
   }


   // Look up configuration for this Quarto project, if this file is part of a Quarto book or
   // website.
   std::string websiteDir, websiteOutputDir;
   FilePath quartoConfig = quartoProjectConfigFile(qmdPath);
   if (!quartoConfig.isEmpty())
   {
       std::string type, outputDir;
       std::vector<std::string> formats;
       readQuartoProjectConfig(quartoConfig,
                               &type,
                               &outputDir,
                               &formats);
       if (type == kQuartoProjectBook || type == kQuartoProjectSite)
       {
          FilePath configPath = quartoConfig.getParent();
          websiteDir = configPath.getAbsolutePath();
          // Infer output directory 
          if (outputDir.empty())
          {
              if (type == kQuartoProjectBook)
              {
                  outputDir = "_book";
              }
              else
              {
                  outputDir = "_site";
              }
          }
          websiteOutputDir = configPath.completeChildPath(outputDir).getAbsolutePath();
       }
   }

   // Attempt to determine whether or not the user has an active publishing account; used on the
   // client to trigger an account setup step if necessary
   r::sexp::Protect protect;
   SEXP sexpHasAccount;
   bool hasAccount = true;
   error = r::exec::RFunction(".rs.hasConnectAccount").call(&sexpHasAccount, &protect);
   if (error)
   {
      LOG_WARNING_MESSAGE("Couldn't determine whether Connect account is present");
      LOG_ERROR(error);
   }
   else
   {
       hasAccount = r::sexp::asLogical(sexpHasAccount);
   }


   // Build result object
   result["is_self_contained"] = selfContained;
   result["title"] = title;
   result["is_shiny_qmd"] = isShinyQmd;
   result["website_dir"] = websiteDir;
   result["website_output_dir"] = websiteOutputDir;
   result["has_connect_account"] = hasAccount;
   result["output_file"] = outputFile;

   pResponse->setResult(result);

   return Success();
}

}

namespace module_context {

json::Value quartoCapabilities()
{
   if (module_context::quartoConfig().installed)
   {
      core::system::ProcessResult result;
      Error error = quartoExec({ "capabilities" }, &result);
      if (error)
      {
         LOG_ERROR(error);
         return json::Value();
      }
      json::Value jsonCapabilities;
      error = jsonCapabilities.parse(result.stdOut);
      if (error)
      {
         LOG_ERROR(error);
         return json::Value();
      }
      if (!jsonCapabilities.isObject())
      {
         LOG_ERROR_MESSAGE("Unexpected quarto capabilities json: " + result.stdErr);
         return json::Value();
      }
      return jsonCapabilities;
   }
   else
   {
      return json::Value();
   }
}

Error createQuartoProject(const core::FilePath& projDir,
                          const std::string& type,
                          const std::string& engine,
                          const std::string& kernel,
                          const std::string& venv,
                          std::vector<std::string>* pProjFiles)
{
   // create-project command
   std::vector<std::string> args({
      "create-project",
      string_utils::utf8ToSystem(projDir.getAbsolutePath())
   });

   // project type (optional)
   if (!type.empty())
   {
      args.push_back("--type");
      args.push_back(type);
   }

   // project engine/kernel (optional)
   if (!engine.empty())
   {
      std::string qualifiedEngine = engine;
      if (engine == "jupyter" && !kernel.empty())
         qualifiedEngine = qualifiedEngine + ":" + kernel;
      args.push_back("--engine");
      args.push_back(qualifiedEngine);
   }

   // create venv (optional)
   if (!venv.empty())
   {
      args.push_back("--with-venv");
   }

   // run using R system2 so the user can see the ouptut
   r::exec::RFunction system2("system2",
                              string_utils::utf8ToSystem(s_quartoPath.getAbsolutePath()),
                              args);
   int exitCode;
   Error error = system2.call(&exitCode);
   if (error)
      return error;
   if (exitCode != 0)
      return systemError(boost::system::errc::state_not_recoverable, ERROR_LOCATION);

   // initial files to open
   using namespace module_context;
   if (type == kQuartoProjectSite || type == kQuartoProjectBook)
      pProjFiles->push_back("index.qmd");
  else
      pProjFiles->push_back(projDir.getFilename() + ".qmd");
   pProjFiles->push_back("_quarto.yml");

   // success!
   return Success();
}

bool handleQuartoPreview(const core::FilePath& sourceFile,
                         const core::FilePath& outputFile,
                         const std::string& renderOutput,
                         bool validateExtendedType)
{
   // don't do anyting if user prefs are set to no preview
   if (prefs::userPrefs().rmdViewerType() == kRmdViewerTypeNone)
      return false;

   // don't do anything if there is no quarto
   if (!modules::quarto::isInstalled())
      return false;

   // don't do anything if this isn't a quarto doc
   if (validateExtendedType)
   {
      std::string extendedType;
      Error error = source_database::detectExtendedType(sourceFile, &extendedType);
      if (error)
         return false;
      if (extendedType != kQuartoXt)
         return false;
   }

   // if the current project is a site or book and this file is within it,
   // then initiate a preview (one might be already running)
   auto config = quartoConfig();
   if ((config.project_type == kQuartoProjectSite || config.project_type == kQuartoProjectBook) &&
       sourceFile.isWithin(module_context::resolveAliasedPath(config.project_dir)))
   {
      // preview the doc (but schedule it for later so we can get out of the onCompleted
      // handler this was called from -- launching a new process in the supervisor when
      // an old one is in the middle of executing onCompleted doesn't work
      module_context::scheduleDelayedWork(boost::posix_time::milliseconds(10),
                                          boost::bind(modules::quarto::serve::previewDoc,
                                                      renderOutput, outputFile),
                                          false);
      return true;
   }

   // if this file is within another quarto site or book project then no preview at all
   // (as it will more than likely be broken)
   FilePath configFile = quartoProjectConfigFile(sourceFile);
   if (!configFile.isEmpty())
   {
      std::string type, outputDir;
      std::vector<std::string> formats;
      readQuartoProjectConfig(configFile, &type, &outputDir, &formats);
      if (type == kQuartoProjectSite || type == kQuartoProjectBook)
         return true;
   }

   // continue with preview
   return false;
}


const char* const kQuartoProjectDefault = "default";
const char* const kQuartoProjectSite = "site";
const char* const kQuartoProjectBook = "book";


QuartoConfig quartoConfig(bool refresh)
{
   static module_context::QuartoConfig s_quartoConfig;

   if (refresh)
   {
      s_quartoConfig = QuartoConfig();
      s_quartoConfig.installed = modules::quarto::isInstalled(true);
      using namespace session::projects;
      const ProjectContext& context = projectContext();
      if (context.hasProject())
      {
         // look for a config file in the project directory
         FilePath configFile = quartoConfigFilePath(context.directory());

         // if we don't find one, then chase up the directory heirarchy until we find one
         if (!configFile.exists())
            configFile = quartoProjectConfigFile(context.directory());

         if (configFile.exists())
         {
            // confirm that it's a project
            s_quartoConfig.is_project = true;

            // record the project directory as an aliased path
            s_quartoConfig.project_dir = module_context::createAliasedPath(configFile.getParent());

            // read additional config from yaml
            readQuartoProjectConfig(configFile,
                                    &s_quartoConfig.project_type,
                                    &s_quartoConfig.project_output_dir,
                                    &s_quartoConfig.project_formats);

            // provide default output dirs
            if (s_quartoConfig.project_output_dir.length() == 0)
            {
               if (s_quartoConfig.project_type == kQuartoProjectSite)
                  s_quartoConfig.project_output_dir = "_site";
               else if (s_quartoConfig.project_type == kQuartoProjectBook)
                  s_quartoConfig.project_output_dir = "_book";
            }
         }
      }
   }
   return s_quartoConfig;
}


}

namespace modules {
namespace quarto {

bool isInstalled(bool refresh)
{
   if (refresh)
   {
      // reset
      s_quartoPath = FilePath();

      // see if quarto is on the path
      FilePath quartoPath;
      Error error = core::system::findProgramOnPath("quarto", &quartoPath);
      if (!error)
      {
         // convert to real path
         error = core::system::realPath(quartoPath, &quartoPath);
         if (!error)
         {
            // read version file -- if it doesn't exist we are running the dev
            // version so are free to proceed
            FilePath versionFile = quartoPath
               .getParent()
               .getParent()
               .completeChildPath("share")
               .completeChildPath("version");
            if (versionFile.exists())
            {
               std::string contents;
               error = core::readStringFromFile(versionFile, &contents);
               if (!error)
               {
                  const Version kQuartoRequiredVersion("0.1.319");
                  boost::algorithm::trim(contents);
                  Version quartoVersion(contents);
                  if (quartoVersion >= kQuartoRequiredVersion)
                  {
                     s_quartoPath = quartoPath;
                  }
                  else
                  {
                     // enque a warning
                     const char * const kUpdateURL = "https://github.com/quarto-dev/quarto-cli/releases/latest";
                     json::Object msgJson;
                     msgJson["severe"] = false;
                     boost::format fmt(
                       "Quarto CLI version %1% is installed, however RStudio requires version %2%. "
                       "Please update to the latest version at <a href=\"%3%\" target=\"_blank\">%3%</a>"
                     );
                     msgJson["message"] = boost::str(fmt %
                                                     std::string(quartoVersion) %
                                                     std::string(kQuartoRequiredVersion) %
                                                     kUpdateURL);
                     ClientEvent event(client_events::kShowWarningBar, msgJson);
                     module_context::enqueClientEvent(event);
                  }
               }
               else
               {
                  LOG_ERROR(error);
               }
            }
            // no version file means dev version, so we are okay
            else
            {
               s_quartoPath = quartoPath;
            }
         }
         else
         {
            LOG_ERROR(error);
         }
      }
      else
      {
         LOG_ERROR(error);
      }
   }

   return !s_quartoPath.isEmpty();
}



json::Object quartoConfigJSON(bool refresh)
{
   module_context::QuartoConfig config = module_context::quartoConfig(refresh);
   json::Object quartoConfigJSON;
   quartoConfigJSON["installed"] = config.installed;
   quartoConfigJSON["is_project"] = config.is_project;
   quartoConfigJSON["project_dir"] = config.project_dir;
   quartoConfigJSON["project_type"] = config.project_type;
   quartoConfigJSON["project_output_dir"] = config.project_output_dir;
   quartoConfigJSON["project_formats"] = json::toJsonArray(config.project_formats);
   return quartoConfigJSON;
}

bool projectIsQuarto()
{
   using namespace session::projects;
   const ProjectContext& context = projectContext();
   if (context.hasProject())
   {
      return module_context::quartoConfig().is_project;
   } else {
      return false;
   }
}

Error initialize()
{
   // initialize config at startup
   module_context::quartoConfig(true);

   module_context::events().onDetectSourceExtendedType
                                        .connect(onDetectQuartoSourceType);

   // additional initialization
   ExecBlock initBlock;
   initBlock.addFunctions()
<<<<<<< HEAD
     (boost::bind(module_context::registerRpcMethod, "quarto_capabilities", quartoCapabilitiesRpc))
=======
     (boost::bind(module_context::registerRpcMethod, "quarto_capabilities", quartoCapabilities))
     (boost::bind(module_context::registerRpcMethod, "get_qmd_publish_details", getQmdPublishDetails))
>>>>>>> 490a91b3
     (boost::bind(module_context::sourceModuleRFile, "SessionQuarto.R"))
     (boost::bind(quarto::serve::initialize))
   ;
   return initBlock.execute();
}

} // namespace quarto
} // namespace modules
} // namespace session
} // namespace rstudio<|MERGE_RESOLUTION|>--- conflicted
+++ resolved
@@ -250,7 +250,7 @@
    // Run quarto and retrieve metadata
    std::string output;
    core::system::ProcessResult result;
-   Error error = runQuarto({"metadata", path, "--json"}, "", &result);
+   Error error = runQuarto({"metadata", path, "--json"}, FilePath(), &result);
    if (error)
    {
       return error;
@@ -789,12 +789,8 @@
    // additional initialization
    ExecBlock initBlock;
    initBlock.addFunctions()
-<<<<<<< HEAD
      (boost::bind(module_context::registerRpcMethod, "quarto_capabilities", quartoCapabilitiesRpc))
-=======
-     (boost::bind(module_context::registerRpcMethod, "quarto_capabilities", quartoCapabilities))
      (boost::bind(module_context::registerRpcMethod, "get_qmd_publish_details", getQmdPublishDetails))
->>>>>>> 490a91b3
      (boost::bind(module_context::sourceModuleRFile, "SessionQuarto.R"))
      (boost::bind(quarto::serve::initialize))
    ;
