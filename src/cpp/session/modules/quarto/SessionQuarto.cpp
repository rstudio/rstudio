/*
 * SessionQuarto.cpp
 *
 * Copyright (C) 2021 by RStudio, PBC
 *
 * Unless you have received this program directly from RStudio pursuant
 * to the terms of a commercial license agreement with RStudio, then
 * this program is licensed to you under the terms of version 3 of the
 * GNU Affero General Public License. This program is distributed WITHOUT
 * ANY EXPRESS OR IMPLIED WARRANTY, INCLUDING THOSE OF NON-INFRINGEMENT,
 * MERCHANTABILITY OR FITNESS FOR A PARTICULAR PURPOSE. Please refer to the
 * AGPL (http://www.gnu.org/licenses/agpl-3.0.txt) for more details.
 *
 */

#include "SessionQuarto.hpp"

#include <string>

#include <yaml-cpp/yaml.h>

#include <shared_core/Error.hpp>
#include <shared_core/FilePath.hpp>

#include <core/Exec.hpp>
#include <core/YamlUtil.hpp>
#include <core/FileSerializer.hpp>

#include <core/json/JsonRpc.hpp>

#include <core/system/Process.hpp>

#include <session/SessionModuleContext.hpp>
#include <session/SessionSourceDatabase.hpp>
#include <session/projects/SessionProjects.hpp>

#include <session/prefs/UserPrefs.hpp>

#include "SessionQuartoServe.hpp"

using namespace rstudio::core;

namespace rstudio {
namespace session {

namespace {

const char * const kQuartoXt = "quarto-document";

FilePath s_quartoPath;

core::FilePath quartoConfigFilePath(const FilePath& dirPath)
{
   FilePath quartoYml = dirPath.completePath("_quarto.yml");
   if (quartoYml.exists())
      return quartoYml;

   FilePath quartoYaml = dirPath.completePath("_quarto.yaml");
   if (quartoYaml.exists())
      return quartoYaml;

   return FilePath();
}

core::FilePath quartoProjectConfigFile(const core::FilePath& filePath)
{
   // list all paths up to root from home dir
   // if we hit the anchor path, or any parent directory of that path
   FilePath anchorPath = module_context::userHomePath();
   std::vector<FilePath> anchorPaths;
   for (; anchorPath.exists(); anchorPath = anchorPath.getParent())
      anchorPaths.push_back(anchorPath);

   // scan through parents
   for (FilePath targetPath = filePath.getParent(); targetPath.exists(); targetPath = targetPath.getParent())
   {
      // bail if we've hit our anchor
      for (const FilePath& anchorPath : anchorPaths)
      {
         if (targetPath == anchorPath)
            return FilePath();
      }

      // see if we have a config
      FilePath configFile = quartoConfigFilePath(targetPath);
      if (!configFile.isEmpty())
         return configFile;
   }

   return FilePath();
}


std::string onDetectQuartoSourceType(
      boost::shared_ptr<source_database::SourceDocument> pDoc)
{
   // short circuit everything if this is already marked as a quarto markdown doc
   if (pDoc->type() == "quarto_markdown")
   {
      return kQuartoXt;
   }

   if (!pDoc->path().empty())
   {
      FilePath filePath = module_context::resolveAliasedPath(pDoc->path());
      if (filePath.getExtensionLowerCase() == ".qmd")
      {
         return kQuartoXt;
      }
      else if (filePath.getExtensionLowerCase() == ".rmd" ||
          filePath.getExtensionLowerCase() == ".md")
      {
         // if we have a format: or knit: quarto render then it's a quarto document
         std::string yamlHeader = yaml::extractYamlHeader(pDoc->contents());
         static const boost::regex reOutput("output:\\s*");
         static const boost::regex reFormat("format:\\s*");
         static const boost::regex reJupyter("jupyter:\\s*");
         static const boost::regex reKnitQuarto("knit:\\s*quarto\\s+render");
         // format: without output:
         if (regex_utils::search(yamlHeader.begin(), yamlHeader.end(), reFormat) &&
             !regex_utils::search(yamlHeader.begin(), yamlHeader.end(), reOutput))
         {
            return kQuartoXt;
         }
         // knit: quarto render
         else if (regex_utils::search(yamlHeader.begin(), yamlHeader.end(), reKnitQuarto))
         {
            return kQuartoXt;
         }
         // jupyter:
         else if (filePath.getExtensionLowerCase() == ".md" &&
                  regex_utils::search(yamlHeader.begin(), yamlHeader.end(), reJupyter))
         {
            return kQuartoXt;
         }
         // project has quarto config in build target dir
         else if (filePath.isWithin(projects::projectContext().directory()) && modules::quarto::projectIsQuarto())
         {
            return kQuartoXt;

         // file has a parent directory with a quarto config
         } else if (modules::quarto::isInstalled() && !quartoProjectConfigFile(filePath).isEmpty()) {
            return kQuartoXt;
         }
      }
   }

   // quarto type not detected
   return "";
}


core::system::ProcessOptions quartoOptions()
{
   core::system::ProcessOptions options;
#ifdef _WIN32
   options.createNewConsole = true;
#else
   options.terminateChildren = true;
#endif
   return options;
}

Error runQuarto(const std::vector<std::string>& args, const std::string& input, core::system::ProcessResult* pResult)
{
   return core::system::runProgram(
      string_utils::utf8ToSystem(s_quartoPath.getAbsolutePath()),
      args,
      input,
      quartoOptions(),
      pResult
   );
}


bool quartoCaptureOutput(const std::vector<std::string>& args,
                         const std::string& input,
                         std::string* pOutput,
                         json::JsonRpcResponse* pResponse)
{
   // run pandoc
   core::system::ProcessResult result;
   Error error = runQuarto(args, input, &result);
   if (error)
   {
      json::setErrorResponse(error, pResponse);
      return false;
   }
   else if (result.exitStatus != EXIT_SUCCESS)
   {
      json::setProcessErrorResponse(result, ERROR_LOCATION, pResponse);
      return false;
   }
   else
   {
      *pOutput = result.stdOut;
      return true;
   }
}

Error quartoCapabilities(const json::JsonRpcRequest&,
                         json::JsonRpcResponse* pResponse)
{
   std::string output;
   if (quartoCaptureOutput({"capabilities"}, "", &output, pResponse))
   {
      json::Object jsonCapabilities;
      if (json::parseJsonForResponse(output, &jsonCapabilities, pResponse))
         pResponse->setResult(jsonCapabilities);
   }

   return Success();
}


void readQuartoProjectConfig(const FilePath& configFile, std::string* pType, std::string* pOutputDir)
{
   // read the config
   std::string configText;
   Error error = core::readStringFromFile(configFile, &configText);
   if (!error)
   {
      try
      {
         YAML::Node node = YAML::Load(configText);
         for (auto it = node.begin(); it != node.end(); ++it)
         {
            std::string key = it->first.as<std::string>();
            if (key == "project" && it->second.Type() == YAML::NodeType::Map)
            {
               for (auto projIt = it->second.begin(); projIt != it->second.end(); ++projIt)
               {
                  if (projIt->second.Type() == YAML::NodeType::Scalar)
                  {
                     std::string projKey = projIt->first.as<std::string>();
                     std::string projValue = projIt->second.Scalar();
                     if (projKey == "type")
                        *pType = projValue;
                     else if (projKey == "output-dir")
                        *pOutputDir = projValue;
                  }
               }
               // got the project config so break
               break;
            }
         }
      }
      CATCH_UNEXPECTED_EXCEPTION;
   }
   else
   {
      LOG_ERROR(error);
   }
}

}

namespace module_context {

bool onHandleRmdPreview(const core::FilePath& sourceFile,
                        const core::FilePath& outputFile)
{
   // don't do anyting if user prefs are set to no preview
   if (prefs::userPrefs().rmdViewerType() == kRmdViewerTypeNone)
      return false;

   // don't do anything if there is no quarto
   if (!modules::quarto::isInstalled())
      return false;

   // don't do anything if this isn't a quarto doc
   std::string extendedType;
   Error error = source_database::detectExtendedType(sourceFile, &extendedType);
   if (error)
   {
      LOG_ERROR(error);
      return false;
   }
   if (extendedType != kQuartoXt)
      return false;

   // if the current project is a site or book and this file is within it,
   // then initiate a preview (one might be already running)
   auto config = quartoConfig();
   if ((config.project_type == kQuartoProjectSite || config.project_type == kQuartoProjectBook) &&
       sourceFile.isWithin(module_context::resolveAliasedPath(config.project_dir)))
   {
      // preview the doc (but schedule it for later so we can get out of the onCompleted
      // handler this was called from -- launching a new process in the supervisor when
      // an old one is in the middle of executing onCompleted doesn't work
      module_context::scheduleDelayedWork(boost::posix_time::milliseconds(10),
                                          boost::bind( modules::quarto::serve::previewDoc, outputFile),
                                          false);
      return true;
   }

   // if this file is within another quarto site or book project then no preview at all
   // (as it will more than likely be broken)
   FilePath configFile = quartoProjectConfigFile(sourceFile);
   if (!configFile.isEmpty())
   {
      std::string type, outputDir;
      readQuartoProjectConfig(configFile, &type, &outputDir);
      if (type == kQuartoProjectSite || type == kQuartoProjectBook)
         return true;
   }

   // continue with preview
   return false;
}


const char* const kQuartoProjectSite = "site";
const char* const kQuartoProjectBook = "book";


QuartoConfig quartoConfig(bool refresh)
{
   static module_context::QuartoConfig s_quartoConfig;

   if (refresh || s_quartoConfig.empty)
   {

      s_quartoConfig = QuartoConfig();
      s_quartoConfig.installed = modules::quarto::isInstalled(true);
      using namespace session::projects;
      const ProjectContext& context = projectContext();
      if (context.hasProject())
      {
         // look for a config file in the project directory
         FilePath configFile = quartoConfigFilePath(context.directory());

         // if we don't find one, then chase up the directory heirarchy until we find one
         if (!configFile.exists())
            configFile = quartoProjectConfigFile(context.directory());

         if (configFile.exists())
         {
            // confirm that it's a project
            s_quartoConfig.is_project = true;

            // record the project directory as an aliased path
            s_quartoConfig.project_dir = module_context::createAliasedPath(configFile.getParent());

            // read additional config from yaml
            readQuartoProjectConfig(configFile, &s_quartoConfig.project_type, &s_quartoConfig.project_output_dir);
         }
      }
   }
   return s_quartoConfig;
}


}

namespace modules {
namespace quarto {

bool isInstalled(bool refresh)
{
   if (refresh)
   {
      Error error = core::system::findProgramOnPath("quarto", &s_quartoPath);
<<<<<<< HEAD
      if (error && !isFileNotFoundError(error))
         LOG_ERROR(error);
=======
      if (error)
         s_quartoPath = FilePath();
>>>>>>> aa4c3a8a
   }

   return !s_quartoPath.isEmpty();
}



json::Object quartoConfigJSON(bool refresh)
{
   module_context::QuartoConfig config = module_context::quartoConfig(refresh);
   json::Object quartoConfigJSON;
   quartoConfigJSON["installed"] = config.installed;
   quartoConfigJSON["is_project"] = config.is_project;
   quartoConfigJSON["project_type"] = config.project_type;
   quartoConfigJSON["project_output_dir"] = config.project_output_dir;
   return quartoConfigJSON;
}

bool projectIsQuarto()
{
   using namespace session::projects;
   const ProjectContext& context = projectContext();
   if (context.hasProject())
   {
      return module_context::quartoConfig().is_project;
   } else {
      return false;
   }
}

Error initialize()
{
   // initialize config at startup
   module_context::quartoConfig(true);

   module_context::events().onDetectSourceExtendedType
                                        .connect(onDetectQuartoSourceType);

   // additional initialization
   ExecBlock initBlock;
   initBlock.addFunctions()
     (boost::bind(module_context::registerRpcMethod, "quarto_capabilities", quartoCapabilities))
     (boost::bind(module_context::sourceModuleRFile, "SessionQuarto.R"))
     (boost::bind(quarto::serve::initialize))
   ;
   return initBlock.execute();
}

} // namespace quarto
} // namespace modules
} // namespace session
} // namespace rstudio<|MERGE_RESOLUTION|>--- conflicted
+++ resolved
@@ -361,13 +361,8 @@
    if (refresh)
    {
       Error error = core::system::findProgramOnPath("quarto", &s_quartoPath);
-<<<<<<< HEAD
-      if (error && !isFileNotFoundError(error))
-         LOG_ERROR(error);
-=======
       if (error)
          s_quartoPath = FilePath();
->>>>>>> aa4c3a8a
    }
 
    return !s_quartoPath.isEmpty();
