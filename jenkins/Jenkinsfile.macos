def utils

pipeline {

  agent { label 'macos-v1.4-arm64' }

  options {
    // Timeout after no activity in the logs
    timeout(time: 2, unit: 'HOURS', activity: true)
    timestamps()
    disableConcurrentBuilds()
    buildDiscarder(logRotator(numToKeepStr: '100'))
  }

  parameters {
<<<<<<< HEAD
      string(name: 'SLACK_CHANNEL', defaultValue: '#ide-builds', description: 'Slack channel to publish build message.')
      string(name: 'RSTUDIO_VERSION_PATCH', description: 'RStudio Patch Version')
=======
      string(name: 'COMMIT_HASH', defaultValue: '')
>>>>>>> cc090bb4
      booleanParam(name: 'DAILY', defaultValue: false, description: 'Runs daily build if true')
      booleanParam(name: 'PUBLISH', defaultValue: false, description: 'Runs publish stage if true')
      booleanParam(name: 'FORCE_BUILD_BINARIES', defaultValue: false, description: 'Force build binaries even if there are no changes, and even if they have already been built previously')
      string(name: 'SLACK_CHANNEL', defaultValue: '#ide-builds', description: 'Slack channel to publish build message.')
  }

  environment {
    PATH = "$HOME/opt/bin:/usr/local/bin:/usr/bin:/bin:/usr/sbin:/sbin"
    OS = 'macos'
    PACKAGE_OS = 'macOS'
    RSTUDIO_VERSION = ""
    RSTUDIO_VERSION_MAJOR = ""
    RSTUDIO_VERSION_MINOR = ""
    RSTUDIO_VERSION_PATCH = ""
    RSTUDIO_VERSION_SUFFIX = ""
    RSTUDIO_VERSION_FLOWER = ""
    RSTUDIO_VERSION_FILENAME = ""
    IS_PRO = false
  }
  stages {

    stage('Load Utils') {
      steps {
        script {
          utils = load "${env.WORKSPACE}/jenkins/utils.groovy"
        }
      }
    }

    stage ("Checkout") {
      when { expression { params.COMMIT_HASH != '' } }

      steps {
        echo "Commit_hash value: ${params.COMMIT_HASH}"
        checkout([$class: 'GitSCM',
                  branches: [[name: "${params.COMMIT_HASH}"]],
                  extensions: [],
                  userRemoteConfigs: [[credentialsId: 'posit-jenkins', url: "${GIT_URL}"]]])
      }
    }

    stage('Versioning') {
      steps {
        script {
          (RSTUDIO_VERSION,
            RSTUDIO_VERSION_MAJOR,
            RSTUDIO_VERSION_MINOR,
            RSTUDIO_VERSION_PATCH,
            RSTUDIO_VERSION_SUFFIX) = utils.getVersion(!params.DAILY)
          RSTUDIO_VERSION_FLOWER = utils.getFlower()
          IS_PRO = RSTUDIO_VERSION_SUFFIX.contains('pro')
          RSTUDIO_VERSION_FILENAME = utils.getVersionFilename(RSTUDIO_VERSION) // Define here for use later in utils.rebuildCheck()
        }

        buildName "${RSTUDIO_VERSION_MAJOR}.${RSTUDIO_VERSION_MINOR}.${RSTUDIO_VERSION_PATCH}${RSTUDIO_VERSION_SUFFIX}"
      }
    }

    stage('Install Dependencies') {
      environment {
        // boost won't compile without the brew version of openssl.
        // only add it to the dep resolve step though, or the ide build will compile against the wrong openssl
        PATH = '/usr/local/opt/openssl/bin:/usr/local/opt/openssl/bin:/usr/local/bin:/usr/bin:/bin:/usr/sbin:/sbin'
        GITHUB_LOGIN = credentials('posit-jenkins')
      }
      steps {
        sh 'cd dependencies/osx && RSTUDIO_GITHUB_LOGIN=$GITHUB_LOGIN ./install-dependencies-osx && cd ../..'
      }
    }

    stage("Build Matrix") {

      environment {
        ENV = ""
      }

      matrix {

        axes {
          axis {
            name 'FLAVOR'
            values 'Electron', 'Desktop' // desktop denotes a Qt build
          }
        }

        when {
          // allOf {
          anyOf {
            expression { return FLAVOR == 'Electron' }
            expression { return FLAVOR == 'Desktop' && IS_PRO == true } // Only build Qt on Pro
          }
          //   expression { return utils.rebuildCheck() == true } // Disable for now (see Jenkinsfile.windows)
          // }
        }

        stages {
          stage('Sequential Matrix') {
            options {
              lock('synchronous-matrix')
            }
            stages{
              stage('Build and Sign') {

                environment {
                  AWS_ACCOUNT_ID = '749683154838'
                  KEYCHAIN_PASSPHRASE = credentials('ide-keychain-passphrase')
                }

                steps {
                  script {
                    ENV = utils.getBuildEnv(!params.DAILY)
                  }
                  // unlock keychain to ensure build gets signed.
                  sh 'security unlock-keychain -p ${KEYCHAIN_PASSPHRASE} && security set-keychain-settings' // turn off timeout
                  // build rstudio
                  dir ("package/osx") {
                    withAWS(role: 'build', roleAccount: AWS_ACCOUNT_ID) {
                      sh "${ENV} ./make-package clean --rstudio-target=${FLAVOR}"
                    }
                  }
                }
              }

              stage('Test') {
                environment {
                  PATH = "${env.HOME}/opt/bin:${env.PATH}"
                }
                steps {
                  dir("package/osx/build/src/cpp") {
                    // attempt to run cpp unit tests
                    // problems with rsession finding openssl, so those tests
                    // are disabled until we solve it (#6890)
                    sh "arch -x86_64 ./rstudio-tests"
                    
                    // electron tests not working in CI environment, under investigation
                    // if(FLAVOR == 'Electron') {
                    //   sh "cd ../../../../../src/node/desktop/ && $HOME/.yarn/bin/yarn && $HOME/.yarn/bin/yarn test"
                    // }
                    }
                  }
                }

              stage('Notarize and Upload') {
                when { expression { return params.PUBLISH } }
                
                environment {
                  PATH = "${env.HOME}/opt/bin:${env.PATH}"
                  PACKAGE_FILE = """${sh (
                    script: "basename `ls package/osx/build/RStudio-*.dmg`",
                    returnStdout: true
                  ).trim()}"""
                  BUILD_TYPE = """${sh (
                    script: "cat version/BUILDTYPE",
                    returnStdout: true
                  ).trim().toLowerCase()}"""
                  PRODUCT = "${utils.getProductName()}"
                  AWS_PATH = "${FLAVOR.toLowerCase()}/macos"
                }
                
                stages {

                  stage("Notarize") {
                    environment {
                      APPLE_ID = credentials('ide-apple-notarizer')
                    }

                    steps {
                      sh "docker/jenkins/notarize-release.sh package/osx/build/${PACKAGE_FILE}"
                    }
                  }

                  stage("Upload Package") {
                    steps {
                      // this job is going to run on a macOS build agent, which cannot use an instance-profile
                      withAWS(role: 'ide-build', region: 'us-east-1') {
                        retry(5) {
                          script {
                            utils.uploadPackageToS3 "package/osx/build/${PACKAGE_FILE}", "${AWS_PATH}/"
                          }
                        }
                      }
                    }
                  }
                  
                  stage("Sentry Upload") {
                    when { expression { return params.DAILY } }

                    environment {
                      SENTRY_API_KEY = credentials('ide-sentry-api-key')
                    }
                    
                    steps {
                      // upload debug symbols to Sentry
                      retry(5) {
                        // timeout sentry in 15 minutes
                        timeout(activity: true, time: 15) {
                          // upload Javascript source maps, but only once
                          dir ('package/osx/build/gwt') {
                            script {
                              if (FLAVOR == 'Electron') {
                                utils.sentryUploadSourceMaps()
                              }
                            }
                          }

                          // upload C++ debug information
                          dir ('package/osx/build/src/cpp') {
                            script {
                              utils.sentryUpload 'dsym'
                            }
                          }
                        }
                      }
                    }
                  }
                  
                  stage("Publish") {
                    environment {
                      GITHUB_LOGIN = credentials('posit-jenkins')
                      DAILIES_PATH = "${PRODUCT}/macos"
                    }

                    steps {
                      dir("package/osx/build") {
                        script {
                          // publish build to dailies page
                          utils.publishToDailiesSite PACKAGE_FILE, DAILIES_PATH, AWS_PATH
                        }
                      }
                    }
                  }

                  stage("Update Daily Build Redirects") {
                    environment {
                      RSTUDIO_ORG_PEM = credentials('www-rstudio-org-pem')
                    }

                    // for pro, update with Qt
                    // for open source, update with Electron
                    when { 
                      anyOf {
                        expression { return params.PUBLISH && params.DAILY && IS_PRO == true && FLAVOR == "Desktop" }
                        expression { return params.PUBLISH && params.DAILY && IS_PRO == false && FLAVOR == "Electron" }
                        expression { return params.PUBLISH && params.DAILY && FLAVOR == "Server" }
                      }
                    }

                    steps {
                      script {
                        // upload daily build redirects
                        utils.updateDailyRedirects "${AWS_PATH}/${PACKAGE_FILE}"
                      }
                    }
                  }
                }
              }
            }
          }
        }
      }
    }
  }

  post {
    always {
      deleteDir()
      sendNotifications slack_channel: SLACK_CHANNEL
    }
  }

}<|MERGE_RESOLUTION|>--- conflicted
+++ resolved
@@ -13,12 +13,7 @@
   }
 
   parameters {
-<<<<<<< HEAD
-      string(name: 'SLACK_CHANNEL', defaultValue: '#ide-builds', description: 'Slack channel to publish build message.')
-      string(name: 'RSTUDIO_VERSION_PATCH', description: 'RStudio Patch Version')
-=======
       string(name: 'COMMIT_HASH', defaultValue: '')
->>>>>>> cc090bb4
       booleanParam(name: 'DAILY', defaultValue: false, description: 'Runs daily build if true')
       booleanParam(name: 'PUBLISH', defaultValue: false, description: 'Runs publish stage if true')
       booleanParam(name: 'FORCE_BUILD_BINARIES', defaultValue: false, description: 'Force build binaries even if there are no changes, and even if they have already been built previously')
