--- conflicted
+++ resolved
@@ -14,11 +14,7 @@
 
   parameters {
       string(name: 'SLACK_CHANNEL', defaultValue: '#ide-builds', description: 'Slack channel to publish build message.')
-<<<<<<< HEAD
       string(name: 'RSTUDIO_VERSION_PATCH', description: 'RStudio Patch Version')
-=======
-      string(name: 'RSTUDIO_VERSION_PATCH',  defaultValue: '3', description: 'RStudio Patch Version')
->>>>>>> 1ba095fb
       booleanParam(name: 'DAILY', defaultValue: false, description: 'Runs daily build if true')
       booleanParam(name: 'PUBLISH', defaultValue: false, description: 'Runs publish stage if true')
       string(name: 'COMMIT_HASH', defaultValue: '')
