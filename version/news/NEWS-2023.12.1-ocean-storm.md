## RStudio 2023.12.1 "Ocean Storm" Release Notes

### New
#### RStudio
- Changed the failure message for server no-responses (http code 0) to be more helpful to the user (rstudio/rstudio-pro#5646)
<<<<<<< HEAD
=======

>>>>>>> 3f6ff4eb

#### Posit Workbench

### Fixed
#### RStudio
- Removed GitHub Copilot preview label and disclaimer in Copilot options panes (#14067)
- Fixed an issue where GitHub Copilot indexed binary files when project indexing enabled (#14106)
- Fixed regression that prevented opening help topics in separate window (#14097)
- Increased open files limit (rstduio/rstudio#14148)

#### Posit Workbench
- Fixed join session when ready control not responding to mouse clicks in all areas. (rstudio/rstudio-pro#5609)
- Fixed intermittent rserver crash when joining a session started with the job launcher that is not immediately available (rstudio-pro#5579)
- Fixed regression introduced in 2023.06 with `rstudio-server reload` where permission changed on nginx directories caused intermittent content loading errors (rstudio-pro#5636)
- Fixed intermittent rworkspaces performance problem where in unusual circumstances, it would make repeated get_jobs requests (rstudio-pro#5690)
- Fixed rworkspaces crash with debug logging enabled when get_jobs request returned an error (rstudio/rstudio-pro#5690)<|MERGE_RESOLUTION|>--- conflicted
+++ resolved
@@ -3,10 +3,7 @@
 ### New
 #### RStudio
 - Changed the failure message for server no-responses (http code 0) to be more helpful to the user (rstudio/rstudio-pro#5646)
-<<<<<<< HEAD
-=======
 
->>>>>>> 3f6ff4eb
 
 #### Posit Workbench
 
