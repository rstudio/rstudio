--- conflicted
+++ resolved
@@ -7,12 +7,9 @@
 - Noto Sans is now used as a fallback proportional font (for RStudio UI elements) on Linux systems. (#15547)
 
 #### Posit Workbench
-<<<<<<< HEAD
+- The secret key used to sign browser cookies can now be set via the `WORKBENCH_ENCRYPTION_KEY` environment variable. (rstudio-pro#7169)
 - Added a warning when the server certificate is self-signed but the certificate authority root is not in the system's CA store. (rstudio-pro#6813)
 - Added an error when the Launcher port or SSL configuration does not match Workbench's corresponding configuration. (rstudio-pro#6811)
-=======
-- The secret key used to sign browser cookies can now be set via the `WORKBENCH_ENCRYPTION_KEY` environment variable. (rstudio-pro#7169)
->>>>>>> 63887536
 
 ### Fixed
 
