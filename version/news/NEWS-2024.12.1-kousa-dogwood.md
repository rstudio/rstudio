## RStudio 2024.12.1 "Kousa Dogwood" Release Notes

### New

#### RStudio
- The editor line height can now be customized (via Tools -> Global Options... -> Appearance) [Accessibility]. (#3372)

#### Posit Workbench

### Fixed

#### RStudio
<<<<<<< HEAD
- Reverted support for `help.htmltoc` with R (>= 4.4); support will be re-evaluated in a future release. (#15531)
=======
- Fixed an issue where very large character vectors in the R global environment could make RStudio initialize more slowly. (rstudio-pro#7226)
>>>>>>> 43030ed3
- Fixed an issue where the `.Rproj.user` folder was not marked as hidden for new projects on Windows. (#15514)
- Fixed an issue where the Files pane could inadverently scroll back to top in some cases. (#15502)
- Fixed an issue with non-ASCII characters in qmd files showing as "unexpected token." (#15316)
- Fixed an issue where RStudio could emit a warning when attempting to retrieve help for R objects without a help page. (rstudio-pro#7063)

#### Posit Workbench
- Fix images list in the launcher UI not updating immediately on cluster change for multi-cluster configurations with different image lists. (rstudio-pro#7169)
- Fix a regression where editors configured with both a default cluster of "Local" and a default image cause a misconfiguration on session launch. (rstudio-pro#7172, rstudio-pro#7178)

### Upgrade Instructions

#### Posit Workbench

### Dependencies

### Deprecated / Removed<|MERGE_RESOLUTION|>--- conflicted
+++ resolved
@@ -10,11 +10,8 @@
 ### Fixed
 
 #### RStudio
-<<<<<<< HEAD
 - Reverted support for `help.htmltoc` with R (>= 4.4); support will be re-evaluated in a future release. (#15531)
-=======
 - Fixed an issue where very large character vectors in the R global environment could make RStudio initialize more slowly. (rstudio-pro#7226)
->>>>>>> 43030ed3
 - Fixed an issue where the `.Rproj.user` folder was not marked as hidden for new projects on Windows. (#15514)
 - Fixed an issue where the Files pane could inadverently scroll back to top in some cases. (#15502)
 - Fixed an issue with non-ASCII characters in qmd files showing as "unexpected token." (#15316)
