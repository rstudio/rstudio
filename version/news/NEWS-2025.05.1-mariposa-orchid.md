## RStudio 2025.05.1 "Mariposa Orchid" Release Notes

### New

#### RStudio

#### Posit Workbench

### Fixed

#### RStudio

- Fixed an issue where GitHub Copilot suggestions could be missing some text (#16023)
- Fixed an issue where warnings were not treated as errors when options(warn = 2) was set (#16031)
- Fixed an issue where RStudio could hang when attempting to execute notebook chunks without a registered handler (#15979)
- Fixed an issue where RStudio continued executing code within R Markdown chunks after an error occurred (#16000, #16002)
- Fixed an issue where no more console output was produced after a '\r' character input in some cases (#16038)

#### Posit Workbench

<<<<<<< HEAD
- Fixed an issue where audited jobs would fail if the user's Workbench username differs from their posix username (rstudio-pro#8129)
=======
- Fixed an issue where resource profiles would be incorrectly added to Workbench Jobs (rstudio-pro#8127)
>>>>>>> 60f1ee49

### Dependencies

### Deprecated / Removed<|MERGE_RESOLUTION|>--- conflicted
+++ resolved
@@ -18,11 +18,8 @@
 
 #### Posit Workbench
 
-<<<<<<< HEAD
+- Fixed an issue where resource profiles would be incorrectly added to Workbench Jobs (rstudio-pro#8127)
 - Fixed an issue where audited jobs would fail if the user's Workbench username differs from their posix username (rstudio-pro#8129)
-=======
-- Fixed an issue where resource profiles would be incorrectly added to Workbench Jobs (rstudio-pro#8127)
->>>>>>> 60f1ee49
 
 ### Dependencies
 
