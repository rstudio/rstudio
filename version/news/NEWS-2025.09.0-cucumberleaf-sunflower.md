## RStudio 2025.09.0 "Cucumberleaf Sunflower" Release Notes

### New

#### RStudio

- ([#16293](https://github.com/rstudio/rstudio/issues/16293)): Added a Source column that displays a package's origin (if known) in RStudio’s Packages pane
- ([#16294](https://github.com/rstudio/rstudio/issues/16294)): Provided an additional icon in RStudio’s Packages pane that links to a package’s external documentation (e.g., pkgdown website) when available
- ([#16295](https://github.com/rstudio/rstudio/issues/16295)): Provide UI in RStudio for changing the current repository/snapshot when using Posit Package Manager
- ([#15841](https://github.com/rstudio/rstudio/issues/15841)): Added support for highlighing all SQL 2023 standard keywords in SQL documents in RStudio
- ([#16138](https://github.com/rstudio/rstudio/issues/16138)): Added support for version 17 of the R graphics engine in RStudio
- ([#16213](https://github.com/rstudio/rstudio/issues/16213)): Improved legibility of highlighted code when the RStudio debugger is active
- ([#15945](https://github.com/rstudio/rstudio/issues/15945)): Added a user preference in RStudio to disable showing the splash screen at startup
- ([#15614](https://github.com/rstudio/rstudio/issues/15614)): Added support for closing the RStudio splash screen when clicked with the mouse
- ([#16111](https://github.com/rstudio/rstudio/issues/16111)): Increased RStudio’s default console buffer size to 10,000 lines
- ([#11661](https://github.com/rstudio/rstudio/issues/11661)): Bring an existing zoomed plot window to the foreground when clicking the Zoom button in the RStudio Desktop plots pane
- ([#16009](https://github.com/rstudio/rstudio/issues/16009)): Provided an option in RStudio to stop ignoring update prompts when manually checking for updates after previously ignoring them
- ([#15988](https://github.com/rstudio/rstudio/issues/15988)): Added Posit Product Documentation theme v7.0.0 with cookie consent, style updates, accessibility fixes, and dark theme improvements
- ([#16214](https://github.com/rstudio/rstudio/issues/16214)): Introduced a new structure for RStudio release note entries
- ([#16226](https://github.com/rstudio/rstudio/issues/16226)): Added an option (off by default) to zoom RStudio Desktop UI with Ctrl/Cmd + mouse wheel

#### Posit Workbench

<<<<<<< HEAD
- ([#14083](https://github.com/rstudio/rstudio/issues/14083)): Added support for custom certificate bundles for GitHub Copilot in RStudio
- (rstudio-pro#8093): Redesigned the Workbench homepage to provide a more efficient and intuitive user experience focused on projects
- (rstudio-pro#6768): Added Positron and VS Code projects alongside RStudio projects on the Workbench homepage
- (rstudio-pro#8162): Added a custom “Metadata” column in the RStudio Packages pane for sessions using Posit Package Manager
- (rstudio-pro#5357): Added support for enforcing the user limit specified by the Posit Workbench product license strictly
- (rstudio-pro#7533): Released Posit Product Documentation theme v7.0.1 with cookie consent, style updates, accessibility fixes, and dark theme improvements
- (rstudio-pro#8186): Enabled Positron Pro sessions by default in Workbench
- (rstudio-pro#7599): Added a step to back-up of existing Positron Pro configuration files and install defaults during upgrade
- (rstudio-pro#8072): Added support for importing VS Code settings into Positron Pro in Workbench
- (rstudio-pro#7466): Added support for setting the default Connect server for the Publisher extension in Positron settings via the `default-rsconnect-server` option in `rsession.conf`
- (rstudio-pro#8697): Added a product check request in Workbench that notifies a Posit server when the service is set up and actively using a license. Control this with the `server-product-check` configuration setting (enabled by default: `1`)`.
- (rstudio-pro#8090): Improved integration between RStudio and Posit Package Manager, including repository discovery, authentication, and feature visibility
- (rstudio-pro#5068): Added support for just-in-time provisioning of local groups for Proxied Auth, OpenID Connect, and SAML Authentication in Workbench
- (rstudio-pro#7817): Added a Run Script in a Workbench Job action (and matching command) in the editor toolbar for R and Python scripts in Positron and VS Code
- (rstudio-pro#8463): Organized the Workbench Jobs pane in Positron and VS Code by script, adopt familiar VS Code UI conventions, and open scripts or virtual Job Details documents when clicked
- (rstudio-pro#7862): Added support for dismissing completed jobs individually from the Workbench Jobs pane in Positron and VS Code. Provided Dismiss Completed Jobs and Restore Completed Jobs actions to hide/unhide all completed jobs (not persistent across sessions).
- (rstudio-pro#8464): Added a preview setting in Workbench to launch jobs from Positron and VS Code with managed credentials (disabled by default)
- (rstudio-pro#8148): Provided a new Audit Database and get_historical_session Workbench API endpoint to retrieve data about ended sessions
- (rstudio-pro#8124): Made Prometheus metrics generally available and remove Preview status
- (rstudio-pro#8289): Removed pwb_session_duration from Prometheus Metrics and provide session start/end times via the new Workbench API endpoint get_historical_session
- (rstudio-pro#8135): Added Prometheus metrics for the Launcher component of Workbench
- (rstudio-pro#8502): Added version information for Positron and Posit Workbench Code Server to the diagnostic report output
- (rstudio-pro#8504): Added Positron Pro version information to Positron Pro session output
- (vscode-server#202): Added GitHub Device Login URL as a default trusted domain for VS Code and Positron Pro sessions
- (rstudio-pro#6867): Enhanced the image selection in the Workbench New Session dialog to more clearly display and classify available images
- (rstudio-pro#8776): Added a switch in both Workbench homepages to toggle between the new and legacy versions and remember the user’s choice locally (see deprecation notice)
- (rstudio-pro#9009): Added the kapa.ai website widget to Posit Workbench documentation to answer questions about deploying, configuring, and using Workbench, Posit Connect, and Posit Package Manager.
- (rstudio-pro#7247): Added support for SLURM 24 and 25
- (rstudio-pro#8025): Improved diagnostic messages for communication errors between Workbench components
- (rstudio-pro#8502): Added version information for Positron Pro and Posit Workbench Code Server in diagnostic report output
- (vscode-server#164): Added support for controlling the location of VS Code session logs with the `XDG_STATE_HOME` environment variable
- (vscode-server#202): Added GitHub Device Login URL as a default trusted domain for VS Code and Positron Pro sessions
- Improved Positron Admin and User Guide documentation
- Added AWS Load Balanced Reference Architecture
- Added support for RHEL 10
=======
- ([#14083](https://github.com/rstudio/rstudio/issues/14083)): Support custom certificate bundles for GitHub Copilot in RStudio
- (rstudio-pro#8093): Redesign the Workbench homepage to provide a more efficient and intuitive user experience focused on projects
- (rstudio-pro#6768): Display Positron and VS Code projects alongside RStudio projects on the Workbench homepage
- (rstudio-pro#8162): Display a custom “Metadata” column in the RStudio Packages pane for sessions using Posit Package Manager
- (rstudio-pro#5357): Enforce the user limit specified by the Posit Workbench product license strictly
- (rstudio-pro#7533): Release Posit Product Documentation theme v7.0.1 with cookie consent, style updates, accessibility fixes, and dark theme improvements
- (rstudio-pro#8186): Enable Positron Pro sessions by default in Workbench
- (rstudio-pro#7599): Back up existing Positron Pro configuration files and install defaults during upgrade
- (rstudio-pro#8072): Supply VS Code settings to Positron Pro to allow for importing VS Code settings
- (rstudio-pro#7466): Allow admins to control the default Connect server for the Publisher extension in Positron settings via the `default-rsconnect-server` option in `rsession.conf`
- (rstudio-pro#8697): Run a product check request in Workbench that notifies a Posit server when the service is set up and actively using a license. Control this with the `server-product-check` configuration setting (enabled by default: `1`)`.
- (rstudio-pro#8090): Improve integration between RStudio and Posit Package Manager, including repository discovery, authentication, and feature visibility
- (rstudio-pro#5068): Support just-in-time provisioning of local groups for Proxied Auth, OpenID Connect, and SAML Authentication in Workbench
- (rstudio-pro#7817): Add a Run Script in a Workbench Job action (and matching command) in the editor toolbar for R and Python scripts in Positron and VS Code
- (rstudio-pro#8463): Organize the Workbench Jobs pane in Positron and VS Code by script, adopt familiar VS Code UI conventions, and open scripts or virtual Job Details documents when clicked
- (rstudio-pro#7862): Allow users in Positron and VS Code to dismiss completed jobs individually from the Workbench Jobs pane. Provide Dismiss Completed Jobs and Restore Completed Jobs actions to hide/unhide all completed jobs (not persistent across sessions).
- (rstudio-pro#8464): Add a preview setting in Workbench to launch jobs from Positron and VS Code with managed credentials (disabled by default)
- (rstudio-pro#8148): Provide a new Audit Database and `get_historical_session` Workbench API endpoint to retrieve data about ended sessions
- (rstudio-pro#8124): Make Prometheus metrics generally available and remove Preview status
- (rstudio-pro#8289): Remove `pwb_session_duration` from Prometheus Metrics and provide session start/end times via the new Workbench API endpoint `get_historical_session`
- (rstudio-pro#8135): Add Prometheus metrics for the Launcher component of Workbench
- (rstudio-pro#8502): Include version information for Positron and Posit Workbench Code Server in diagnostic report output
- (rstudio-pro#8504): Display Positron version information in Positron Pro session output
- (vscode-server#202): Add GitHub Device Login URL as a default trusted domain for VS Code and Positron Pro sessions
- (rstudio-pro#6867): Enhance image selection in the Workbench launcher dialog to more clearly display and classify available images
- (rstudio-pro#8776): Add a switch in both Workbench homepages to toggle between the new and legacy versions and remember the user’s choice locally (see deprecation notice)
- (rstudio-pro#9009): Add the kapa.ai website widget to Posit Workbench documentation to answer questions about deploying, configuring, and using Workbench, Posit Connect, and Posit Package Manager.
- (rstudio-pro#7247): Add support for SLURM 24 and 25
- (rstudio-pro#8025): Improve diagnostic messages for communication errors between Workbench components
- (rstudio-pro#8502): Include version information for Positron Pro and Posit Workbench Code Server in diagnostic report output
- (vscode-server#164): Allow the location of VS Code session logs to be controlled with the `XDG_STATE_HOME` environment variable
- (vscode-server#202): Add GitHub Device Login URL as a default trusted domain for VS Code and Positron Pro sessions
- Improve Positron Admin and User Guide documentation
- Add AWS Load Balanced Reference Architecture
- Add support for RHEL 10
>>>>>>> cbb56fa1

### Fixed

#### RStudio

- ([#15482](https://github.com/rstudio/rstudio/issues/15482)): Fixed an issue where RStudio would display a "Cannot reinitialise DataTable" error in RStudio when viewing data sets
- ([#15133](https://github.com/rstudio/rstudio/issues/15133)): Fixed an issue where pkgdown websites built outside of the user directory could not be viewed from RStudio Server
- ([#14113](https://github.com/rstudio/rstudio/issues/14113)): Fixed an issue where factors with more than 64 levels were displayed as though they were character vectors in RStudio
- ([#15955](https://github.com/rstudio/rstudio/issues/15955)): Fixed an issue where the "Save As" dialog would not be visible when trying to save an older git revision of a file
- ([#15879](https://github.com/rstudio/rstudio/issues/15879)): Fixed an issue where code indentation stopped working following code chunks containing only Quarto comments
- ([#15979](https://github.com/rstudio/rstudio/issues/15979)): Fixed an issue where RStudio could hang when attempting to execute notebook chunks without a registered handler
- ([#12545](https://github.com/rstudio/rstudio/issues/12545)): (Windows) Fixed an issue where "Use default 32bit / 64bit version of R" did not always use the default version of R set in the registry
- ([#15923](https://github.com/rstudio/rstudio/issues/15923)): Fixed an issue where an error message was not shown when the GitHub Copilot language server was missing
- ([#15895](https://github.com/rstudio/rstudio/issues/15895)): Fixed an issue where GitHub Copilot was unaware of files already loaded in the source editor before Copilot starts
- ([#16133](https://github.com/rstudio/rstudio/issues/16133)): Fixed an issue where RStudio's Update Packages dialog could report packages were out-of-date for packages installed into multiple library paths
- (rstudio-pro#8159): Fixed an issue where attempting to attach or detach a package using the Packages pane could cause UI to become out-of-sync with actual package state
- ([#16119](https://github.com/rstudio/rstudio/issues/16119)): Fixed an issue where GitHub Copilot's status was incorrectly reported as an error in the Preferences dialog
- ([#16128](https://github.com/rstudio/rstudio/issues/16128)): Fixed an issue where GitHub Copilot would not index project files when Copilot was started while the project is open
- ([#15901](https://github.com/rstudio/rstudio/issues/15901)): Fixed an issue where the entire document was sent to GitHub Copilot after each edit instead of just the changes
- ([#16129](https://github.com/rstudio/rstudio/issues/16129)): Fixed an issue where RStudio would send multiple didOpen messages to GitHub Copilot for the same file
- ([#2900](https://github.com/rstudio/rstudio/issues/2900)): Fixed an issue where new R package projects did not inherit "Generate documentation with Roxygen" preference
- ([#15919](https://github.com/rstudio/rstudio/issues/15919)): Fixed an issue where large character vectors were shown with an NaN size in the environment pane
- ([#15444](https://github.com/rstudio/rstudio/issues/15444)): Fixed an issue where hitting the Escape key to close the "Update Available" dialog would exit RStudio
- ([#16191](https://github.com/rstudio/rstudio/issues/16191)): Fixed an issue where the splash screen would not close and the RStudio main window would not show when starting RStudio Desktop
- ([#16198](https://github.com/rstudio/rstudio/issues/16198)): Fixed an issue where the "Switch Focus between Source/Console" command would not work when the Visual Editor was active
- ([#12470](https://github.com/rstudio/rstudio/issues/12470)): Fixed an issue in RStudio Desktop on Windows where creating multiple cursors using Alt + the mouse would move focus to the menu bar
- ([#15797](https://github.com/rstudio/rstudio/issues/15797)): Fixed an issue where the label in readr-based text import dialog incorrectly showed "factors" instead of "factor levels"
- ([#16266](https://github.com/rstudio/rstudio/pull/16266)): Fixed an issue where RStudio was not resolving xdg-open on the PATH, and was instead assuming it was located at /usr/bin/xdg-open
- ([#16217](https://github.com/rstudio/rstudio/issues/16217)): Fixed an issue where error messages were not wrapped when presented in the Console
- ([#16225](https://github.com/rstudio/rstudio/issues/16225)): Fixed an issue where the RStudio memory panel showed shared memory resources for certain cgroup configurations
- ([#16326](https://github.com/rstudio/rstudio/issues/16326)): Fixed an issue where an error was shown when creating a new folder in the Choose Directory dialog
- ([#15919](https://github.com/rstudio/rstudio/issues/15919)): Fixed an issue where NaN may display for the object sizes of large character vectors by using lobstr in RStudio to compute the size

#### Posit Workbench

- (rstudio-pro#8144): Fixed an issue where Positron State was not being loaded on login
- (rstudio-pro#7368): Fixed an issue where Shiny for Python and other applications would regularly experience websocket failures in VS Code and Positron sessions
- (rstudio-pro#7818): Fixed an issue where Workbench Jobs launched from Positron and VS Code did not set the working directory correctly for scripts outside of the current workspace
- (rstudio-pro#7605): Fixed an issue where setting `create-container-user=1` in `rserver.conf` option would not work when `pam-use-password=1` was also set
- (rstudio-pro#7861): Fixed an issue where completed jobs in the Workbench Jobs pane in Positron and VS Code had a non-functional `Stop Workbench Job` action
- (rstudio-pro#8088): Fixed an issue where Workbench Jobs launched from Positron and VS Code were ignoring queues, resource limits, or resource profiles
- (rstudio-pro#8251): Fixed an issue where `RS_SERVER_URL` was not set correctly in Positron and VS Code sessions launched through the Workbench API
- (rstudio-pro#8003): Fixed an issue where Positron user settings were not being copied to `user-data-dir`
- (rstudio-pro#8287): Fixed an issue where RStudio memory limits were applied to shared processes for certain cgroup configurations
- (rstudio-pro#8120): Fixed an issue where local launcher resource limits did not work with pam_systemd
- (rstudio-pro#8319): Fixed an issue where a file descriptor would leak in RStudio Pro sessions when running on a system without cgroups v1 or v2
- (rstudio-pro#8246): Fixed an issue where rworkspaces would sometimes segfault when it exited (no user impact)
- (rstudio-pro#8462): Fixed an issue where VS Code/Positron Pro session browser state would not be loaded on sign in after being signed out due to inactivity
- (rstudio-pro#6867): Fixed an issue where image selection in the launcher UI was not behaving consistently
- (rstudio-pro#8690): Fixed an issue with locking users when using a license that has unlimited user count
- (rstudio-pro#7589) Fixed an issue where users were not gracefully returned to the homepage when clicking an invalid link
- (rstudio-pro#8080): Fixed an issue where the original CPU and Memory requests would not be remembered when resuming a session
- (rstudio-pro#8003): Fixed an issue where Positron user settings were not being copied to `user-data-dir`
- (rstudio-pro#8145): Fixed an issue where VS Code sessions were incorrectly labeled as `"rstudio-pro"` in the `pwb_sessions_launched_total` Prometheus metric
- (rstudio-pro#8563): Fixed an issue where the upload link in the Workbench diagnostics report was outdated
- (rstudio-pro#8580): Fixed an issue where sessions started in a Kubernetes cluster would fail to start if ".0000" was appended to the CPU request
- (rstudio-pro#8929): Fixed an issue that could cause spurious login failures in Workbench
- (rstudio-pro#8940): Fixed a deadlock issue causing `rstudio-server delete-user ...` to hang indefinitely
- (rstudio-workbench-vscode-ext#268): Fixed an issue where the custom port warning for FastAPI application in VS Code and Positron Pro sessions would not be displayed in some cases
- (rstudio-workbench-vscode-ext#278): Fixed an issue where Python/R console activity in Positron Pro sessions was not detected when the browser was closed, which caused premature termination
- (rstudio-workbench-vscode-ext#310): Fixed an issue where disabling the extension marketplace in Positron Pro sessions would prevent built-in extensions from being installed
- (rstudio-workbench-vscode-ext#291): Fixed an issue where long-running Workbench Jobs launched from Positron and VS Code were displaying incorrect runtimes
- (rstudio-workbench-vscode-ext#345): Fixed an issue where the Workbench extension for VS Code and Positron had an overly noisy notification
- (vscode-server#171): Fixed an issue where VS Code and Positron Pro sessions would prompt the user when navigating to the Workbench homepage as though the Workbench URL were an external link


### Upgrade Instructions

#### Posit Workbench

With this release, Positron Pro sessions are moving from preview to General Availability (GA). The upgrade process will automatically back up any existing Positron Pro configuration files to ensure production-ready defaults are properly installed.

During package upgrade, the following files will be backed up if they exist:

- `/etc/rstudio/positron.conf` as `/etc/rstudio/positron.conf.bak`
- `/etc/rstudio/positron-user-settings.conf` as `/etc/rstudio/positron-user-settings.conf.bak`

After completing the package upgrade, carefully review the backed up files and the new default configuration files and merge any customizations as needed.

### Dependencies

- (rstudio-pro#8991): Nginx 1.29.1
- ([#15935](https://github.com/rstudio/rstudio/issues/15935)): Copilot Language Server 1.352.0
- ([#15933](https://github.com/rstudio/rstudio/issues/15933)): Electron 37.2.6
- ([#16062](https://github.com/rstudio/rstudio/issues/13924)): GWT 2.12.2
- ([#15934](https://github.com/rstudio/rstudio/issues/15934)): Quarto 1.7.32

### Deprecated / Removed

- ([#15940](https://github.com/rstudio/rstudio/issues/15940)): Discontinuted support for Ubuntu Focal for RStudio Server and Posit Workbench
- ([#16104](https://github.com/rstudio/rstudio/issues/16104)): Removed the "Limit visible console output" feature
- ([#16233](https://github.com/rstudio/rstudio/issues/16233)): Removed the "Send automated crash reports" feature from RStudio Desktop
- (rstudio-pro#8257): Removed publishing to Posit Cloud
- (rstudio-pro#8776): Deprecated the legacy Workbench homepage
- (rstudio-pro#6251): Removed the deprecated Google Auth feature, including the associated documentation and server options<|MERGE_RESOLUTION|>--- conflicted
+++ resolved
@@ -21,7 +21,6 @@
 
 #### Posit Workbench
 
-<<<<<<< HEAD
 - ([#14083](https://github.com/rstudio/rstudio/issues/14083)): Added support for custom certificate bundles for GitHub Copilot in RStudio
 - (rstudio-pro#8093): Redesigned the Workbench homepage to provide a more efficient and intuitive user experience focused on projects
 - (rstudio-pro#6768): Added Positron and VS Code projects alongside RStudio projects on the Workbench homepage
@@ -39,9 +38,9 @@
 - (rstudio-pro#8463): Organized the Workbench Jobs pane in Positron and VS Code by script, adopt familiar VS Code UI conventions, and open scripts or virtual Job Details documents when clicked
 - (rstudio-pro#7862): Added support for dismissing completed jobs individually from the Workbench Jobs pane in Positron and VS Code. Provided Dismiss Completed Jobs and Restore Completed Jobs actions to hide/unhide all completed jobs (not persistent across sessions).
 - (rstudio-pro#8464): Added a preview setting in Workbench to launch jobs from Positron and VS Code with managed credentials (disabled by default)
-- (rstudio-pro#8148): Provided a new Audit Database and get_historical_session Workbench API endpoint to retrieve data about ended sessions
+- (rstudio-pro#8148): Provided a new Audit Database and `get_historical_session` Workbench API endpoint to retrieve data about ended sessions
 - (rstudio-pro#8124): Made Prometheus metrics generally available and remove Preview status
-- (rstudio-pro#8289): Removed pwb_session_duration from Prometheus Metrics and provide session start/end times via the new Workbench API endpoint get_historical_session
+- (rstudio-pro#8289): Removed `pwb_session_duration`from Prometheus Metrics and provide session start/end times via the new Workbench API endpoint `get_historical_session`
 - (rstudio-pro#8135): Added Prometheus metrics for the Launcher component of Workbench
 - (rstudio-pro#8502): Added version information for Positron and Posit Workbench Code Server to the diagnostic report output
 - (rstudio-pro#8504): Added Positron Pro version information to Positron Pro session output
@@ -57,43 +56,6 @@
 - Improved Positron Admin and User Guide documentation
 - Added AWS Load Balanced Reference Architecture
 - Added support for RHEL 10
-=======
-- ([#14083](https://github.com/rstudio/rstudio/issues/14083)): Support custom certificate bundles for GitHub Copilot in RStudio
-- (rstudio-pro#8093): Redesign the Workbench homepage to provide a more efficient and intuitive user experience focused on projects
-- (rstudio-pro#6768): Display Positron and VS Code projects alongside RStudio projects on the Workbench homepage
-- (rstudio-pro#8162): Display a custom “Metadata” column in the RStudio Packages pane for sessions using Posit Package Manager
-- (rstudio-pro#5357): Enforce the user limit specified by the Posit Workbench product license strictly
-- (rstudio-pro#7533): Release Posit Product Documentation theme v7.0.1 with cookie consent, style updates, accessibility fixes, and dark theme improvements
-- (rstudio-pro#8186): Enable Positron Pro sessions by default in Workbench
-- (rstudio-pro#7599): Back up existing Positron Pro configuration files and install defaults during upgrade
-- (rstudio-pro#8072): Supply VS Code settings to Positron Pro to allow for importing VS Code settings
-- (rstudio-pro#7466): Allow admins to control the default Connect server for the Publisher extension in Positron settings via the `default-rsconnect-server` option in `rsession.conf`
-- (rstudio-pro#8697): Run a product check request in Workbench that notifies a Posit server when the service is set up and actively using a license. Control this with the `server-product-check` configuration setting (enabled by default: `1`)`.
-- (rstudio-pro#8090): Improve integration between RStudio and Posit Package Manager, including repository discovery, authentication, and feature visibility
-- (rstudio-pro#5068): Support just-in-time provisioning of local groups for Proxied Auth, OpenID Connect, and SAML Authentication in Workbench
-- (rstudio-pro#7817): Add a Run Script in a Workbench Job action (and matching command) in the editor toolbar for R and Python scripts in Positron and VS Code
-- (rstudio-pro#8463): Organize the Workbench Jobs pane in Positron and VS Code by script, adopt familiar VS Code UI conventions, and open scripts or virtual Job Details documents when clicked
-- (rstudio-pro#7862): Allow users in Positron and VS Code to dismiss completed jobs individually from the Workbench Jobs pane. Provide Dismiss Completed Jobs and Restore Completed Jobs actions to hide/unhide all completed jobs (not persistent across sessions).
-- (rstudio-pro#8464): Add a preview setting in Workbench to launch jobs from Positron and VS Code with managed credentials (disabled by default)
-- (rstudio-pro#8148): Provide a new Audit Database and `get_historical_session` Workbench API endpoint to retrieve data about ended sessions
-- (rstudio-pro#8124): Make Prometheus metrics generally available and remove Preview status
-- (rstudio-pro#8289): Remove `pwb_session_duration` from Prometheus Metrics and provide session start/end times via the new Workbench API endpoint `get_historical_session`
-- (rstudio-pro#8135): Add Prometheus metrics for the Launcher component of Workbench
-- (rstudio-pro#8502): Include version information for Positron and Posit Workbench Code Server in diagnostic report output
-- (rstudio-pro#8504): Display Positron version information in Positron Pro session output
-- (vscode-server#202): Add GitHub Device Login URL as a default trusted domain for VS Code and Positron Pro sessions
-- (rstudio-pro#6867): Enhance image selection in the Workbench launcher dialog to more clearly display and classify available images
-- (rstudio-pro#8776): Add a switch in both Workbench homepages to toggle between the new and legacy versions and remember the user’s choice locally (see deprecation notice)
-- (rstudio-pro#9009): Add the kapa.ai website widget to Posit Workbench documentation to answer questions about deploying, configuring, and using Workbench, Posit Connect, and Posit Package Manager.
-- (rstudio-pro#7247): Add support for SLURM 24 and 25
-- (rstudio-pro#8025): Improve diagnostic messages for communication errors between Workbench components
-- (rstudio-pro#8502): Include version information for Positron Pro and Posit Workbench Code Server in diagnostic report output
-- (vscode-server#164): Allow the location of VS Code session logs to be controlled with the `XDG_STATE_HOME` environment variable
-- (vscode-server#202): Add GitHub Device Login URL as a default trusted domain for VS Code and Positron Pro sessions
-- Improve Positron Admin and User Guide documentation
-- Add AWS Load Balanced Reference Architecture
-- Add support for RHEL 10
->>>>>>> cbb56fa1
 
 ### Fixed
 
