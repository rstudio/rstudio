// Utility methods for Jenkins pipelines

/**
  * Returns true if branch has changes in the specified path with the target branch.
  * If invertMatch is true, returns true if branch has changes that do not match the specified path.
  */
boolean hasChangesIn(String module, boolean invertMatch = false) {
  sh "echo 'Comparing changes in ${module} with ${env.CHANGE_TARGET}..${env.BRANCH_NAME}'"
  grepArgs = invertMatch ? '-v' : ''
  mergeBase = sh(
    returnStdout: true, script: "git merge-base origin/${env.BRANCH_NAME} origin/${env.CHANGE_TARGET}").trim()
  return !env.CHANGE_TARGET ||
  sh(
    returnStatus: true,
    script: "git diff --name-only --quiet ${mergeBase}..origin/${env.BRANCH_NAME} | grep ${grepArgs} \"${module}\"") == 1
}

/**
  * Adds a remote reference to the specified branch.
  */
void addRemoteRef(String branchName) {
  withCredentials([gitUsernamePassword(credentialsId: 'github-rstudio-jenkins', gitToolName: 'Default')]) {
    sh "git config --add remote.origin.fetch +refs/heads/${branchName}:refs/remotes/origin/${branchName}"
    sh "git fetch --no-tags --force --progress ${GIT_URL} refs/heads/${branchName}:refs/remotes/origin/${branchName}"
  }
}

/**
  * Get Version.
  * Does not work on windows.
  */
def getVersion(boolean isHourly) {
  def buildType = ""
  if(isHourly) {
    buildType="--build-type=hourly"
  }
  def rstudioVersion = sh(
                          script: "docker/jenkins/rstudio-version.sh --patch=${params.RSTUDIO_VERSION_PATCH} ${buildType}",
                          returnStdout: true
                        ).trim()
  echo "RStudio build version: ${rstudioVersion}"

  // Split on [-+] first to avoid having to worry about splitting out .pro<n>
  def version = rstudioVersion.split('[-+]')

  // extract major / minor /patch version
  def majorComponents = version[0].split('\\.')
  rstudioVersionMajor = majorComponents[0]
  rstudioVersionMinor = majorComponents[1]
  rstudioVersionPatch = majorComponents[2]

  // Extract suffix
  if (version.length > 2) {
    rstudioVersionSuffix = '-' + version[1] + '+' + version[2]
  }
  else {
    rstudioVersionSuffix = '+' + version[1]
  }

  return [rstudioVersion, rstudioVersionMajor, rstudioVersionMinor, rstudioVersionPatch, rstudioVersionSuffix]
}

/**
<<<<<<< HEAD
  * Get the branch flower name from the version/RELEASE file
  */
def getFlower() {
  return readFile(file: 'version/RELEASE').replaceAll(" ", "-").toLowerCase().trim()
}

/**
  * Upload the package specified by packageFile to the location of destinationPath in the rstudio-ide-build S3 bucket.
  * Sets the correct ACLs.
  */
def uploadPackageToS3(String packageFile, String destinationPath) {
  s3Upload acl: 'BucketOwnerFullControl', bucket: "rstudio-ide-build", file: "${packageFile}", path: "${destinationPath}"
}

/**
  * Upload javascript source maps to Sentry.
  * Does not work on windows.
  */
def sentryUploadSourceMaps() {
  def retryCount = 0
  def ret = 1
  while (retryCount < 5 && ret != 0) {
    ret = sh returnStatus: true, script: 'sentry-cli --auth-token ${SENTRY_API_KEY} releases --org rstudio --project ide-backend files ' + RSTUDIO_VERSION + ' upload-sourcemaps --ext js --ext symbolMap --rewrite .'
    echo "Return code: ${ret}"
    if (ret != 0 && retryCount < 5) {
      sleep time: 30, unit: 'SECONDS'
      retryCount = retryCount + 1
    }
  }
}

/** 
  * Upload debug symbols to sentry. Symbol type should be dsym or elf. 
  * Does not work on windows.
  */
def sentryUpload(String symbolType) {
  def retryCount = 0
  def ret = 1
  while (retryCount < 5 && ret != 0) {
    ret = sh returnStatus: true, script: 'sentry-cli --auth-token ${SENTRY_API_KEY} upload-dif --org rstudio --project ide-backend -t ' + symbolType + ' .'
    echo "Return code: ${ret}"
    if (ret != 0 && retryCount < 5) {
      sleep time: 30, unit: 'SECONDS'
      retryCount = retryCount + 1
    }
  }
}

/** 
  * Publish a build to the dailies site.
  * Does not work on windows.
  */
def publishToDailiesSite(String packageFile, String destinationPath, String urlPath = '') {
  def channel = ''
  if (!params.DAILY) {
    channel = ' --channel Hourly'
  }
  if (urlPath == '')
  {
    urlPath = destinationPath
  }

  sh '${WORKSPACE}/docker/jenkins/publish-build.sh --pat ${GITHUB_LOGIN_PSW} ' +
    channel +
    ' --version ' +
    RSTUDIO_VERSION +
    ' --build ' +
    destinationPath +
    ' --url https://s3.amazonaws.com/rstudio-ide-build/' +
    urlPath +
    '/' +
    packageFile +
    ' --file ' +
    packageFile 
}

/** 
  * Convert an architecture to the operating specific version of that arch.
  * amd64  -> x86_64 on non-Debian
  * x86_64 -> amd64  on Debian
  */
def getArchForOs(String os, String arch) {
  if ((arch == "amd64") && (os != "bionic") && (os != "jammy")) {
    return "x86_64"
  }

  if ((arch == "x86_64") && ((os == "bionic") || (os == "jammy"))) {
    return "amd64"
  }

  if (arch == "aarch64") {
    return "arm64"
  }

  return arch
}

/**
  * Gets environment variasbles needed for running the build on Linux and Mac.
  * Does not work on windows.
  */
def getBuildEnv(boolean isHourly) {
  def env = "RSTUDIO_VERSION_MAJOR=${RSTUDIO_VERSION_MAJOR} RSTUDIO_VERSION_MINOR=${RSTUDIO_VERSION_MINOR} RSTUDIO_VERSION_PATCH=${RSTUDIO_VERSION_PATCH} RSTUDIO_VERSION_SUFFIX=${RSTUDIO_VERSION_SUFFIX}"
  if (isHourly) {
    env = "${env} SCCACHE_ENABLED=1"
  }

  return env
}

/** 
  * Get the name of the product based on the type of build
  */
def getProductName() {
  def name = FLAVOR.toLowerCase()
  if (IS_PRO && name != "server") {
    name = name + "-pro"
  } else if (IS_PRO) {
    name = "workbench"
  }

  return name
}

/**
  * Upload dailiy redirects.
  * Does not work on windows.
  */
def updateDailyRedirects(String path) {
  sh 'docker/jenkins/publish-daily-binary.sh https://s3.amazonaws.com/rstudio-ide-build/' + path + ' ${RSTUDIO_ORG_PEM}'
=======
  * Get Flower
  */
def getFlower() {
  versionFlower = readFile(file: 'version/RELEASE').replaceAll(" ", "-").toLowerCase().trim()
  return versionFlower
}

def jenkins_user_build_args() {
  def jenkins_uid = sh (script: 'id -u jenkins', returnStdout: true).trim()
  def jenkins_gid = sh (script: 'id -g jenkins', returnStdout: true).trim()
  return " --build-arg JENKINS_UID=${jenkins_uid} --build-arg JENKINS_GID=${jenkins_gid}"
>>>>>>> 7cbd5d44
}

return this<|MERGE_RESOLUTION|>--- conflicted
+++ resolved
@@ -61,7 +61,6 @@
 }
 
 /**
-<<<<<<< HEAD
   * Get the branch flower name from the version/RELEASE file
   */
 def getFlower() {
@@ -192,19 +191,12 @@
   */
 def updateDailyRedirects(String path) {
   sh 'docker/jenkins/publish-daily-binary.sh https://s3.amazonaws.com/rstudio-ide-build/' + path + ' ${RSTUDIO_ORG_PEM}'
-=======
-  * Get Flower
-  */
-def getFlower() {
-  versionFlower = readFile(file: 'version/RELEASE').replaceAll(" ", "-").toLowerCase().trim()
-  return versionFlower
 }
 
 def jenkins_user_build_args() {
   def jenkins_uid = sh (script: 'id -u jenkins', returnStdout: true).trim()
   def jenkins_gid = sh (script: 'id -g jenkins', returnStdout: true).trim()
   return " --build-arg JENKINS_UID=${jenkins_uid} --build-arg JENKINS_GID=${jenkins_gid}"
->>>>>>> 7cbd5d44
 }
 
 return this