--- conflicted
+++ resolved
@@ -17,7 +17,6 @@
 
 import com.google.gwt.core.ext.TreeLogger;
 import com.google.gwt.core.ext.typeinfo.TypeOracle;
-import com.google.gwt.dev.javac.CompilationUnit.State;
 import com.google.gwt.dev.javac.impl.SourceFileCompilationUnit;
 
 import java.util.Collections;
@@ -49,10 +48,6 @@
 
   public static TypeOracle buildTypeOracle(TreeLogger logger,
       Set<CompilationUnit> units) {
-<<<<<<< HEAD
-    JdtCompiler.compile(units);
-=======
->>>>>>> 19bec457
     Set<String> validBinaryTypeNames = new HashSet<String>();
     for (CompilationUnit unit : units) {
       Set<CompiledClass> compiledClasses = unit.getCompiledClasses();
@@ -62,13 +57,9 @@
         }
       }
     }
-<<<<<<< HEAD
+    JdtCompiler.compile(units);
     CompilationUnitInvalidator.InvalidatorState state = new CompilationUnitInvalidator.InvalidatorState();
     CompilationUnitInvalidator.validateCompilationUnits(state, units,
-=======
-    JdtCompiler.compile(units);
-    CompilationUnitInvalidator.validateCompilationUnits(units,
->>>>>>> 19bec457
         validBinaryTypeNames);
     if (CompilationUnitInvalidator.invalidateUnitsWithErrors(logger, units)) {
       CompilationUnitInvalidator.invalidateUnitsWithInvalidRefs(logger, units);
