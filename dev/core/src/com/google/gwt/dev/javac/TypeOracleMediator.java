/*
 * Copyright 2008 Google Inc.
 * 
 * Licensed under the Apache License, Version 2.0 (the "License"); you may not
 * use this file except in compliance with the License. You may obtain a copy of
 * the License at
 * 
 * http://www.apache.org/licenses/LICENSE-2.0
 * 
 * Unless required by applicable law or agreed to in writing, software
 * distributed under the License is distributed on an "AS IS" BASIS, WITHOUT
 * WARRANTIES OR CONDITIONS OF ANY KIND, either express or implied. See the
 * License for the specific language governing permissions and limitations under
 * the License.
 */
package com.google.gwt.dev.javac;

import com.google.gwt.core.ext.TreeLogger;
import com.google.gwt.core.ext.typeinfo.HasMetaData;
import com.google.gwt.core.ext.typeinfo.HasTypeParameters;
import com.google.gwt.core.ext.typeinfo.JAbstractMethod;
import com.google.gwt.core.ext.typeinfo.JAnnotationMethod;
import com.google.gwt.core.ext.typeinfo.JAnnotationType;
import com.google.gwt.core.ext.typeinfo.JArrayType;
import com.google.gwt.core.ext.typeinfo.JClassType;
import com.google.gwt.core.ext.typeinfo.JConstructor;
import com.google.gwt.core.ext.typeinfo.JEnumConstant;
import com.google.gwt.core.ext.typeinfo.JEnumType;
import com.google.gwt.core.ext.typeinfo.JField;
import com.google.gwt.core.ext.typeinfo.JGenericType;
import com.google.gwt.core.ext.typeinfo.JMethod;
import com.google.gwt.core.ext.typeinfo.JPackage;
import com.google.gwt.core.ext.typeinfo.JParameter;
import com.google.gwt.core.ext.typeinfo.JParameterizedType;
import com.google.gwt.core.ext.typeinfo.JPrimitiveType;
import com.google.gwt.core.ext.typeinfo.JRealClassType;
import com.google.gwt.core.ext.typeinfo.JType;
import com.google.gwt.core.ext.typeinfo.JTypeParameter;
import com.google.gwt.core.ext.typeinfo.TypeOracle;
import com.google.gwt.core.ext.typeinfo.JWildcardType.BoundType;
import com.google.gwt.dev.javac.impl.Shared;
import com.google.gwt.dev.util.Empty;

import org.eclipse.jdt.core.compiler.CharOperation;
import org.eclipse.jdt.internal.compiler.ast.AbstractMethodDeclaration;
import org.eclipse.jdt.internal.compiler.ast.AbstractVariableDeclaration;
import org.eclipse.jdt.internal.compiler.ast.Annotation;
import org.eclipse.jdt.internal.compiler.ast.AnnotationMethodDeclaration;
import org.eclipse.jdt.internal.compiler.ast.Argument;
import org.eclipse.jdt.internal.compiler.ast.ArrayInitializer;
import org.eclipse.jdt.internal.compiler.ast.ClassLiteralAccess;
import org.eclipse.jdt.internal.compiler.ast.Clinit;
import org.eclipse.jdt.internal.compiler.ast.Expression;
import org.eclipse.jdt.internal.compiler.ast.FieldDeclaration;
import org.eclipse.jdt.internal.compiler.ast.Initializer;
import org.eclipse.jdt.internal.compiler.ast.Javadoc;
import org.eclipse.jdt.internal.compiler.ast.MemberValuePair;
import org.eclipse.jdt.internal.compiler.ast.MethodDeclaration;
import org.eclipse.jdt.internal.compiler.ast.NameReference;
import org.eclipse.jdt.internal.compiler.ast.TypeDeclaration;
import org.eclipse.jdt.internal.compiler.ast.TypeParameter;
import org.eclipse.jdt.internal.compiler.ast.TypeReference;
import org.eclipse.jdt.internal.compiler.ast.Wildcard;
import org.eclipse.jdt.internal.compiler.impl.Constant;
import org.eclipse.jdt.internal.compiler.lookup.ArrayBinding;
import org.eclipse.jdt.internal.compiler.lookup.BaseTypeBinding;
import org.eclipse.jdt.internal.compiler.lookup.BinaryTypeBinding;
import org.eclipse.jdt.internal.compiler.lookup.CompilationUnitScope;
import org.eclipse.jdt.internal.compiler.lookup.LocalTypeBinding;
import org.eclipse.jdt.internal.compiler.lookup.MethodBinding;
import org.eclipse.jdt.internal.compiler.lookup.ParameterizedTypeBinding;
import org.eclipse.jdt.internal.compiler.lookup.RawTypeBinding;
import org.eclipse.jdt.internal.compiler.lookup.ReferenceBinding;
import org.eclipse.jdt.internal.compiler.lookup.SourceTypeBinding;
import org.eclipse.jdt.internal.compiler.lookup.TypeBinding;
import org.eclipse.jdt.internal.compiler.lookup.TypeIds;
import org.eclipse.jdt.internal.compiler.lookup.TypeVariableBinding;
import org.eclipse.jdt.internal.compiler.lookup.WildcardBinding;

import java.io.BufferedReader;
import java.io.IOException;
import java.io.StringReader;
import java.lang.annotation.Retention;
import java.lang.annotation.RetentionPolicy;
import java.lang.reflect.Array;
import java.util.ArrayList;
import java.util.HashMap;
import java.util.HashSet;
import java.util.IdentityHashMap;
import java.util.List;
import java.util.Map;
import java.util.Set;
import java.util.regex.Pattern;

/**
 * Builds or rebuilds a {@link com.google.gwt.core.ext.typeinfo.TypeOracle} from
 * a set of compilation units.
 */
public class TypeOracleMediator {

  private static final JClassType[] NO_JCLASSES = new JClassType[0];
  private static final Pattern PATTERN_WHITESPACE = Pattern.compile("\\s");

  /**
   * Returns the binary name of a type. This is the same name that would be
   * returned by {@link Class#getName()} for this type.
   */
  public static String computeBinaryClassName(JType type) {
    JPrimitiveType primitiveType = type.isPrimitive();
    if (primitiveType != null) {
      return primitiveType.getJNISignature();
    }

    JArrayType arrayType = type.isArray();
    if (arrayType != null) {
      JType component = arrayType.getComponentType();
      if (component.isClassOrInterface() != null) {
        return "[L" + computeBinaryClassName(arrayType.getComponentType())
            + ";";
      } else {
        return "[" + computeBinaryClassName(arrayType.getComponentType());
      }
    }

    JParameterizedType parameterizedType = type.isParameterized();
    if (parameterizedType != null) {
      return computeBinaryClassName(parameterizedType.getBaseType());
    }

    JClassType classType = type.isClassOrInterface();
    assert (classType != null);

    JClassType enclosingType = classType.getEnclosingType();
    if (enclosingType != null) {
      return computeBinaryClassName(enclosingType) + "$"
          + classType.getSimpleSourceName();
    }

    return classType.getQualifiedSourceName();
  }

  static boolean parseMetaDataTags(String unitSource, HasMetaData hasMetaData,
      Javadoc javadoc) {

    int start = javadoc.sourceStart;
    int end = javadoc.sourceEnd;
    if (start < 0 || end > unitSource.length() || start > end) {
      // Invalid.
      return false;
    }
    String comment = unitSource.substring(start, end + 1);
    BufferedReader reader = new BufferedReader(new StringReader(
        comment.toString()));
    String activeTag = null;
    final List<String> tagValues = new ArrayList<String>();
    try {
      boolean firstLine = true;
      for (String line = reader.readLine(); line != null; line = reader.readLine()) {
        if (firstLine) {
          firstLine = false;
          int commentStart = line.indexOf("/**");
          if (commentStart == -1) {
            // Malformed.
            return false;
          }
          line = line.substring(commentStart + 3);
        }

        if (activeTag == null && line.indexOf('@') < 0) {
          continue;
        }

        String[] tokens = PATTERN_WHITESPACE.split(line);
        boolean canIgnoreStar = true;
        for (int i = 0; i < tokens.length; i++) {
          String token = tokens[i];

          // Check for the end.
          if (token.endsWith("*/")) {
            token = token.substring(0, token.length() - 2);
          }

          // Check for an ignored leading star.
          if (canIgnoreStar && token.startsWith("*")) {
            token = token.substring(1);
            canIgnoreStar = false;
          }

          // Decide what to do with whatever is left.
          if (token.length() > 0) {
            canIgnoreStar = false;
            if (token.startsWith("@")) {
              // A new tag has been introduced.
              // Subsequent tokens will attach to it.
              // Make sure we finish the previously active tag before moving on.
              //
              if (activeTag != null) {
                finishTag(hasMetaData, activeTag, tagValues);
              }
              activeTag = token.substring(1);
            } else if (activeTag != null) {
              // Attach this item to the active tag.
              //
              tagValues.add(token);
            } else {
              // Just ignore it.
              //
            }
          }
        }
      }
    } catch (IOException e) {
      return false;
    }

    // To catch the last batch of values, if any.
    //
    finishTag(hasMetaData, activeTag, tagValues);
    return true;
  }

  @SuppressWarnings("deprecation")
  private static void finishTag(HasMetaData hasMetaData, String tagName,
      List<String> tagValues) {
    // Add the values even if the list is empty, because the presence of the
    // tag itself might be important.
    // 
    String[] values = tagValues.toArray(Empty.STRINGS);
    hasMetaData.addMetaData(tagName, values);
    tagValues.clear();
  }

  /**
   * Returns the value associated with a JDT constant.
   */
  private static Object getConstantValue(Constant constant) {
    switch (constant.typeID()) {
      case TypeIds.T_char:
        return constant.charValue();
      case TypeIds.T_byte:
        return constant.byteValue();
      case TypeIds.T_short:
        return constant.shortValue();
      case TypeIds.T_boolean:
        return constant.booleanValue();
      case TypeIds.T_long:
        return constant.longValue();
      case TypeIds.T_double:
        return constant.doubleValue();
      case TypeIds.T_float:
        return constant.floatValue();
      case TypeIds.T_int:
        return constant.intValue();
      case TypeIds.T_JavaLangString:
        return constant.stringValue();
      case TypeIds.T_null:
        return null;
      default:
        break;
    }

    assert false : "Unknown constant type";
    return null;
  }

  private static String getMethodName(JClassType enclosingType,
      AbstractMethodDeclaration jmethod) {
    if (jmethod.isConstructor()) {
      return String.valueOf(enclosingType.getSimpleSourceName());
    } else {
      return String.valueOf(jmethod.binding.selector);
    }
  }

  private static RetentionPolicy getRetentionPolicy(
      Class<? extends java.lang.annotation.Annotation> clazz) {
    // Default retention policy is CLASS, see @Retention.
    RetentionPolicy retentionPolicy = RetentionPolicy.CLASS;
    Retention retentionAnnotation = clazz.getAnnotation(Retention.class);
    if (retentionAnnotation != null) {
      retentionPolicy = retentionAnnotation.value();
    }
    return retentionPolicy;
  }

  /**
   * Returns <code>true</code> if this name is the special package-info type
   * name.
   * 
   * @return <code>true</code> if this name is the special package-info type
   *         name
   */
  private static boolean isPackageInfoTypeName(String qname) {
    return "package-info".equals(qname);
  }

  private static boolean maybeGeneric(TypeDeclaration typeDecl,
      JClassType enclosingType) {

    if (typeDecl.typeParameters != null) {
      // Definitely generic since it has type parameters.
      return true;
    }

    if (enclosingType != null && enclosingType.isGenericType() != null) {
      if (!typeDecl.binding.isStatic()) {
        /*
         * This non-static, inner class can reference the type parameters of its
         * enclosing generic type, so we will treat it as a generic type.
         */
        return true;
      }
    }

    if (typeDecl.binding.isLocalType()) {
      LocalTypeBinding localTypeBinding = (LocalTypeBinding) typeDecl.binding;
      MethodBinding enclosingMethod = localTypeBinding.enclosingMethod;
      if (enclosingMethod != null) {
        if (enclosingMethod.typeVariables != null
            && enclosingMethod.typeVariables.length != 0) {
          /*
           * This local type can reference the type parameters of its enclosing
           * method, so we will treat is as a generic type.
           */
          return true;
        }
      }
    }

    return false;
  }

  // TODO: move into the Annotations class or create an AnnotationsUtil class?
  private static HashMap<Class<? extends java.lang.annotation.Annotation>, java.lang.annotation.Annotation> newAnnotationMap() {
    return new HashMap<Class<? extends java.lang.annotation.Annotation>, java.lang.annotation.Annotation>();
  }

  private final Map<String, JRealClassType> binaryMapper = new HashMap<String, JRealClassType>();

  /**
   * Mapping of source type bindings; transient because freshly-compiled units
   * are processed in chunks, so only references between types in the same chunk
   * are source bindings; the rest are going to be binary type bindings.
   */
  private final transient Map<SourceTypeBinding, JRealClassType> sourceMapper = new IdentityHashMap<SourceTypeBinding, JRealClassType>();
<<<<<<< HEAD

  /**
   * Mapping of type variable bindings; transient because compilation units are
   * processed monolithically, and a tv binding is only valid within a single
   * unit.
   */
  private final transient Map<TypeVariableBinding, JTypeParameter> tvMapper = new IdentityHashMap<TypeVariableBinding, JTypeParameter>();

=======

  /**
   * Mapping of type variable bindings; transient because compilation units are
   * processed monolithically, and a tv binding is only valid within a single
   * unit.
   */
  private final transient Map<TypeVariableBinding, JTypeParameter> tvMapper = new IdentityHashMap<TypeVariableBinding, JTypeParameter>();

>>>>>>> 19bec457
  private final TypeOracle typeOracle = new TypeOracle();

  /**
   * Set of unresolved types to process, generated from the first phase of type
   * oracle resolution. Transient because they all get resolved in the second
   * phase.
   */
  private final transient Set<JRealClassType> unresolvedTypes = new HashSet<JRealClassType>();

  /**
   * Adds new units to an existing TypeOracle.
   */
  public void addNewUnits(TreeLogger logger, Set<CompilationUnit> units) {
    // Perform a shallow pass to establish identity for new and old types.
    for (CompilationUnit unit : units) {
      if (!unit.isCompiled()) {
        continue;
      }
      Set<CompiledClass> compiledClasses = unit.getCompiledClasses();
      for (CompiledClass compiledClass : compiledClasses) {
        JRealClassType type = compiledClass.getRealClassType();
        if (type == null) {
          type = createType(compiledClass);
        }
        binaryMapper.put(compiledClass.getBinaryName(), type);
      }
    }

    // Perform a deep pass to resolve all new types in terms of our types.
    for (CompilationUnit unit : units) {
      if (!unit.isCompiled()) {
        continue;
      }
      TreeLogger cudLogger = logger.branch(TreeLogger.SPAM,
          "Processing types in compilation unit: " + unit.getDisplayLocation());
      Set<CompiledClass> compiledClasses = unit.getCompiledClasses();
      for (CompiledClass compiledClass : compiledClasses) {
        if (unresolvedTypes.remove(compiledClass.getRealClassType())) {
          TypeDeclaration typeDeclaration = compiledClass.getTypeDeclaration();
          if (!resolveTypeDeclaration(cudLogger, unit.getSource(),
              typeDeclaration)) {
            logger.log(TreeLogger.WARN,
                "Unexpectedly unable to fully resolve type "
                    + compiledClass.getSourceName());
          }
        }
      }
    }
    // Clean transient state.
    assert unresolvedTypes.size() == 0;
    sourceMapper.clear();
    tvMapper.clear();

    typeOracle.finish(logger);
  }

  public TypeOracle getTypeOracle() {
    return typeOracle;
  }

  /**
   * Full refresh based on new units.
   */
  public void refresh(TreeLogger logger, Set<CompilationUnit> units) {
<<<<<<< HEAD
=======
    logger = logger.branch(TreeLogger.DEBUG, "Refreshing TypeOracle");
>>>>>>> 19bec457
    binaryMapper.clear();
    typeOracle.reset();
    addNewUnits(logger, units);
  }

  private Object createAnnotationInstance(TreeLogger logger,
      Expression expression) {
    Annotation annotation = (Annotation) expression;

    // Determine the annotation class
    TypeBinding resolvedType = annotation.resolvedType;
    Class<?> classLiteral = getClassLiteral(logger, resolvedType);
    if (classLiteral == null) {
      return null;
    }

    Class<? extends java.lang.annotation.Annotation> clazz = classLiteral.asSubclass(java.lang.annotation.Annotation.class);

    // Build the map of identifiers to values.
    Map<String, Object> identifierToValue = new HashMap<String, Object>();
    for (MemberValuePair mvp : annotation.memberValuePairs()) {
      // Method name
      String identifier = String.valueOf(mvp.name);

      // Value
      Expression expressionValue = mvp.value;
      TypeBinding expectedElementValueType = mvp.binding.returnType;
      Object elementValue = getAnnotationElementValue(logger,
          expectedElementValueType, expressionValue);
      if (elementValue == null) {
        return null;
      }

      /*
       * If the expected value is supposed to be an array then the element value
       * had better be an array.
       */
      assert (expectedElementValueType.isArrayType() == false || expectedElementValueType.isArrayType()
          && elementValue.getClass().isArray());

      identifierToValue.put(identifier, elementValue);
    }

    return AnnotationProxyFactory.create(clazz, identifierToValue);
  }

  private JRealClassType createType(CompiledClass compiledClass) {
    JRealClassType realClassType = compiledClass.getRealClassType();
    if (realClassType == null) {
      JRealClassType enclosingType = null;
      CompiledClass enclosingClass = compiledClass.getEnclosingClass();
      if (enclosingClass != null) {
        enclosingType = enclosingClass.getRealClassType();
        if (enclosingType == null) {
          enclosingType = createType(enclosingClass);
        }
      }
      realClassType = createType(compiledClass, enclosingType);
      if (realClassType != null) {
        unresolvedTypes.add(realClassType);
        sourceMapper.put(compiledClass.getTypeDeclaration().binding,
            realClassType);
        compiledClass.setRealClassType(realClassType);
      }
    }
    return realClassType;
  }

  /**
   * Maps a TypeDeclaration into a JRealClassType. If the TypeDeclaration has
   * TypeParameters (i.e, it is a generic type or method), then the
   * TypeParameters are mapped into JTypeParameters.
   */
  private JRealClassType createType(CompiledClass compiledClass,
      JRealClassType enclosingType) {
    TypeDeclaration typeDecl = compiledClass.getTypeDeclaration();
    SourceTypeBinding binding = typeDecl.binding;
    assert (binding.constantPoolName() != null);

    String qname = compiledClass.getSourceName();
    String className = Shared.getShortName(qname);
    String jpkgName = compiledClass.getPackageName();
    JPackage pkg = typeOracle.getOrCreatePackage(jpkgName);
    boolean isLocalType = binding instanceof LocalTypeBinding;
    boolean isIntf = TypeDeclaration.kind(typeDecl.modifiers) == TypeDeclaration.INTERFACE_DECL;
    boolean isAnnotation = TypeDeclaration.kind(typeDecl.modifiers) == TypeDeclaration.ANNOTATION_TYPE_DECL;

    JRealClassType resultType;
    if (isAnnotation) {
      resultType = new JAnnotationType(typeOracle, pkg, enclosingType,
          isLocalType, className, isIntf);
    } else if (maybeGeneric(typeDecl, enclosingType)) {
      // Go through and create declarations for each of the type parameters on
      // the generic class or method
      JTypeParameter[] jtypeParameters = declareTypeParameters(typeDecl.typeParameters);

      JGenericType jgenericType = new JGenericType(typeOracle, pkg,
          enclosingType, isLocalType, className, isIntf, jtypeParameters);

      resultType = jgenericType;
    } else if (binding.isEnum()) {
      resultType = new JEnumType(typeOracle, pkg, enclosingType, isLocalType,
          className, isIntf);
    } else {
      resultType = new JRealClassType(typeOracle, pkg, enclosingType,
          isLocalType, className, isIntf);
    }

    /*
     * Declare type parameters for all methods; we must do this during the first
     * pass.
     */
    if (typeDecl.methods != null) {
      for (AbstractMethodDeclaration method : typeDecl.methods) {
        declareTypeParameters(method.typeParameters());
      }
    }

    /*
     * Add modifiers since these are needed for
     * TypeOracle.getParameterizedType's error checking code.
     */
    resultType.addModifierBits(Shared.bindingToModifierBits(binding));
    return resultType;
  }

  private JClassType[] createTypeParameterBounds(TreeLogger logger,
      TypeVariableBinding tvBinding) {
    TypeBinding firstBound = tvBinding.firstBound;
    if (firstBound == null) {
      // No bounds were specified, so we default to Object. We assume that the
      // superclass field of a TypeVariableBinding object is a Binding
      // for a java.lang.Object, and we use this binding to find the
      // JClassType for java.lang.Object. To be sure that our assumption
      // about the superclass field is valid, we perform a runtime check
      // against the name of the resolved type.

      // You may wonder why we have to go this roundabout way to find a
      // JClassType for java.lang.Object. The reason is that the TypeOracle
      // has not been constructed as yet, so we cannot simply call
      // TypeOracle.getJavaLangObject().
      JClassType jimplicitUpperBound = (JClassType) resolveType(logger,
          tvBinding.superclass);
      if (jimplicitUpperBound != null) {
        assert (Object.class.getName().equals(jimplicitUpperBound.getQualifiedSourceName()));
        return new JClassType[] {jimplicitUpperBound};
      }

      // Failed to resolve the implicit upper bound.
      return null;
    }

    List<JClassType> bounds = new ArrayList<JClassType>();
    JClassType jfirstBound = (JClassType) resolveType(logger, firstBound);
    if (jfirstBound == null) {
      return null;
    }

    bounds.add(jfirstBound);

    ReferenceBinding[] superInterfaces = tvBinding.superInterfaces();
    for (ReferenceBinding superInterface : superInterfaces) {
      if (superInterface != firstBound) {
        JClassType jsuperInterface = (JClassType) resolveType(logger,
            superInterface);
        if (jsuperInterface == null) {
          return null;
        }
        bounds.add(jsuperInterface);
      } else {
        /*
         * If the first bound was an interface JDT will still include it in the
         * set of superinterfaces. So, we ignore it since we have already added
         * it to the bounds.
         */
      }
    }

    return bounds.toArray(NO_JCLASSES);
  }

  /**
   * Declares TypeParameters declared on a JGenericType or a JAbstractMethod by
   * mapping the TypeParameters into JTypeParameters. <p/> This mapping has to
   * be done on the first pass through the AST in order to handle declarations
   * of the form: <<C exends GenericClass<T>, T extends SimpleClass> <p/> JDT
   * already knows that GenericClass<T> is a parameterized type with a type
   * argument of <T extends SimpleClass>. Therefore, in order to resolve
   * GenericClass<T>, we must have knowledge of <T extends SimpleClass>. <p/>
   * By calling this method on the first pass through the AST, a JTypeParameter
   * for <T extends SimpleClass> will be created.
   */
  private JTypeParameter[] declareTypeParameters(TypeParameter[] typeParameters) {
    if (typeParameters == null || typeParameters.length == 0) {
      return null;
    }

    JTypeParameter[] jtypeParamArray = new JTypeParameter[typeParameters.length];
    for (int i = 0; i < typeParameters.length; ++i) {
      TypeParameter typeParam = typeParameters[i];
      jtypeParamArray[i] = new JTypeParameter(String.valueOf(typeParam.name), i);
      tvMapper.put(typeParam.binding, jtypeParamArray[i]);
    }

    return jtypeParamArray;
  }

  /**
   * Returns an annotation element value as defined in JLS 3.0 section 9.7.
   * 
   * @param logger
   * @param expectedElementValueType the expected element value type
   * @param elementValueExpression the expression that defines the element value
   * 
   * @return annotation element value as defined in JLS 3.0 section 9.7
   */
  @SuppressWarnings("unchecked")
  private Object getAnnotationElementValue(TreeLogger logger,
      TypeBinding expectedElementValueType, Expression elementValueExpression) {

    Object elementValue = null;

    if (elementValueExpression.constant != null
        && elementValueExpression.constant != Constant.NotAConstant) {
      /*
       * Rely on JDT's computed constant value to deal with an
       * AnnotationElementValue expression whose resolved type is a primitive or
       * a string.
       */
      Constant constant = elementValueExpression.constant;
      int expectedTypeId = expectedElementValueType.id;

      if (expectedElementValueType.isArrayType()) {
        /*
         * This can happen when an element value is an array with a single
         * element. In this case JLS 3.0 section 9.7 allows for the
         * ArrayInitializer expression to be implicit. Since, element values can
         * only be single dimensional arrays, we take the leaf type of the
         * expected array type as our resultant element value type.
         */
        assert (!elementValueExpression.resolvedType.isArrayType() && expectedElementValueType.dimensions() == 1);

        expectedTypeId = expectedElementValueType.leafComponentType().id;
      }

      if (elementValueExpression.resolvedType.id != expectedTypeId) {
        /*
         * Narrowing and widening conversions are handled by the following
         * Constant.castTo call. JDT wants the upper four bits of this mask to
         * be the target type id and the lower four bits to be the source type
         * id. See Constant.castTo for more details.
         */
        constant = constant.castTo((expectedTypeId << 4)
            + elementValueExpression.resolvedType.id);
      }

      elementValue = getConstantValue(constant);
    } else if (elementValueExpression instanceof ClassLiteralAccess) {
      ClassLiteralAccess classLiteral = (ClassLiteralAccess) elementValueExpression;
      elementValue = getClassLiteral(logger, classLiteral.targetType);
    } else if (elementValueExpression instanceof ArrayInitializer) {
      elementValue = getAnnotationElementValueArray(logger,
          (ArrayInitializer) elementValueExpression);
    } else if (elementValueExpression instanceof NameReference) {
      /*
       * Any primitive types, conditionals, strings, arrays and name references
       * to constant fields will have all been handled by the constant
       * expression block above. This name reference can only be for an
       * enumerated type.
       */
      NameReference nameRef = (NameReference) elementValueExpression;

      assert (nameRef.constant == null || nameRef.constant == Constant.NotAConstant);
      assert (nameRef.actualReceiverType.isEnum());

      Class<?> clazz = getClassLiteral(logger, nameRef.actualReceiverType);
      Class<? extends Enum> enumClass = clazz.asSubclass(Enum.class);

      String enumName = String.valueOf(nameRef.fieldBinding().name);
      elementValue = Enum.valueOf(enumClass, enumName);
    } else if (elementValueExpression instanceof Annotation) {
      elementValue = createAnnotationInstance(logger, elementValueExpression);
    } else {
      assert (false);
      return null;
    }

    assert (elementValue != null);

    if (expectedElementValueType.isArrayType()
        && !elementValue.getClass().isArray()) {
      /*
       * Handle single element arrays where no explicit array initializer was
       * given.
       */
      Object array = Array.newInstance(elementValue.getClass(), 1);
      Array.set(array, 0, elementValue);
      elementValue = array;
    }

    return elementValue;
  }

  /**
   * Returns an annotation element value array. These arrays can only have a
   * single dimension.
   */
  private Object getAnnotationElementValueArray(TreeLogger logger,
      ArrayInitializer arrayInitializer) {
    assert (arrayInitializer.binding.dimensions == 1);

    Class<?> leafComponentClass = getClassLiteral(logger,
        arrayInitializer.binding.leafComponentType);
    if (leafComponentClass == null) {
      return null;
    }

    Expression[] initExpressions = arrayInitializer.expressions;
    int arrayLength = initExpressions != null ? initExpressions.length : 0;

    Object array = Array.newInstance(leafComponentClass, arrayLength);
    boolean failed = false;
    for (int i = 0; i < arrayLength; ++i) {
      Expression arrayInitExp = initExpressions[i];
      Object value = getAnnotationElementValue(logger,
          arrayInitializer.binding.leafComponentType, arrayInitExp);
      if (value != null) {
        Array.set(array, i, value);
      } else {
        failed = true;
        break;
      }
    }

    if (!failed) {
      return array;
    }

    return null;
  }

  private Class<?> getClassLiteral(TreeLogger logger, TypeBinding resolvedType) {
    if (resolvedType instanceof BaseTypeBinding) {
      return getClassLiteralForPrimitive((BaseTypeBinding) resolvedType);
    } else {
      try {
        String className = String.valueOf(resolvedType.constantPoolName());
        className = className.replace('/', '.');
        return Class.forName(className, false,
            Thread.currentThread().getContextClassLoader());
      } catch (ClassNotFoundException e) {
        logger.log(TreeLogger.ERROR, "", e);
        return null;
      }
    }
  }

  private Class<?> getClassLiteralForPrimitive(BaseTypeBinding type) {
    switch (type.id) {
      case TypeIds.T_boolean:
        return Boolean.TYPE;
      case TypeIds.T_byte:
        return Byte.TYPE;
      case TypeIds.T_char:
        return Character.TYPE;
      case TypeIds.T_short:
        return Short.TYPE;
      case TypeIds.T_int:
        return Integer.TYPE;
      case TypeIds.T_long:
        return Long.TYPE;
      case TypeIds.T_float:
        return Float.TYPE;
      case TypeIds.T_double:
        return Double.TYPE;
      case TypeIds.T_void:
        return Void.TYPE;
      default:
        assert false : "Unexpected base type id " + type.id;
        return null;
    }
  }

  /**
   * Returns the qualified name of the binding, excluding any type parameter
   * information.
   */
  private String getQualifiedName(ReferenceBinding binding) {
    String qualifiedName = CharOperation.toString(binding.compoundName);
    if (binding instanceof LocalTypeBinding) {
      // The real name of a local type is its constant pool name.
      qualifiedName = CharOperation.charToString(binding.constantPoolName());
      qualifiedName = qualifiedName.replace('/', '.');
    } else {
      /*
       * All other types have their fully qualified name as part of its compound
       * name.
       */
      qualifiedName = CharOperation.toString(binding.compoundName);
    }

    qualifiedName = qualifiedName.replace('$', '.');
    return qualifiedName;
  }

  private boolean resolveAnnotation(
      TreeLogger logger,
      Annotation jannotation,
      Map<Class<? extends java.lang.annotation.Annotation>, java.lang.annotation.Annotation> declaredAnnotations) {

    logger = logger.branch(TreeLogger.SPAM, "Resolving annotation '"
        + jannotation.printExpression(0, new StringBuffer()).toString() + "'",
        null);

    // Determine the annotation class
    TypeBinding resolvedType = jannotation.resolvedType;
    Class<?> classLiteral = getClassLiteral(logger, resolvedType);
    if (classLiteral == null) {
      return false;
    }

    java.lang.annotation.Annotation annotation = (java.lang.annotation.Annotation) createAnnotationInstance(
        logger, jannotation);
    if (annotation == null) {
      return false;
    }

    Class<? extends java.lang.annotation.Annotation> clazz = classLiteral.asSubclass(java.lang.annotation.Annotation.class);
    // Do not reflect source-only annotations.
    if (getRetentionPolicy(clazz) != RetentionPolicy.SOURCE) {
      declaredAnnotations.put(clazz, annotation);
    }
    return true;
  }

  private boolean resolveAnnotations(
      TreeLogger logger,
      Annotation[] annotations,
      Map<Class<? extends java.lang.annotation.Annotation>, java.lang.annotation.Annotation> declaredAnnotations) {
    boolean succeeded = true;
    if (annotations != null) {
      for (Annotation annotation : annotations) {
        succeeded &= resolveAnnotation(logger, annotation, declaredAnnotations);
      }
    }
    return succeeded;
  }

  private boolean resolveBoundForTypeParameter(TreeLogger logger,
      HasTypeParameters genericElement, TypeParameter typeParameter, int ordinal) {
    JClassType[] jbounds = createTypeParameterBounds(logger,
        typeParameter.binding);
    if (jbounds == null) {
      return false;
    }

    genericElement.getTypeParameters()[ordinal].setBounds(jbounds);
    return true;
  }

  private boolean resolveBoundsForTypeParameters(TreeLogger logger,
      HasTypeParameters genericElement, TypeParameter[] typeParameters) {
    if (typeParameters != null) {
      for (int i = 0; i < typeParameters.length; ++i) {
        if (!resolveBoundForTypeParameter(logger, genericElement,
            typeParameters[i], i)) {
          return false;
        }
      }
    }
    return true;
  }

  private boolean resolveField(TreeLogger logger, String unitSource,
      JClassType enclosingType, FieldDeclaration jfield) {

    if (jfield instanceof Initializer) {
      // Pretend we didn't see this.
      //
      return true;
    }

    // Try to resolve annotations, ignore any that fail.
    Map<Class<? extends java.lang.annotation.Annotation>, java.lang.annotation.Annotation> declaredAnnotations = newAnnotationMap();
    resolveAnnotations(logger, jfield.annotations, declaredAnnotations);

    String name = String.valueOf(jfield.name);
    JField field;
    if (jfield.getKind() == AbstractVariableDeclaration.ENUM_CONSTANT) {
      assert (enclosingType.isEnum() != null);
      field = new JEnumConstant(enclosingType, name, declaredAnnotations,
          jfield.binding.original().id);
    } else {
      field = new JField(enclosingType, name, declaredAnnotations);
    }

    // Get modifiers.
    //
    field.addModifierBits(Shared.bindingToModifierBits(jfield.binding));

    // Set the field type.
    //
    TypeBinding jfieldType = jfield.binding.type;

    JType fieldType = resolveType(logger, jfieldType);
    if (fieldType == null) {
      // Unresolved type.
      //
      return false;
    }
    field.setType(fieldType);

    // Get tags.
    //
    if (jfield.javadoc != null) {
      if (!parseMetaDataTags(unitSource, field, jfield.javadoc)) {
        return false;
      }
    }

    return true;
  }

  private boolean resolveFields(TreeLogger logger, String unitSource,
      JClassType type, FieldDeclaration[] jfields) {
    if (jfields != null) {
      for (int i = 0; i < jfields.length; i++) {
        FieldDeclaration jfield = jfields[i];
        if (!resolveField(logger, unitSource, type, jfield)) {
          return false;
        }
      }
    }
    return true;
  }

  private boolean resolveMethod(TreeLogger logger, String unitSource,
      JClassType enclosingType, AbstractMethodDeclaration jmethod) {

    if (jmethod instanceof Clinit) {
      // Pretend we didn't see this.
      //
      return true;
    }

    String name = getMethodName(enclosingType, jmethod);

    // Try to resolve annotations, ignore any that fail.
    Map<Class<? extends java.lang.annotation.Annotation>, java.lang.annotation.Annotation> declaredAnnotations = newAnnotationMap();
    resolveAnnotations(logger, jmethod.annotations, declaredAnnotations);

    JAbstractMethod method;

    // Declare the type parameters. We will pass them into the constructors for
    // JConstructor/JMethod/JAnnotatedMethod. Then, we'll do a second pass to
    // resolve the bounds on each JTypeParameter object.
    JTypeParameter[] jtypeParameters = resolveTypeParameters(jmethod.typeParameters());

    if (jmethod.isConstructor()) {
      method = new JConstructor(enclosingType, name, declaredAnnotations,
          jtypeParameters);
      // Do a second pass to resolve the bounds on each JTypeParameter.
      if (!resolveBoundsForTypeParameters(logger, method,
          jmethod.typeParameters())) {
        return false;
      }
    } else {
      if (jmethod.isAnnotationMethod()) {
        AnnotationMethodDeclaration annotationMethod = (AnnotationMethodDeclaration) jmethod;
        Object defaultValue = null;
        if (annotationMethod.defaultValue != null) {
          defaultValue = getAnnotationElementValue(logger,
              annotationMethod.returnType.resolvedType,
              annotationMethod.defaultValue);
        }
        method = new JAnnotationMethod(enclosingType, name, defaultValue,
            declaredAnnotations);
      } else {
        method = new JMethod(enclosingType, name, declaredAnnotations,
            jtypeParameters);
      }

      // Do a second pass to resolve the bounds on each JTypeParameter.
      // The type parameters must be resolved at this point, because they may
      // be used in the resolution of the method's return type.
      if (!resolveBoundsForTypeParameters(logger, method,
          jmethod.typeParameters())) {
        return false;
      }

      TypeBinding jreturnType = ((MethodDeclaration) jmethod).returnType.resolvedType;
      JType returnType = resolveType(logger, jreturnType);
      if (returnType == null) {
        // Unresolved type.
        //
        return false;
      }
      ((JMethod) method).setReturnType(returnType);
    }

    // Parse modifiers.
    //
    method.addModifierBits(Shared.bindingToModifierBits(jmethod.binding));
    if (enclosingType.isInterface() != null) {
      // Always add implicit modifiers on interface methods.
      //
      method.addModifierBits(Shared.MOD_PUBLIC | Shared.MOD_ABSTRACT);
    }

    // Add the parameters.
    //
    Argument[] jparams = jmethod.arguments;
    if (!resolveParameters(logger, method, jparams)) {
      return false;
    }

    // Add throws.
    //
    TypeReference[] jthrows = jmethod.thrownExceptions;
    if (!resolveThrownTypes(logger, method, jthrows)) {
      return false;
    }

    // Get tags.
    //
    if (jmethod.javadoc != null) {
      if (!parseMetaDataTags(unitSource, method, jmethod.javadoc)) {
        return false;
      }
    }

    return true;
  }

  private boolean resolveMethods(TreeLogger logger, String unitSource,
      JClassType type, AbstractMethodDeclaration[] jmethods) {
    if (jmethods != null) {
      for (int i = 0; i < jmethods.length; i++) {
        AbstractMethodDeclaration jmethod = jmethods[i];
        if (!resolveMethod(logger, unitSource, type, jmethod)) {
          return false;
        }
      }
    }
    return true;
  }

  private boolean resolvePackage(TreeLogger logger, TypeDeclaration jclass) {
    SourceTypeBinding binding = jclass.binding;

    String packageName = String.valueOf(binding.fPackage.readableName());
    JPackage pkg = typeOracle.getOrCreatePackage(packageName);
    assert (pkg != null);

    CompilationUnitScope cus = (CompilationUnitScope) jclass.scope.parent;
    assert (cus != null);

    // Try to resolve annotations, ignore any that fail.
    Map<Class<? extends java.lang.annotation.Annotation>, java.lang.annotation.Annotation> declaredAnnotations = newAnnotationMap();
    resolveAnnotations(logger, cus.referenceContext.currentPackage.annotations,
        declaredAnnotations);

    pkg.addAnnotations(declaredAnnotations);
    return true;
  }

  private boolean resolveParameter(TreeLogger logger, JAbstractMethod method,
      Argument jparam) {
    TypeBinding jtype = jparam.binding.type;
    JType type = resolveType(logger, jtype);
    if (type == null) {
      // Unresolved.
      //
      return false;
    }

    // Try to resolve annotations, ignore any that fail.
    Map<Class<? extends java.lang.annotation.Annotation>, java.lang.annotation.Annotation> declaredAnnotations = newAnnotationMap();
    resolveAnnotations(logger, jparam.annotations, declaredAnnotations);

    String name = String.valueOf(jparam.name);
    new JParameter(method, type, name, declaredAnnotations);
    if (jparam.isVarArgs()) {
      method.setVarArgs();
    }
    return true;
  }

  private boolean resolveParameters(TreeLogger logger, JAbstractMethod method,
      Argument[] jparams) {
    if (jparams != null) {
      for (int i = 0; i < jparams.length; i++) {
        Argument jparam = jparams[i];
        if (!resolveParameter(logger, method, jparam)) {
          return false;
        }
      }
    }
    return true;
  }

  private boolean resolveThrownType(TreeLogger logger, JAbstractMethod method,
      TypeReference jthrown) {

    JType type = resolveType(logger, jthrown.resolvedType);
    if (type == null) {
      // Not resolved.
      //
      return false;
    }

    method.addThrows(type);

    return true;
  }

  private boolean resolveThrownTypes(TreeLogger logger, JAbstractMethod method,
      TypeReference[] jthrows) {
    if (jthrows != null) {
      for (int i = 0; i < jthrows.length; i++) {
        TypeReference jthrown = jthrows[i];
        if (!resolveThrownType(logger, method, jthrown)) {
          return false;
        }
      }
    }
    return true;
  }

  private JType resolveType(TreeLogger logger, TypeBinding binding) {
    // Check for primitives.
    if (binding instanceof BaseTypeBinding) {
      switch (binding.id) {
        case TypeIds.T_boolean:
          return JPrimitiveType.BOOLEAN;
        case TypeIds.T_byte:
          return JPrimitiveType.BYTE;
        case TypeIds.T_char:
          return JPrimitiveType.CHAR;
        case TypeIds.T_short:
          return JPrimitiveType.SHORT;
        case TypeIds.T_int:
          return JPrimitiveType.INT;
        case TypeIds.T_long:
          return JPrimitiveType.LONG;
        case TypeIds.T_float:
          return JPrimitiveType.FLOAT;
        case TypeIds.T_double:
          return JPrimitiveType.DOUBLE;
        case TypeIds.T_void:
          return JPrimitiveType.VOID;
        default:
          assert false : "Unexpected base type id " + binding.id;
      }
    }

    /*
     * Check for a user-defined type, which may be either a SourceTypeBinding or
     * a RawTypeBinding. Both of these are subclasses of ReferenceBinding and
     * all the functionality we need is on ReferenceBinding, so we cast it to
     * that and deal with them in common code.
     * 
     * TODO: do we need to do anything more with raw types?
     */
    if (binding instanceof SourceTypeBinding
        || binding instanceof RawTypeBinding) {
      ReferenceBinding referenceBinding = (ReferenceBinding) binding;

      // First check the type oracle to prefer type identity with the type
      // oracle we're assimilating into.
      //
      String typeName = getQualifiedName(referenceBinding);
      JType resolvedType = typeOracle.findType(typeName);
      if (resolvedType == null) {
        // Otherwise, it should be something we've mapped during this build.
        resolvedType = sourceMapper.get(referenceBinding);
      }

      if (resolvedType != null) {
        if (binding instanceof RawTypeBinding) {
          // Use the raw type instead of the generic type.
          JGenericType genericType = (JGenericType) resolvedType;
          resolvedType = genericType.getRawType();
        }
        return resolvedType;
      }
    }

    if (binding instanceof BinaryTypeBinding) {
      // Try a binary lookup.
      String binaryName = String.valueOf(binding.constantPoolName());
      JRealClassType realClassType = binaryMapper.get(binaryName);
      if (realClassType != null) {
        return realClassType;
      }
    }

    // Check for an array.
    //
    if (binding instanceof ArrayBinding) {
      ArrayBinding arrayBinding = (ArrayBinding) binding;

      // Start by resolving the leaf type.
      //
      TypeBinding leafBinding = arrayBinding.leafComponentType;
      JType resolvedType = resolveType(logger, leafBinding);
      if (resolvedType != null) {
        int dims = arrayBinding.dimensions;
        for (int i = 0; i < dims; ++i) {
          // By using the oracle to intern, we guarantee correct identity
          // mapping of lazily-created array types.
          //
          resolvedType = typeOracle.getArrayType(resolvedType);
        }
        return resolvedType;
      } else {
        // Fall-through to failure.
        //
      }
    }

    // Check for parameterized.
    if (binding instanceof ParameterizedTypeBinding) {
      ParameterizedTypeBinding ptBinding = (ParameterizedTypeBinding) binding;

      /*
       * NOTE: it is possible for ParameterizedTypeBinding.arguments to be null.
       * This can happen if a generic class has a non-static, non-generic, inner
       * class that references a TypeParameter from its enclosing generic type.
       * You would think that typeVariables() would do the right thing but it
       * does not.
       */
      TypeBinding[] arguments = ptBinding.arguments;
      int nArguments = arguments != null ? arguments.length : 0;
      JClassType[] typeArguments = new JClassType[nArguments];
      boolean failed = false;
      for (int i = 0; i < typeArguments.length; ++i) {
        typeArguments[i] = (JClassType) resolveType(logger, arguments[i]);
        if (typeArguments[i] == null) {
          failed = true;
        }
      }

      JClassType enclosingType = null;
      if (ptBinding.enclosingType() != null) {
        enclosingType = (JClassType) resolveType(logger,
            ptBinding.enclosingType());
        if (enclosingType == null) {
          failed = true;
        }
      }

      /*
       * NOTE: In the case where a generic type has a nested, non-static,
       * non-generic type. The type for the binding will not be a generic type.
       */
      JType resolveType = resolveType(logger, ptBinding.genericType());
      if (resolveType == null) {
        failed = true;
      }

      if (!failed) {
        if (resolveType.isGenericType() != null) {
          return typeOracle.getParameterizedType(resolveType.isGenericType(),
              enclosingType, typeArguments);
        } else {
          /*
           * A static type (enum or class) that does not declare any type
           * parameters that is nested within a generic type might be referenced
           * via a parameterized type by JDT. In this case we just return the
           * type and don't treat it as a parameterized.
           */
          return resolveType;
        }
      } else {
        // Fall-through to failure
      }
    }

    if (binding instanceof TypeVariableBinding) {
      TypeVariableBinding tvBinding = (TypeVariableBinding) binding;
      JTypeParameter typeParameter = tvMapper.get(tvBinding);
      if (typeParameter != null) {
        return typeParameter;
      }

      // Fall-through to failure
    }

    if (binding instanceof WildcardBinding) {
      WildcardBinding wcBinding = (WildcardBinding) binding;

      assert (wcBinding.otherBounds == null);

      BoundType boundType;
      JClassType typeBound;

      switch (wcBinding.boundKind) {
        case Wildcard.EXTENDS: {
          assert (wcBinding.bound != null);
          boundType = BoundType.EXTENDS;
          typeBound = (JClassType) resolveType(logger, wcBinding.bound);
        }
          break;
        case Wildcard.SUPER: {
          assert (wcBinding.bound != null);
          boundType = BoundType.SUPER;
          typeBound = (JClassType) resolveType(logger, wcBinding.bound);
        }
          break;
        case Wildcard.UNBOUND: {
          boundType = BoundType.UNBOUND;
          typeBound = (JClassType) resolveType(logger, wcBinding.erasure());
        }
          break;
        default:
          assert false : "WildcardBinding of unknown boundKind???";
          return null;
      }

      if (boundType != null) {
        return typeOracle.getWildcardType(boundType, typeBound);
      }

      // Fall-through to failure
    }

    // Log other cases we know about that don't make sense.
    //
    String name = String.valueOf(binding.readableName());
    logger = logger.branch(TreeLogger.WARN, "Unable to resolve type: " + name
        + " binding: " + binding.getClass().getCanonicalName(), null);

    if (binding instanceof BinaryTypeBinding) {
      logger.log(TreeLogger.WARN,
          "Source not available for this type, so it cannot be resolved", null);
    }

    return null;
  }

  private boolean resolveTypeDeclaration(TreeLogger logger, String unitSource,
      TypeDeclaration clazz) {
    SourceTypeBinding binding = clazz.binding;
    assert (binding.constantPoolName() != null);

    String qname = String.valueOf(binding.qualifiedSourceName());
    logger = logger.branch(TreeLogger.SPAM, "Found type '" + qname + "'", null);

    // Handle package-info classes.
    if (isPackageInfoTypeName(qname)) {
      return resolvePackage(logger, clazz);
    }

    // Just resolve the type.
    JRealClassType jtype = (JRealClassType) resolveType(logger, binding);
    if (jtype == null) {
      // Failed to resolve.
      //
      return false;
    }

    /*
     * Modifiers were added during processType since getParameterizedType
     * depends on them being set.
     */

    // Try to resolve annotations, ignore any that fail.
    Map<Class<? extends java.lang.annotation.Annotation>, java.lang.annotation.Annotation> declaredAnnotations = newAnnotationMap();
    resolveAnnotations(logger, clazz.annotations, declaredAnnotations);
    jtype.addAnnotations(declaredAnnotations);

    // Resolve bounds for type parameters on generic types. Note that this
    // step does not apply to type parameters on generic methods; that
    // occurs during the method resolution stage.
    JGenericType jGenericType = jtype.isGenericType();
    if (jGenericType != null
        && !resolveBoundsForTypeParameters(logger, jtype.isGenericType(),
            clazz.typeParameters)) {
      // Failed to resolve
      return false;
    }

    // Resolve superclass (for classes only).
    //
    if (jtype.isInterface() == null) {
      ReferenceBinding superclassRef = binding.superclass;
      assert superclassRef != null
          || "java.lang.Object".equals(jtype.getQualifiedSourceName());
      if (superclassRef != null) {
        JClassType jsuperClass = (JClassType) resolveType(logger, superclassRef);
        assert jsuperClass != null;
        jtype.setSuperclass(jsuperClass);
      }
    }

    // Resolve superinterfaces.
    //
    ReferenceBinding[] superintfRefs = binding.superInterfaces;
    for (int i = 0; i < superintfRefs.length; i++) {
      ReferenceBinding superintfRef = superintfRefs[i];
      JClassType jinterface = (JClassType) resolveType(logger, superintfRef);
      if (jinterface == null) {
        // Failed to resolve.
        //
        return false;
      }
      jtype.addImplementedInterface(jinterface);
    }

    // Resolve fields.
    //
    FieldDeclaration[] fields = clazz.fields;
    if (!resolveFields(logger, unitSource, jtype, fields)) {
      return false;
    }

    // Resolve methods. This also involves the declaration of type
    // variables on generic methods, and the resolution of the bounds
    // on these type variables.

    // One would think that it would be better to perform the declaration
    // of type variables on methods at the time when we are processing
    // all of the classes. Unfortunately, when we are processing classes,
    // we do not have enough information about their methods to analyze
    // their type variables. Hence, the type variable declaration and
    // bounds resolution for generic methods must happen after the resolution
    // of methods is complete.
    AbstractMethodDeclaration[] methods = clazz.methods;
    if (!resolveMethods(logger, unitSource, jtype, methods)) {
      return false;
    }

    // Get tags.
    //
    if (clazz.javadoc != null) {
      if (!parseMetaDataTags(unitSource, jtype, clazz.javadoc)) {
        return false;
      }
    }

    return true;
  }

  /**
   * Declares TypeParameters declared on a JGenericType or a JAbstractMethod by
   * mapping the TypeParameters into JTypeParameters. <p/> This mapping has to
   * be done on the first pass through the AST in order to handle declarations
   * of the form: <<C exends GenericClass<T>, T extends SimpleClass> <p/> JDT
   * already knows that GenericClass<T> is a parameterized type with a type
   * argument of <T extends SimpleClass>. Therefore, in order to resolve
   * GenericClass<T>, we must have knowledge of <T extends SimpleClass>. <p/>
   * By calling this method on the first pass through the AST, a JTypeParameter
   * for <T extends SimpleClass> will be created.
   */
  private JTypeParameter[] resolveTypeParameters(TypeParameter[] typeParameters) {
    if (typeParameters == null || typeParameters.length == 0) {
      return null;
    }

    JTypeParameter[] jtypeParamArray = new JTypeParameter[typeParameters.length];
    for (int i = 0; i < typeParameters.length; ++i) {
      jtypeParamArray[i] = tvMapper.get(typeParameters[i].binding);
      assert jtypeParamArray[i] != null;
    }

    return jtypeParamArray;
  }
}<|MERGE_RESOLUTION|>--- conflicted
+++ resolved
@@ -343,7 +343,6 @@
    * are source bindings; the rest are going to be binary type bindings.
    */
   private final transient Map<SourceTypeBinding, JRealClassType> sourceMapper = new IdentityHashMap<SourceTypeBinding, JRealClassType>();
-<<<<<<< HEAD
 
   /**
    * Mapping of type variable bindings; transient because compilation units are
@@ -352,16 +351,6 @@
    */
   private final transient Map<TypeVariableBinding, JTypeParameter> tvMapper = new IdentityHashMap<TypeVariableBinding, JTypeParameter>();
 
-=======
-
-  /**
-   * Mapping of type variable bindings; transient because compilation units are
-   * processed monolithically, and a tv binding is only valid within a single
-   * unit.
-   */
-  private final transient Map<TypeVariableBinding, JTypeParameter> tvMapper = new IdentityHashMap<TypeVariableBinding, JTypeParameter>();
-
->>>>>>> 19bec457
   private final TypeOracle typeOracle = new TypeOracle();
 
   /**
@@ -426,10 +415,7 @@
    * Full refresh based on new units.
    */
   public void refresh(TreeLogger logger, Set<CompilationUnit> units) {
-<<<<<<< HEAD
-=======
     logger = logger.branch(TreeLogger.DEBUG, "Refreshing TypeOracle");
->>>>>>> 19bec457
     binaryMapper.clear();
     typeOracle.reset();
     addNewUnits(logger, units);
