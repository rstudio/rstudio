--- conflicted
+++ resolved
@@ -1,5 +1,8 @@
 # escape=`
 
+# Use the latest Windows Server Core (LTSC - Long Term Service Channel) image with .NET Framework 4.8.
+# https://docs.microsoft.com/en-us/visualstudio/install/build-tools-container?view=vs-2019 
+FROM mcr.microsoft.com/dotnet/framework/sdk:4.8-windowsservercore-ltsc2019
 # Use the latest Windows Server Core (LTSC - Long Term Service Channel) image with .NET Framework 4.8.
 # https://docs.microsoft.com/en-us/visualstudio/install/build-tools-container?view=vs-2019 
 FROM mcr.microsoft.com/dotnet/framework/sdk:4.8-windowsservercore-ltsc2019
@@ -35,41 +38,10 @@
   choco install -y jq; `
   choco install -y awscli
 
-<<<<<<< HEAD
 RUN ` 
   choco install -y windows-sdk-11-version-22h2-all; `
   choco install -y visualstudio2019buildtools --version 16.11.10.0; `
   choco install -y visualstudio2019-workload-vctools --version 1.0.1
-=======
-# tools to help with diagnosing msvc installation failures
-COPY 'dependencies/windows/win-msvc-helper.cmd' '.\win-msvc-helper.cmd'
-ADD https://aka.ms/vscollect.exe '.\vscollect.exe'
-
-SHELL ["cmd", "/S", "/C"]
-
-RUN `
-    # Download the Build Tools bootstrapper for version 17.13.35806.99
-    # https://learn.microsoft.com/en-us/visualstudio/releases/2022/release-history#fixed-version-bootstrappers
-    curl -SL --output vs_buildtools.exe https://download.visualstudio.microsoft.com/download/pr/45212da0-ea11-4612-bbff-cf4b802a1640/7f34abca950bd22d49403ebf14f6e01b0cf9658e1150f7d0644d943df3dcce27/vs_BuildTools.exe
-
-RUN `
-    # Install Build Tools
-    call win-msvc-helper.cmd vs_buildtools.exe --quiet --wait --norestart --nocache install `
-        --add Microsoft.VisualStudio.Workload.VCTools `
-        --add Microsoft.VisualStudio.Component.VC.Tools.x86.x64 `
-        --add Microsoft.VisualStudio.Component.Windows11SDK.22621 `
-        --remove Microsoft.VisualStudio.Component.Windows10SDK.10240 `
-        --remove Microsoft.VisualStudio.Component.Windows10SDK.10586 `
-        --remove Microsoft.VisualStudio.Component.Windows10SDK.14393 `
-        --remove Microsoft.VisualStudio.Component.Windows81SDK `
-    `
-    && del /q vs_buildtools.exe win-msvc-helper.cmd vscollect.exe
-
-SHELL ["powershell", "-Command", "$ErrorActionPreference = 'Stop'; $ProgressPreference = 'SilentlyContinue'; "]
-
-# install aws cli
-RUN choco install -y awscli
->>>>>>> a9e2b224
 
 # we use "R" for its real purpose, remove the Invoke-History powershell alias
 RUN "echo 'Remove-Item alias:r' | Out-File $PsHome\Profile.ps1"
