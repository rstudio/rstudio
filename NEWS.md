## RStudio 2024.07.0 "Cranberry Hibiscus" Release Notes

### New

- Posit Product Documentation theme v4.0.2; adds dark mode and several accessibility improvements (rstudio-pro#6373)

<<<<<<< HEAD
#### RStudio
=======
- Restart commands are now run after restoring the search path + global environment by default. (#14636)
- The "Soft-wrap R source files" preference now applies to all source files, and has been re-labelled appropriately. (#10940)
>>>>>>> b000de3b

#### Posit Workbench

- Quitting Jupyter and VS Code sessions from the home page no longer force quits them immediately; instead, they are given time to exit gracefully, as with RStudio Pro sessions (rstudio-pro#5317)
- Workbench jobs launched on Kubernetes or on Slurm with Singularity support will now default to using the same container image as the parent session (rstudio-pro#5875)
- Workbench's Prometheus metrics now track R and Python jobs launched, in addition to sessions (rstudio-pro#6271)
- When launching sessions on Slurm, environment variables set by the Slurm scheduler itself should now be available to sessions (rstudio-pro#5148, rstudio-pro#4692, rstudio-pro#3255)
- The `launcher-sessions-forward-container-environment` flag has been deprecated and will be removed in a future version. Use `launcher-sessions-forward-environment=0` to disable environment variable forwarding instead (rstudio-pro#5895)
- The New Project dialog in RStudio Pro now defaults to the R version of the current session, rather than the system default (rstudio-pro#4244)
- Workbench jobs launched from RStudio Pro now default to the R version of the current session, rather than the system default (rstudio-pro#5903)
- Added support for Jupyter Notebook 7 (rstudio-pro#6266)
- Replaced code server binary with PWB Code Server. PWB Code Server is bundled with the PWB VS Code Extension, so a separate install is no longer required. It is a fork of VS Code 1.89.1. (rstudio-pro#6265)
- Disabled Jupyter Notebooks by default on fresh installs of PWB (rstudio-pro#6269)

### Fixed

#### RStudio

- Fixed an issue where Build output from 'Run Tests' was not appropriately coloured. (#13088)
- Fixed an issue where various editor commands (Reindent Lines; Run Chunks) could fail in a document containing Quarto callout blocks. (#14640)
- Fixed an issue where end fold markers were not rendered correctly in Quarto documents. (#14699)
- Fixed an issue where the context menu sometimes did not display when right-clicking a word in the editor. (#14575)
- Fixed an issue where the "Go to directory..." button brought up the wrong dialog (#14501; Desktop)
- Remove superfluous Uninstall shortcut and Start Menu folder (#1900; Desktop installer on Windows)
- Hide Refresh button while Replace All operation is running in the Find in Files pane (#13873)
- Stop the File Pane's "Copy To" operation from deleting the file when source and destination are the same (#14525)
- Fix keyboard shortcuts acting on the wrong source file when using Visual Editor in source columns or separate windows (#12581, #11684)
- Fix startup error due to invalid zoom setting triggering a config schema violation (#14690) 
- Removed extra spaces after package names in warning message about required packages (#14608)
- Moved the "Sign commit" checkbox to Git/Svn global options panel (##14559)

#### Posit Workbench

- Workbench jobs now set resource profiles correctly (rstudio-pro#5217)
- When launching a Workbench job from RStudio Pro, changing fields in the Options tab no longer resets the selected R version in the Environment tab (rstudio-pro#5218)
- Fixed bug that prevented users from receiving the admin-configured default settings when launching VS Code sessions (rstudio-pro#6207)


### Dependencies

- Updated MathJax to version 2.7.9 (#11535)
- Updated Electron to version 30.0.8 (#14582; Desktop)<|MERGE_RESOLUTION|>--- conflicted
+++ resolved
@@ -4,12 +4,11 @@
 
 - Posit Product Documentation theme v4.0.2; adds dark mode and several accessibility improvements (rstudio-pro#6373)
 
-<<<<<<< HEAD
 #### RStudio
-=======
+
 - Restart commands are now run after restoring the search path + global environment by default. (#14636)
 - The "Soft-wrap R source files" preference now applies to all source files, and has been re-labelled appropriately. (#10940)
->>>>>>> b000de3b
+
 
 #### Posit Workbench
 
