--- conflicted
+++ resolved
@@ -10,7 +10,6 @@
 ### Fixed
 
 #### RStudio
-<<<<<<< HEAD
 - Fixed an issue where Stage chunk and Stage line in the Review Changes UI failed in some scenarios (#5476)
 - Fixed shortcut for inserting an assignment operator to work on non-US English keyboards (#12457)
 - Fixed an issue where the menubar would show on secondary windows if Alt key was pressed (#13973)
@@ -41,8 +40,6 @@
 - Fixed mis-encoded Hunspell dictionaries (#8147)
 - Fixed an issue where the RStudio debugger failed to step through statements within a tryCatch() call (#14306)
 - Improved responsiveness of C / C++ editor intelligence features when switching Git branches (#14320)
-=======
->>>>>>> 18391c7f
 
 - Fixed an issue where the context menu sometimes did not display when right-clicking a word in the editor. (#14575)
 
