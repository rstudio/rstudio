
## RStudio 2023-03.0 "Cherry Blossom" Release Notes

### New
- Adopt panmirror (visual editor) migration to quarto-dev/quarto project #12316
- Upgrade Electron to 22.0.0 #11734
- Upgrade Quarto to 1.2.335 #12697
- Session components no longer link to libpq or its dependencies (rstudio/rstudio-pro#2138)
- roxygen2 completions show description and complete as a snippet #11957
- data frame and data frame columns completions show more information #12308
- Support more "complex" start of pipe chains in completions #9612, #10538
- Revisit order of completions, i.e. columns before search path secundary completions #12292
- Improved `[` and data.table related completions #12289, 11202
- Support column completions for arrow objects #11629
- Support searching for roxygen specific information in fuzzy finder (Go to File/Function) #12190
- "Rainbow" fenced divs, controled by Options > R Markdown > [v] Use rainbow fenced divs #12115
- Disable argument tooltips in script editor for unknown functions #12160
- Sessions now have lower CPU priority during suspension on macOS and Linux #12623
- Sessions run on Kubernetes or Slurm will no longer exit with nonzero codes under normal circumstances (rstudio/rstudio-pro#3375)

### Fixed

- Fixed an issue where Git / SVN actions requiring user input could fail in some situations. (#12390)
- Fixed an issue where the plots displayed in the inline preview were incorrectly scaled on devices with high DPI (#4521, #2098, #10825, #7028, #4913).
- Fixed background jobs not showing the entire output #12389
- Fixed mixed-case CSS colors #12562
- Fixed indentation of coloured text #12489
- Fixed (and speedup) identification of presence of external pointers #12328
- Fixed rendering of custom source markers #12425
- Fixed handling of backticks in data frame columns in auto completion #8675
- Fixed group_by() specific completions #12356
- Fixed auto completions when named arguments already in use #12326
- Fixed column name completions when package name is specified #9786
- Fixed Excel import preview #3955
- Fixed indentation of raw strings #12127
- Removed empty spell check tooltips #11306
- Fixed package completion tooltips #12147
- Fixed setting rsession log level using command-line argument or logging.conf #12557
- Fixed issue that allowed users to overwrite their home directory in server mode #12653
- Fixed "Check for updates" incorrectly reports that there are no updates (rstudio-pro #3388)
<<<<<<< HEAD
- Fixed previewing rendered html_document causes URLs to open in browser #12494
- Fixed link opens in browser after Render with qml file when hypothes.is comments are turned on in `_quarto.yml` #12413
=======
- Fixed default options for Choose R dialog on Windows (#12452)
- Fixed data viewer's "Show in new window" results in empty window #12468
- Fixed uncaught Shiny error breaks RStudio's "Run in Window" feature #12569
- Fixed intermittent hanging logins in Workbench using ActiveDirectory (rstudio-pro #4285)
>>>>>>> d17f8a12

### Accessibility Improvements

- Editor Selection widget in New Session dialog is now usable via keyboard (rstudio-pro #4205)
- Editor Selection widget in New Session dialog supports screen reader usage (rstudio-pro #4206)
- Editor icons in New Session dialog are marked as cosmetic for screen readers (rstudio-pro #4207)
- Homepage modal dialogs are now implemented correctly for keyboard and screen reader use (rstudio-pro #4208)
- Posit logo on home page marked as cosmetic for screen readers (rstudio-pro #4209)
- Focus and keyboard-focus styles have been improved on the homepage
- Keyboard support has been added to the job summary drop-down in session list items on the homepage
- Improved alt-text and updated link to posit.co on sign-in page logo (rstudio-pro #4096)
- Help pane home page switches to single-column display at narrow widths (#12643)<|MERGE_RESOLUTION|>--- conflicted
+++ resolved
@@ -38,15 +38,12 @@
 - Fixed setting rsession log level using command-line argument or logging.conf #12557
 - Fixed issue that allowed users to overwrite their home directory in server mode #12653
 - Fixed "Check for updates" incorrectly reports that there are no updates (rstudio-pro #3388)
-<<<<<<< HEAD
-- Fixed previewing rendered html_document causes URLs to open in browser #12494
-- Fixed link opens in browser after Render with qml file when hypothes.is comments are turned on in `_quarto.yml` #12413
-=======
 - Fixed default options for Choose R dialog on Windows (#12452)
 - Fixed data viewer's "Show in new window" results in empty window #12468
 - Fixed uncaught Shiny error breaks RStudio's "Run in Window" feature #12569
 - Fixed intermittent hanging logins in Workbench using ActiveDirectory (rstudio-pro #4285)
->>>>>>> d17f8a12
+- Fixed previewing rendered html_document causes URLs to open in browser #12494
+- Fixed link opens in browser after Render with qml file when hypothes.is comments are turned on in `_quarto.yml` #12413
 
 ### Accessibility Improvements
 
