--- conflicted
+++ resolved
@@ -68,12 +68,9 @@
 - Fixed an issue where ghost text could not be inserted in non-chunk parts of an R Markdown / Quarto document (#14507)
 - Fixed Mac Desktop Pro so it starts on an ARM (Mx) Mac that doesn't have Rosetta2 installed (rstudio-pro#3558)
 - Fixed Windows Desktop Pro so it starts up after using the Choose R dialog (rstudio-pro#6062)
-<<<<<<< HEAD
 - Fixed an issue where updating the Copilot agent on Windows could fail if Copilot was already in use (#14850)
-=======
 - Fixed an issue where RStudio could autosave files on blur even while a Save As... modal was active (#15303)
 
->>>>>>> e2fedb94
 
 #### Posit Workbench
 - Fixed an issue with Workbench login not respecting "Stay signed in when browser closes" when using Single Sign-On (rstudio-pro#5392)
