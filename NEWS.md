## RStudio 2024.10.0 "Kousa Dogwood" Release Notes

### New
#### RStudio
- RStudio now supports the inclusion of environment variables when publishing applications to Posit Connect (#13032)
- The .Rproj.user folder location can now be customized globally both by users and administrators (#15098)
- RStudio now supports code formatting using the 'styler' R package, as well via other external applications (#2563)
- Use native file and message dialogs by default on Linux desktop (#14683; Linux Desktop)
- Added www-socket option to rserver.conf to enable server to listen on a Unix domain socket (#14938; Open-Source Server)
- RStudio now supports syntax highlighting for Fortran source files (#10403)
- Display label "Publish" next to the publish icon on editor toolbar (#13604)
- RStudio supports `usethis.description` option values when creating projects via the RStudio New Project wizard (#15070)
- The font size used for the document outline can now be customized [Accessibility] (#6887)
- The RStudio diagnostics system now supports destructuring assignments as implemented and provided in the `dotty` package
- The "Insert Chunk" button now acts as a menu in Quarto documents as well as R Markdown documents (#14785)
- Improved support for highlighting of nested chunks in R Markdown and Quarto documents (#10079)
- Improved support for variable-width chunk headers and footers in R Markdown / Quarto documents (#15191)
- The "Include all function arguments in completion list" user preference can be used to control whether RStudio includes function arguments which appear to have already been used in the current context (#13065)

#### Posit Workbench
-

### Fixed
#### RStudio
- "Run All" now only executes R chunks when "Chunk Output in Console" is set (#11995)
- Fixed an issue where the chunk options popup didn't recognize chunk labels preceded by a comma (#15156)
- Fixed an issue where the chunk options popup was confused by quoted strings containing spaces (#6829)
- Fixed an issue where the chunk options popup was confused by spaces around equals signs (#2673)
- Fixed an issue where an R Markdown chunk label containing dashes was truncated in Visual Editor (#15162)
- Fixed an issue in the data viewer where list-column cell navigation worked incorrectly when a search filter was active (#9960)
- Fixed an issue where debugger breakpoints did not function correctly in some cases with R 4.4 (#15072)
- Fixed an issue where autocompletion results within piped expressions were incorrect in some cases (#13611)
- Fixed being unable to save file after cancelling the "Choose Encoding" window (#14896)
- Fixed problems creating new files and projects on a UNC path (#14963, #14964; Windows Desktop)
- Prevent attempting to start Copilot on a non-main thread (#14952)
- Reformat Code no longer inserts whitespace around '^' operator (#14973)
- Prompt for personal access token instead of password when using github via https (#14103)
- RStudio now forward the current 'repos' option for actions taken in the Build pane (#5793)
- Executing `options(warn = ...)` in an R code chunk now persists beyond chunk execution (#15030)
- Remove focus-visible polyfill and instead use native browser :focus-visible pseudoclass (#14352)
- Fixed an issue where completion types for objects with a `.DollarNames` method were not properly displayed (#15115)
- Fixed an issue where the Console header label was not properly layed out when other tabs (e.g. Terminal) were closed (#15106)
- Auto-saves will no longer trim trailing whitespace on the line containing the cursor (#14829)
- Fixed an issue where pressing Tab would insert a literal tab instead of indenting a multi-line selection (#15046)
- Fixed scroller behavior in Data Viewer when viewing very large datasets (#12834)
- Fixed an issue where quoted variable names were not completed properly in dplyr pipes (#15161)
- Fixed issue with highlight of `tikz` code chunks in R Markdown documents (#15019)
- RStudio now uses current session repositories when installing package dependencies via background jobs (#10016)
- Fixed issue where collapsed raw chunks were displayed with an incorrect label in the Visual Editor (#14594)
<<<<<<< HEAD
- Fixed issue where test errors were duplicated when presented in Issues tab of Build pane (#14564)
=======
- Fixed issue where certain Python variable names were incorrectly quoted when inserted via autocompletion (#14560)
- RStudio now includes Markdown headers without any label in the document outline (#14552)
>>>>>>> 56775fb7

#### Posit Workbench
- Fixed an issue with Workbench login not respecting "Stay signed in when browser closes" when using Single Sign-On (rstudio-pro#5392)

### Dependencies

- Updated GWT to version 2.10.1 (#15011)
- Updated Electron to version 31.5.0 (#14982; Desktop)

### Deprecated / Removed
- Removed user preference for turning off focus indicator rectangles (#14352)
<|MERGE_RESOLUTION|>--- conflicted
+++ resolved
@@ -47,12 +47,9 @@
 - Fixed issue with highlight of `tikz` code chunks in R Markdown documents (#15019)
 - RStudio now uses current session repositories when installing package dependencies via background jobs (#10016)
 - Fixed issue where collapsed raw chunks were displayed with an incorrect label in the Visual Editor (#14594)
-<<<<<<< HEAD
 - Fixed issue where test errors were duplicated when presented in Issues tab of Build pane (#14564)
-=======
 - Fixed issue where certain Python variable names were incorrectly quoted when inserted via autocompletion (#14560)
 - RStudio now includes Markdown headers without any label in the document outline (#14552)
->>>>>>> 56775fb7
 
 #### Posit Workbench
 - Fixed an issue with Workbench login not respecting "Stay signed in when browser closes" when using Single Sign-On (rstudio-pro#5392)
