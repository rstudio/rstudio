--- conflicted
+++ resolved
@@ -43,11 +43,8 @@
 - RStudio now records the deployment target for newly-published documents, even when deployment fails due to an error in the document. (#12707)
 - Fixed an issue where Find in Files results were not presented in rare cases. (#12657)
 - Fixed an issue that could cause errors to occur if an R Markdown document was saved while a chunk was running. (#13860)
-<<<<<<< HEAD
 - Fixed an issue where console output could be dropped when rendering large ANSI links. (#13869)
-=======
 - Fixed an issue preventing users from copying code from the History pane. (#3219)
->>>>>>> d4a62224
 
 #### Posit Workbench
 - Fixed opening job details in new windows more than once for Workbench jobs on the homepage. (rstudio/rstudio-pro#5179)
