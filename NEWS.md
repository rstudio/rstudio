## RStudio 2021-11 "Prairie Trillium" Release Notes

### Visual Mode

* Improved handling of table markdown in visual editor (#9830)
* Added option to show line numbers in visual mode code chunks (#9387)
* Made visual code chunks collapsible (#8613)
* Fixed code execution via selection in indented visual mode code chunks (#9108)
* Fixed detection of HTTP(S) URLs on Windows in the image resolver (#9837)

### RStudio Workbench

* Added support for setting the `subPath` on Kubernetes sessions using `KubernetesPersistentVolumeClaim` mounts in `/etc/rstudio/launcher-mounts` (Pro #2976).

### Misc

* Add commands to open selected files in columns or active editor (#7920)
* Add *New Blank File* command to Files pane to create empty files of selected type in the directory (#1564)
* Rename CSRF token header `X-CSRF-Token` and cookie `csrf-token` to `X-RS-CSRF-Token` and `rs-csrf-token`, respectively, to avoid clashing with similarly named headers and cookies in other services (#7319)

### Bugfixes

* Fixed errors when uploading files/directory names with invalid characters (Pro #698)
<<<<<<< HEAD
* Added error when rsession may be running a different version of R than expected (Pro #2477)
=======
* Fixed "No such file or directory" errors when auto-saving R Notebook chunks while running them (#9284)
>>>>>>> 3bc0464f
<|MERGE_RESOLUTION|>--- conflicted
+++ resolved
@@ -21,8 +21,5 @@
 ### Bugfixes
 
 * Fixed errors when uploading files/directory names with invalid characters (Pro #698)
-<<<<<<< HEAD
 * Added error when rsession may be running a different version of R than expected (Pro #2477)
-=======
-* Fixed "No such file or directory" errors when auto-saving R Notebook chunks while running them (#9284)
->>>>>>> 3bc0464f
+* Fixed "No such file or directory" errors when auto-saving R Notebook chunks while running them (#9284)