--- conflicted
+++ resolved
@@ -41,11 +41,8 @@
 - Fixed an issue where color highlight for Console input could not be disabled. (#13118)
 - Fixed an issue that could cause the RStudio IDE to crash if a large amount of Console output was serialized with a suspended session. (#13857)
 - RStudio now records the deployment target for newly-published documents, even when deployment fails due to an error in the document. (#12707)
-<<<<<<< HEAD
 - Fixed an issue where Find in Files results were not presented in rare cases. (#12657)
-=======
 - Fixed an issue that could cause errors to occur if an R Markdown document was saved while a chunk was running. (#13860)
->>>>>>> bef1ffd4
 
 #### Posit Workbench
 - Fixed opening job details in new windows more than once for Workbench jobs on the homepage. (rstudio/rstudio-pro#5179)
