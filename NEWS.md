## RStudio 2024.04.0 "Chocolate Cosmos" Release Notes

### New
#### RStudio
- RStudio's auto-completion system now supports ggplot2 aesthetic names and data columns (#8444)
- RStudio Desktop on Windows and Linux supports auto-hiding the menu bar (#8932)
- RStudio Desktop on Windows and Linux supports full-screen mode via F11 (#3243)
- R projects can be given a custom display name in Project Options (#1909)
- RStudio now highlights and lints Quarto chunk options in Python code chunks
- RStudio no longer highlights `\[ \]` and `\( \)` Mathjax equations; prefer `$$ $$` and `$ $` instead (#12862)
- Added cmake option to build RStudio without the check for updates feature (#13236)
- Allow choosing R from non-standard location at startup (#14180; Windows Desktop)
<<<<<<< HEAD
- Add `EnvironmentFile` support to systemd service definitions. (#13819)
=======
- RStudio's GWT sources can now be built with JDKs > 11 (#11242)
- Show grey background instead of solid-white during Desktop startup (#13768)
>>>>>>> a0cc8d11

#### Posit Workbench
- Show custom project names on Workbench homepage (rstudio-pro#5589)

### Fixed
#### RStudio
- Fixed an issue where Stage chunk and Stage line in the Review Changes UI failed in some scenarios (#5476)
- Fixed shortcut for inserting an assignment operator to work on non-US English keyboards (#12457)
- Fixed an issue where the menubar would show on secondary windows if Alt key was pressed (#13973)
- Fixed Windows installer to delete Start Menu shortcut during uninstall (#13936)
- Fixed current Git branch not always showing correctly in external editor windows (#14029)
- Fixed tooltip to show correct keyboard shortcut when hovering over URLs in the editor (#12504)
- Fixed Save As dialog on Windows not showing Save As Type field when extensions are hidden (#12965)
- Fixed GitHub Copilot project preferences not showing correct status message (#14064)
- Fixed an issue where Quarto chunk option completions were not displayed at the start of a comment (#14074)
- Fixed an issue where pipes containing a large number of comments were not indented correctly (#12674)
- Fixed an issue where RStudio would unnecessarily list directory contents when opening a file (#14096)
- Localize Copilot-related user interface strings into French (#14092)
- Improved highlighting of YAML chunk options for Quarto Documents (#13836)
- Removed obsolete "Use Internet Explorer library/proxy" checkbox from Packages settings (#13250)
- Improved error handling for Desktop Pro license handling (rstudio-pro#4873)
- Fixed exception being logged when copying or cutting from editor in a separate window (#14140)
- Fixed an issue where RStudio's R diagnostics warned about potentially missing arguments even when disabled via preferences (#14046)
- Fixed an issue where the Visual Editor's toolbar controls were duplicated on format change (#12227)
- Fixed regression that caused extra whitespace at bottom of some popups (#14223)

#### Posit Workbench
-

### Dependencies
- Updated Ace to version 1.32.5 (#14227; Desktop + Server)
- Updated Electron to version 28.0.0 (#14055; Desktop)
- Updated GWT to version 2.10.0 (#11505; Desktop + Server)
- Updated NSIS to version 3.09 (#14123; Windows Desktop)
- Updated OpenSSL to version 3.1.4 (Windows Desktop)
<|MERGE_RESOLUTION|>--- conflicted
+++ resolved
@@ -10,12 +10,9 @@
 - RStudio no longer highlights `\[ \]` and `\( \)` Mathjax equations; prefer `$$ $$` and `$ $` instead (#12862)
 - Added cmake option to build RStudio without the check for updates feature (#13236)
 - Allow choosing R from non-standard location at startup (#14180; Windows Desktop)
-<<<<<<< HEAD
 - Add `EnvironmentFile` support to systemd service definitions. (#13819)
-=======
 - RStudio's GWT sources can now be built with JDKs > 11 (#11242)
 - Show grey background instead of solid-white during Desktop startup (#13768)
->>>>>>> a0cc8d11
 
 #### Posit Workbench
 - Show custom project names on Workbench homepage (rstudio-pro#5589)
