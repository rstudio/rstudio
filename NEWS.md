--- conflicted
+++ resolved
@@ -125,8 +125,5 @@
 * Fixed issue where sending code from Python History pane would switch Console to R mode (#8693)
 * Fixed issue where Open File dialog would fail to open files whose names were explicitly typed (#4059)
 * Fixed issue causing Project Sharing to fail to set Access Control Lists when using NFS v4 and `username@domain` security principals (Pro #2415)
-<<<<<<< HEAD
 * Fixed issue where dialog boxes [e.g. Git commit, Installing Pro Database drivers] could fail to show output with Limit Console Output turned on (Pro #2284)
-=======
-* Fixed issue preventing Kubernetes sessions from starting due to incorrect SSL certificate checking on websocket connections; make websocket connections support the `verify-ssl-certs` option (Pro #2463)
->>>>>>> f037109e
+* Fixed issue preventing Kubernetes sessions from starting due to incorrect SSL certificate checking on websocket connections; make websocket connections support the `verify-ssl-certs` option (Pro #2463)