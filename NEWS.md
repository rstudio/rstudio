## RStudio 2024.04.0 "Chocolate Cosmos" Release Notes

### New
#### RStudio
<<<<<<< HEAD
- Updated Ace to version 1.28. (#13708)
- Updated Boost to version 1.83.0. (#13577)
- Updated Electron to version 26.2.4. (#13577)
- Updated GWT to version 2.10.0 (#11505)
- Updated the default version of the GitHub Copilot agent to 1.10.3. (#13729)
- Update openssl to 1.1.1w on Mac and Windows (#13683)
- RStudio now supports highlighting of inline YAML chunk options in R Markdown / Quarto documents. (#11663)
- Improved support for development documentation when a package has been loaded via `devtools::load_all()`. (#13526)
- RStudio now supports autocompletion following `@` via `.AtNames`. (#13451)
- RStudio now supports the execution and display of GraphViz (`dot`) graphs in R Markdown / Quarto chunks. (#13187)
- RStudio now supports the execution of chunks with the 'file' option set. (#13636)
- With screen reader support enabled, hitting ESC key allows Tabbing away from editor. [accessibility] (#13593)
- RStudio now supports `LuaLaTeX` to compile Sweave/Rnw documents. (#13812)
- Better error message when user preferences fail to save due to folder permissions. (#12974)
- Update Electon Forge to 6.4.2 and Webpack to 5.89.0. (rstudio-pro#5383)
- RStudio now supports pasting of file paths for files copied to the clipboard. (#4572)
- RStudio now supports duplicate connection names for Posit drivers. (rstudio-pro#5437)
=======
- RStudio Desktop on Windows and Linux supports auto-hiding the menu bar. (#8932)
- The GWT code can now be built with JDKs > 11 (#11242)
>>>>>>> 51833073

#### Posit Workbench
-

### Fixed
#### RStudio
- Fixed an issue where the menubar would show on secondary windows if Alt key was pressed (#13973)
- Fixed Windows installer to delete Start Menu shortcut during uninstall (#13936)

#### Posit Workbench
-<|MERGE_RESOLUTION|>--- conflicted
+++ resolved
@@ -2,7 +2,6 @@
 
 ### New
 #### RStudio
-<<<<<<< HEAD
 - Updated Ace to version 1.28. (#13708)
 - Updated Boost to version 1.83.0. (#13577)
 - Updated Electron to version 26.2.4. (#13577)
@@ -20,10 +19,8 @@
 - Update Electon Forge to 6.4.2 and Webpack to 5.89.0. (rstudio-pro#5383)
 - RStudio now supports pasting of file paths for files copied to the clipboard. (#4572)
 - RStudio now supports duplicate connection names for Posit drivers. (rstudio-pro#5437)
-=======
 - RStudio Desktop on Windows and Linux supports auto-hiding the menu bar. (#8932)
 - The GWT code can now be built with JDKs > 11 (#11242)
->>>>>>> 51833073
 
 #### Posit Workbench
 -
