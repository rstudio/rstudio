--- conflicted
+++ resolved
@@ -25,11 +25,8 @@
 - Prompt for personal access token instead of password when using github via https (#14103)
 - RStudio now forward the current 'repos' option for actions taken in the Build pane (#5793)
 - Executing `options(warn = ...)` in an R code chunk now persists beyond chunk execution (#15030)
-<<<<<<< HEAD
 - Remove focus-visible polyfill and instead use native browser :focus-visible pseudoclass (#14352)
-=======
 - Fixed an issue where completion types for objects with a `.DollarNames` method were not properly displayed (#15115)
->>>>>>> 50c99a05
 
 #### Posit Workbench
 - Fixed an issue with Workbench login not respecting "Stay signed in when browser closes" when using Single Sign-On (rstudio-pro#5392)
