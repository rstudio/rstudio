## RStudio 2023.08.0 "Desert Sunflower" Release Notes

### New
- Prometheus metrics are available in Posit Workbench (rstudio-pro:#3273)
- Update to Electron 25.2.0 (#13322)
- Additional support for publishing new content types to Posit Cloud (rstudio-pro#4541)

### Fixed
- Fixed issue where Electron menubar commands are not disabled when modals are displayed (#12972)
- Fixed bug causing invalid/empty `cacheKey` error when accessing a dataframe variable (#13188)
- Fixed bug preventing dataframe column navigation past the default number of display columns (#13220)
- Fixed intermittent rsession crash when the linux nscd service was enabled (rstudio-pro:#4648)
- Fixed bug when resuming session not restoring current working directory for Terminal pane (rstudio-pro:#4027)
- Fixed bug preventing files from being saved when user `HOME` path includes trailing slashes on Windows (#13105)
- Fixed broken Help pane after navigating to code demo (#13263)
- Fixed bug preventing Update Available from displaying (#13347)
- Fixed bug causing dataframe help preview to fail for nested objects (#13291)
<<<<<<< HEAD
- Fixed issue where changes to binary files were not presented in Git History view (#13126)
=======
- Fixed bug where clicking "Ignore Update" would fail to ignore the update (#13379)
>>>>>>> 929e9422

### Performance
- Improved performance of group membership tests (rstudio-pro:#4643)
- Increased read buffer size for rserver proxy (rstudio-pro:#4764)

### Accessibility Improvements
-
<|MERGE_RESOLUTION|>--- conflicted
+++ resolved
@@ -15,11 +15,8 @@
 - Fixed broken Help pane after navigating to code demo (#13263)
 - Fixed bug preventing Update Available from displaying (#13347)
 - Fixed bug causing dataframe help preview to fail for nested objects (#13291)
-<<<<<<< HEAD
 - Fixed issue where changes to binary files were not presented in Git History view (#13126)
-=======
 - Fixed bug where clicking "Ignore Update" would fail to ignore the update (#13379)
->>>>>>> 929e9422
 
 ### Performance
 - Improved performance of group membership tests (rstudio-pro:#4643)
