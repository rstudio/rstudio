## RStudio 2024.11.0 "Kousa Dogwood" Release Notes

### New
#### RStudio
- RStudio now supports the inclusion of environment variables when publishing applications to Posit Connect (#13032)
- RStudio now supports new features from the R graphics engine (groups, glyphs) when supported by the underlying device (#14613)
- The .Rproj.user folder location can now be customized globally both by users and administrators (#15098)
- RStudio now supports code formatting using the 'styler' R package, as well via other external applications (#2563)
- Use native file and message dialogs by default on Linux desktop (#14683; Linux Desktop)
- Added www-socket option to rserver.conf to enable server to listen on a Unix domain socket (#14938; Open-Source Server)
- RStudio now supports syntax highlighting for Fortran source files (#10403)
- Display label "Publish" next to the publish icon on editor toolbar (#13604)
- RStudio supports `usethis.description` option values when creating projects via the RStudio New Project wizard (#15070)
- The font size used for the document outline can now be customized [Accessibility] (#6887)
- The RStudio diagnostics system now supports destructuring assignments as implemented and provided in the `dotty` package
- The "Insert Chunk" button now acts as a menu in Quarto documents as well as R Markdown documents (#14785)
- Improved support for highlighting of nested chunks in R Markdown and Quarto documents (#10079)
- Improved support for variable-width chunk headers and footers in R Markdown / Quarto documents (#15191)
- The "Include all function arguments in completion list" user preference can be used to control whether RStudio includes function arguments which appear to have already been used in the current context (#13065)
- Available environment variables are now provided as completion suggestions within `Sys.unsetenv()` (#15215)
- RStudio IDE User Guide and RStudio & Posit Workbench Release Notes now includes release version in navigation bar reference URLs (#15223)
- Rename in Scope now operates across chunks within R Markdown and Quarto documents (#4961)
- RStudio now respects the chunk 'dpi' option when generating plots in R Markdown / Quarto documents (#11649)
- RStudio now supports the display of an HTML table of contents for R help files when `options(help.htmltoc = TRUE)` is set (#14523)
- RStudio now includes `.env` files in the fuzzy finder, and also displays these files in the Files pane

#### Posit Workbench

- Posit Workbench Administration Guide & User Guide and Posit Workbench Licenses guide now includes release version in navigation bar reference URLs. (rstudio-pro#6826)
- Restrict Positron and VS Code sessions for insecure (non-SSL) contexts. These editors do not work properly otherwise. (rstudio-pro#3741)
- Added support for HTTP Proxy variables in rserver and rsession to enable managed credentials features in Workbench environments behind a proxy server. (rstudio-pro#5893)

### Fixed
#### RStudio
- "Run All" now only executes R chunks when "Chunk Output in Console" is set (#11995)
- Fixed an issue where the Rename File command did not write unsaved changes before performing the rename (#15242)
- Fixed an issue where the chunk options popup didn't recognize chunk labels preceded by a comma (#15156)
- Fixed an issue where the chunk options popup was confused by quoted strings containing spaces (#6829)
- Fixed an issue where the chunk options popup was confused by spaces around equals signs (#2673)
- Fixed an issue where an R Markdown chunk label containing dashes was truncated in Visual Editor (#15162)
- Fixed an issue in the data viewer where list-column cell navigation worked incorrectly when a search filter was active (#9960)
- Fixed an issue where debugger breakpoints did not function correctly in some cases with R 4.4 (#15072)
- Fixed an issue where autocompletion results within piped expressions were incorrect in some cases (#13611)
- Fixed being unable to save file after cancelling the "Choose Encoding" window (#14896)
- Fixed problems creating new files and projects on a UNC path (#14963, #14964; Windows Desktop)
- Prevent attempting to start Copilot on a non-main thread (#14952)
- Reformat Code no longer inserts whitespace around '^' operator (#14973)
- Prompt for personal access token instead of password when using github via https (#14103)
- RStudio now forward the current 'repos' option for actions taken in the Build pane (#5793)
- Executing `options(warn = ...)` in an R code chunk now persists beyond chunk execution (#15030)
- Remove focus-visible polyfill and instead use native browser :focus-visible pseudoclass [Accessibility] (#14352)
- Fixed an issue where completion types for objects with a `.DollarNames` method were not properly displayed (#15115)
- Fixed an issue where the Console header label was not properly layed out when other tabs (e.g. Terminal) were closed (#15106)
- Auto-saves will no longer trim trailing whitespace on the line containing the cursor (#14829)
- Fixed an issue where pressing Tab would insert a literal tab instead of indenting a multi-line selection (#15046)
- Fixed scroller behavior in Data Viewer when viewing very large datasets (#12834)
- Fixed an issue where quoted variable names were not completed properly in dplyr pipes (#15161)
- Fixed issue with highlight of `tikz` code chunks in R Markdown documents (#15019)
- RStudio now uses current session repositories when installing package dependencies via background jobs (#10016)
- Fixed issue where collapsed raw chunks were displayed with an incorrect label in the Visual Editor (#14594)
- Fixed issue where test errors were duplicated when presented in Issues tab of Build pane (#14564)
- Fixed issue where certain Python variable names were incorrectly quoted when inserted via autocompletion (#14560)
- Fixed an issue where RStudio over-aggressively required packages to be rebuilt when setting breakpoints (#15201)
- RStudio now includes Markdown headers without any label in the document outline (#14552)
- Clicking in the editor gutter to toggle a breakpoint no longer also selects the associated line (#15226)
- RStudio no longer logs warning / error messages related to disabled R actions (e.g. ReadConsole) in forked sessions (#15221)
- RStudio Desktop now forwards `LD_LIBRARY_PATH` when detecting available R installations (#15044)
- Fixed an issue with incorrect completions provided in `readline()` context (#15238)
- Fixed an issue where ghost text could not be inserted in non-chunk parts of an R Markdown / Quarto document (#14507)
- Fixed Mac Desktop Pro so it starts on an ARM (Mx) Mac that doesn't have Rosetta2 installed (rstudio-pro#3558)
- Fixed Windows Desktop Pro so it starts up after using the Choose R dialog (rstudio-pro#6062)
- Fixed an issue where updating the Copilot agent on Windows could fail if Copilot was already in use (#14850)
- Fixed an issue where RStudio could autosave files on blur even while a Save As... modal was active (#15303)
- Fixed an issue where some output from `uv` could be rendered blurry in the RStudio Console (#15282)
<<<<<<< HEAD
- Fixed an issue where the IDE could hang when changing the file type of an R Markdown document (#15313)
=======
- Fixed the chunk options popup to work in Visual Mode for non-R chunks (#15312)
>>>>>>> e279d7d2


#### Posit Workbench
- Fixed an issue with Workbench login not respecting "Stay signed in when browser closes" when using Single Sign-On (rstudio-pro#5392)

### Upgrade Instructions

#### Posit Workbench

If running Workbench behind a proxy server, you may need to update your `NO_PROXY` configuration. HTTP Proxy variables are now supported in rserver and rsession, so it is important to include local addresses to Job Launcher sessions and other internal services in your `NO_PROXY` list. See the [Outgoing Proxies](https://docs.posit.co/ide/server-pro/access_and_security/outgoing_proxies.html) section of the Workbench Admin Guide for more information. (rstudio-pro#5893)

### Dependencies
- Updated GWT to version 2.10.1 (#15011)
- Updated Electron to version 31.5.0 (#14982; Desktop)

### Deprecated / Removed
- Removed user preference for turning off focus indicator rectangles (#14352)
<|MERGE_RESOLUTION|>--- conflicted
+++ resolved
@@ -72,11 +72,8 @@
 - Fixed an issue where updating the Copilot agent on Windows could fail if Copilot was already in use (#14850)
 - Fixed an issue where RStudio could autosave files on blur even while a Save As... modal was active (#15303)
 - Fixed an issue where some output from `uv` could be rendered blurry in the RStudio Console (#15282)
-<<<<<<< HEAD
 - Fixed an issue where the IDE could hang when changing the file type of an R Markdown document (#15313)
-=======
 - Fixed the chunk options popup to work in Visual Mode for non-R chunks (#15312)
->>>>>>> e279d7d2
 
 
 #### Posit Workbench
