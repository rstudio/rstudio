## RStudio 2025.08.0 "Sandyland Bluebonnet" Release Notes

### New

#### RStudio

- RStudio now highlights all keywords from the SQL 2023 standard in SQL documents (#15841)
- Added a user preference to disable showing the splash screen at startup (#15945)
- The splash screen now closes when clicked with the mouse (#15614)

#### Posit Workbench

-

### Fixed

#### RStudio

- Fixed an issue where pkgdown websites built outside of the user directory could not be viewed from RStudio Server (#15133)
- RStudio no longer displays factors with more than 64 levels as though they were character vectors (#14113)
- Fixed an issue where the "Save As" dialog would not be visible when trying to save an older git revision of a file (#15955)
- Fixed an issue where code indentation stopped working following code chunks containing only Quarto comments (#15879)
- Fixed an issue where RStudio could hang when attempting to execute notebook chunks without a registered handler (#15979)

#### Posit Workbench

-

### Dependencies

- Copilot Language Server 1.311.0 (#15935)
<<<<<<< HEAD
- Electron 36.2.0 (#15933)
- Quarto 1.7.29 (#15934)
=======
- Electron 36.1.0 (#15933)
- Quarto 1.7.31 (#15934)
>>>>>>> e17c8608

### Deprecated / Removed

- RStudio Server and Posit Workbench are no longer supported on Ubuntu Focal (#15940)<|MERGE_RESOLUTION|>--- conflicted
+++ resolved
@@ -29,13 +29,8 @@
 ### Dependencies
 
 - Copilot Language Server 1.311.0 (#15935)
-<<<<<<< HEAD
 - Electron 36.2.0 (#15933)
-- Quarto 1.7.29 (#15934)
-=======
-- Electron 36.1.0 (#15933)
 - Quarto 1.7.31 (#15934)
->>>>>>> e17c8608
 
 ### Deprecated / Removed
 
