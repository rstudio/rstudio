--- conflicted
+++ resolved
@@ -35,11 +35,8 @@
 - Removed empty spell check tooltips #11306
 - Fixed package completion tooltips #12147
 - Fixed setting rsession log level using command-line argument or logging.conf #12557
-<<<<<<< HEAD
+- Fixed issue that allowed users to overwrite their home directory in server mode #12653
 - Fixed "Check for updates" incorrectly reports that there are no updates (rstudio-pro #3388)
-=======
-- Fixed issue that allowed users to overwrite their home directory in server mode #12653
->>>>>>> c03918af
 
 ### Accessibility Improvements
 
