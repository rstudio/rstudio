## RStudio 2025.11.0 "Apple Blossom" Release Notes

### New
#### RStudio
-

#### Posit Workbench
- - ([#16218](https://github.com/rstudio/rstudio/issues/16218)) Workbench no longer uses Crashpad for collecting crash dumps

### Fixed
#### RStudio
- ([#16320](https://github.com/rstudio/rstudio/issues/16320)): Fixed message shown when ssh keyphrases don't match
- ([#16331](https://github.com/rstudio/rstudio/issues/16331)): RStudio no longer removes previously-registered global calling handlers on startup
<<<<<<< HEAD
- ([#13470](https://github.com/rstudio/rstudio/issues/13470)): Avoid printing positioning data when creating patchwork objects in R Markdown chunks
=======
- ([#16337](https://github.com/rstudio/rstudio/issues/16337)): Fixed an issue where R error output was not displayed in rare cases
>>>>>>> 39fa22d0

#### Posit Workbench
- (#rstudio-pro/8919): Fixed an issue where duplicate project entries within a user's recent project list could cause their home page to fail to load

### Dependencies
- Copilot Language Server 1.357.0
- Electron 37.3.0<|MERGE_RESOLUTION|>--- conflicted
+++ resolved
@@ -5,17 +5,14 @@
 -
 
 #### Posit Workbench
-- - ([#16218](https://github.com/rstudio/rstudio/issues/16218)) Workbench no longer uses Crashpad for collecting crash dumps
+- ([#16218](https://github.com/rstudio/rstudio/issues/16218)) Workbench no longer uses Crashpad for collecting crash dumps
 
 ### Fixed
 #### RStudio
 - ([#16320](https://github.com/rstudio/rstudio/issues/16320)): Fixed message shown when ssh keyphrases don't match
 - ([#16331](https://github.com/rstudio/rstudio/issues/16331)): RStudio no longer removes previously-registered global calling handlers on startup
-<<<<<<< HEAD
 - ([#13470](https://github.com/rstudio/rstudio/issues/13470)): Avoid printing positioning data when creating patchwork objects in R Markdown chunks
-=======
 - ([#16337](https://github.com/rstudio/rstudio/issues/16337)): Fixed an issue where R error output was not displayed in rare cases
->>>>>>> 39fa22d0
 
 #### Posit Workbench
 - (#rstudio-pro/8919): Fixed an issue where duplicate project entries within a user's recent project list could cause their home page to fail to load
