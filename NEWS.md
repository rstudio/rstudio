## v1.1 - Release Notes

### Data Import

* Add support for all file encodings supported by R
* Restore text import dialog from previous releases (uses only base R functions)

### R Markdown

* Added option to specify the working directory when executing R Markdown chunks
* Added option to set preview mode (in viewer, window, etc.) in YAML header
* Added option to skip knitting before publishing in YAML header

### R Notebooks

* Python chunks now respect virtualenv if present
* 'Rename in Scope' now works within R chunks
* Fixed an issue where non-R chunk output could become duplicated
* Added option to set notebook mode in the document's YAML header

### Terminal

* New Terminal tab for fluid shell interaction within the IDE
* Support for xterm emulation including color output and full-screen console apps
* Support for multiple terminals, each with persistent scrollback buffer

### Miscellaneous

* Added support for custom, user-provided project templates
* Implement support for changing editor tabs with the mouse wheel
* Snippets can now be inserted in the R console
* Add option to knit in current working directory or project directory
* Cmd/Ctrl+Enter in Help pane now sends selected example code to console
* View(vignette(...)) now opens editor with vignette source
* Ctrl+P/Ctrl+N to visit previous/next console history line (like readline)
* Ctrl+R to search console history incrementally (like readline)
* New "Copy To" command in Files pane to copy and rename in one step
* Debugger support for R 3.3.3 and above
* F2 in source editor opens data frame under cursor in a new tab
* Highlight markdown inside ROxygen comments
* Improve performance of autocompletion for installed packages
<<<<<<< HEAD
* Add option to run multiple consecutive lines of R with Ctrl+Enter
* Add commands to run a line, statement, or consecutive lines 
=======
* Add Clear Console button to top of Console pane
>>>>>>> 4ccff547
* Server Pro: Add option to disable file uploads
* Server Pro: Upgrade to TurboActivate 4.0; improves licensing
* Server Pro: Add support for floating (lease-based) licenses

### Bug Fixes

* Fixed an issue where dragging tabs out multiple times could revert contents to older version
* macOS: fixed 'crash on wake' issue with late-2016 Macbooks
* Fixed mangling of YAML header string values containing backticks 
* File downloads from the internal browser are now saved correctly on Linux and Windows
* Rendering or running an R Markdown document no longer saves it unnecessarily
* 'Insert assignment operator' shortcut now works on Firefox
* Fix hang when replacing a misspelled word with word and punctuation
* Editor now responds correctly when renaming an open file using the Files pane
* Fixed an issue that could cause the data viewer cache to contain orphaned entries
* Fixed highlighting of Markdown text within Markdown blockquote
* Invoke R without --vanilla when building R Markdown websites
* Fixed an issue in which R Markdown documents could get stuck in notebook mode
<|MERGE_RESOLUTION|>--- conflicted
+++ resolved
@@ -39,12 +39,9 @@
 * F2 in source editor opens data frame under cursor in a new tab
 * Highlight markdown inside ROxygen comments
 * Improve performance of autocompletion for installed packages
-<<<<<<< HEAD
 * Add option to run multiple consecutive lines of R with Ctrl+Enter
 * Add commands to run a line, statement, or consecutive lines 
-=======
 * Add Clear Console button to top of Console pane
->>>>>>> 4ccff547
 * Server Pro: Add option to disable file uploads
 * Server Pro: Upgrade to TurboActivate 4.0; improves licensing
 * Server Pro: Add support for floating (lease-based) licenses
