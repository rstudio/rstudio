## RStudio 2024.10.0 "Kousa Dogwood" Release Notes

### New
#### RStudio
- RStudio now supports the inclusion of environment variables when publishing applications to Posit Connect (#13032)
- The .Rproj.user folder location can now be customized globally both by users and administrators (#15098)
- RStudio now supports code formatting using the 'styler' R package, as well via other external applications (#2563)
- Use native file and message dialogs by default on Linux desktop (#14683; Linux Desktop)
- Added www-socket option to rserver.conf to enable server to listen on a Unix domain socket (#14938; Open-Source Server)
- RStudio now supports syntax highlighting for Fortran source files (#10403)
- Display label "Publish" next to the publish icon on editor toolbar (#13604)
- RStudio supports `usethis.description` option values when creating projects via the RStudio New Project wizard (#15070)
- The font size used for the document outline can now be customized [Accessibility] (#6887)
- The RStudio diagnostics system now supports destructuring assignments as implemented and provided in the `dotty` package
- The "Insert Chunk" button now acts as a menu in Quarto documents as well as R Markdown documents (#14785)
- Improved support for highlighting of nested chunks in R Markdown and Quarto documents (#10079)
- Improved support for variable-width chunk headers and footers in R Markdown / Quarto documents (#15191)
- The "Include all function arguments in completion list" user preference can be used to control whether RStudio includes function arguments which appear to have already been used in the current context (#13065)

#### Posit Workbench
-

### Fixed
#### RStudio
- "Run All" now only executes R chunks when "Chunk Output in Console" is set (#11995)
- Fixed an issue where the chunk options popup didn't recognize chunk labels preceded by a comma (#15156)
- Fixed an issue where the chunk options popup was confused by quoted strings containing spaces (#6829)
- Fixed an issue where the chunk options popup was confused by spaces around equals signs (#2673)
- Fixed an issue where an R Markdown chunk label containing dashes was truncated in Visual Editor (#15162)
- Fixed an issue in the data viewer where list-column cell navigation worked incorrectly when a search filter was active (#9960)
- Fixed an issue where debugger breakpoints did not function correctly in some cases with R 4.4 (#15072)
- Fixed an issue where autocompletion results within piped expressions were incorrect in some cases (#13611)
- Fixed being unable to save file after cancelling the "Choose Encoding" window (#14896)
- Fixed problems creating new files and projects on a UNC path (#14963, #14964; Windows Desktop)
- Prevent attempting to start Copilot on a non-main thread (#14952)
- Reformat Code no longer inserts whitespace around '^' operator (#14973)
- Prompt for personal access token instead of password when using github via https (#14103)
- RStudio now forward the current 'repos' option for actions taken in the Build pane (#5793)
- Executing `options(warn = ...)` in an R code chunk now persists beyond chunk execution (#15030)
- Remove focus-visible polyfill and instead use native browser :focus-visible pseudoclass (#14352)
- Fixed an issue where completion types for objects with a `.DollarNames` method were not properly displayed (#15115)
- Fixed an issue where the Console header label was not properly layed out when other tabs (e.g. Terminal) were closed (#15106)
- Auto-saves will no longer trim trailing whitespace on the line containing the cursor (#14829)
- Fixed an issue where pressing Tab would insert a literal tab instead of indenting a multi-line selection (#15046)
- Fixed scroller behavior in Data Viewer when viewing very large datasets (#12834)
- Fixed an issue where quoted variable names were not completed properly in dplyr pipes (#15161)
- Fixed issue with highlight of `tikz` code chunks in R Markdown documents (#15019)
- RStudio now uses current session repositories when installing package dependencies via background jobs (#10016)
- Fixed issue where collapsed raw chunks were displayed with an incorrect label in the Visual Editor (#14594)
<<<<<<< HEAD
- Fixed issue where certain Python variable names were incorrectly quoted when inserted via autocompletion (#14560)
=======
- RStudio now includes Markdown headers without any label in the document outline (#14552)
>>>>>>> a0fe5f5d

#### Posit Workbench
- Fixed an issue with Workbench login not respecting "Stay signed in when browser closes" when using Single Sign-On (rstudio-pro#5392)

### Dependencies

- Updated GWT to version 2.10.1 (#15011)
- Updated Electron to version 31.5.0 (#14982; Desktop)

### Deprecated / Removed
- Removed user preference for turning off focus indicator rectangles (#14352)
<|MERGE_RESOLUTION|>--- conflicted
+++ resolved
@@ -47,11 +47,8 @@
 - Fixed issue with highlight of `tikz` code chunks in R Markdown documents (#15019)
 - RStudio now uses current session repositories when installing package dependencies via background jobs (#10016)
 - Fixed issue where collapsed raw chunks were displayed with an incorrect label in the Visual Editor (#14594)
-<<<<<<< HEAD
 - Fixed issue where certain Python variable names were incorrectly quoted when inserted via autocompletion (#14560)
-=======
 - RStudio now includes Markdown headers without any label in the document outline (#14552)
->>>>>>> a0fe5f5d
 
 #### Posit Workbench
 - Fixed an issue with Workbench login not respecting "Stay signed in when browser closes" when using Single Sign-On (rstudio-pro#5392)
