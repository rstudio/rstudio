--- conflicted
+++ resolved
@@ -29,12 +29,7 @@
 - (#rstudio-pro/8846): Improved contrast of check boxes on Workbench homepage to meet 3:1 minimum contrast (AA)
 
 ### Dependencies
-<<<<<<< HEAD
-- Copilot Language Server 1.371.0
+- Copilot Language Server 1.373.0
 - Electron 38.1.2
-=======
-- Copilot Language Server 1.373.0
-- Electron 38.1.0
->>>>>>> 55e59547
 - Node.js 22.18.0
 - Quarto 1.8.24