--- conflicted
+++ resolved
@@ -39,11 +39,8 @@
 - Fixed an issue where the Console header label was not properly layed out when other tabs (e.g. Terminal) were closed (#15106)
 - Auto-saves will no longer trim trailing whitespace on the line containing the cursor (#14829)
 - Fixed an issue where pressing Tab would insert a literal tab instead of indenting a multi-line selection (#15046)
-<<<<<<< HEAD
 - Fixed scroller behavior in Data Viewer when viewing very large datasets (#12834)
-=======
 - Fixed an issue where quoted variable names were not completed properly in dplyr pipes (#15161)
->>>>>>> eda307ba
 
 #### Posit Workbench
 - Fixed an issue with Workbench login not respecting "Stay signed in when browser closes" when using Single Sign-On (rstudio-pro#5392)
