--- conflicted
+++ resolved
@@ -54,11 +54,8 @@
 - Fixed a regression where the Data Viewer did not display 'variable.labels' for columns (#14265)
 - Fixed an issue where autocompletion help was not properly displayed for development help topics (#14273)
 - Fixed an issue where Shiny onSessionEnded callbacks could be interrupted when stopped in RStudio (#13394)
-<<<<<<< HEAD
 - Fixed Copyright date ranges for Release Notes and RStudio IDE User Guide (#14078)
-=======
 - Fixed mis-encoded Hunspell dictionaries (#8147)
->>>>>>> 9ddf001f
 
 #### Posit Workbench
 
