## RStudio 2025.04.0 "Mariposa Orchid" Release Notes

### New
#### RStudio
- On macOS, RStudio now uses the project directory / home directory for new RStudio sessions opened via the Dock menu's "Open in New Window" command. (#15409)
- RStudio installation on Windows now registers icons for many supported file types. (#12730)
- RStudio for Windows binaries now have digital signatures. (rstudio-pro#5772)
- RStudio now only writes the ProjectId field within a project's `.Rproj` file when required. Currently, this is for users who have configured a custom `.Rproj.user` location.

#### Posit Workbench
-

### Fixed
#### RStudio

<<<<<<< HEAD
- Fixed an issue where RStudio could crash when attempting to clear plots while a new plot was being drawn. (#11856)
=======
- Fixed an issue where the R startup banner was printed twice in rare cases. (#6907)
>>>>>>> fa8e0de5
- Fixed an issue where RStudio Server could hang when navigating the Open File dialog to a directory with many (> 100,000) files. (#15441)
- Fixed an issue where the F1 shortcut would fail to retrieve documentation in packages. (#10869)
- Fixed an issue where some column names were not displayed following select() in pipe completions. (#12501)
- Fixed an issue where building with a newer version of Boost (e.g. Boost 1.86.0) would fail. (#15625)
- Fixed an issue where opening multiple copies of RStudio Desktop installed in different locations would cause RStudio to try to open itself as a script. (#15554)
- Fixed an issue where printing 0-row data.frames containing an 'hms' column from an R Markdown chunk could cause an unexpected error. (#15459)

#### Posit Workbench
-
<|MERGE_RESOLUTION|>--- conflicted
+++ resolved
@@ -13,11 +13,8 @@
 ### Fixed
 #### RStudio
 
-<<<<<<< HEAD
 - Fixed an issue where RStudio could crash when attempting to clear plots while a new plot was being drawn. (#11856)
-=======
 - Fixed an issue where the R startup banner was printed twice in rare cases. (#6907)
->>>>>>> fa8e0de5
 - Fixed an issue where RStudio Server could hang when navigating the Open File dialog to a directory with many (> 100,000) files. (#15441)
 - Fixed an issue where the F1 shortcut would fail to retrieve documentation in packages. (#10869)
 - Fixed an issue where some column names were not displayed following select() in pipe completions. (#12501)
