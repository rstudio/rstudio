## RStudio 2023.08.0 "Desert Sunflower" Release Notes

### New
- Prometheus metrics are available in Posit Workbench (rstudio-pro:#3273)
- Update to Electron 25.2.0 (#13322)

### Fixed
- Fixed issue where Electron menubar commands are not disabled when modals are displayed (#12972)
- Fixed bug causing invalid/empty `cacheKey` error when accessing a dataframe variable (#13188)
- Fixed bug preventing dataframe column navigation past the default number of display columns (#13220)
- Fixed intermittent rsession crash when the linux nscd service was enabled (rstudio-pro:#4648)
- Fixed bug when resuming session not restoring current working directory for Terminal pane (rstudio-pro:#4027)
- Fixed bug preventing files from being saved when user `HOME` path includes trailing slashes on Windows (#13105)
- Fixed broken Help pane after navigating to code demo (#13263)
<<<<<<< HEAD
- Fixed bug preventing Update Available from displaying (#13347)
=======
- Fixed bug causing dataframe help preview to fail for nested objects (#13291)
>>>>>>> fc483ad5

### Performance
- Improved performance of group membership tests (rstudio-pro:#4643)
- Increased read buffer size for rserver proxy (rstudio-pro:#4764)

### Accessibility Improvements
-
<|MERGE_RESOLUTION|>--- conflicted
+++ resolved
@@ -12,11 +12,8 @@
 - Fixed bug when resuming session not restoring current working directory for Terminal pane (rstudio-pro:#4027)
 - Fixed bug preventing files from being saved when user `HOME` path includes trailing slashes on Windows (#13105)
 - Fixed broken Help pane after navigating to code demo (#13263)
-<<<<<<< HEAD
 - Fixed bug preventing Update Available from displaying (#13347)
-=======
 - Fixed bug causing dataframe help preview to fail for nested objects (#13291)
->>>>>>> fc483ad5
 
 ### Performance
 - Improved performance of group membership tests (rstudio-pro:#4643)
