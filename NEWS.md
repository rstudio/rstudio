--- conflicted
+++ resolved
@@ -67,13 +67,9 @@
 ### Dependencies
 - Update Electron to version 34.5.1. (#15450)
 - Update Quarto to version 1.6.42. (#15460)
-<<<<<<< HEAD
-- Copilot Language Server 1.298.0. (rstudio-pro#7450)
 - Updated Positron Pro sessions to 2025.04 with Code OSS 1.98
 - Updated Code OSS to 1.99 for VS Code sessions (rstudio-pro#7882)
-=======
 - Copilot Language Server 1.300.0. (rstudio-pro#7450)
->>>>>>> e6d83eb5
 - Updated Node in VS Code and Positron Pro sessions to 20.18.2 (rstudio-pro#7612)
 
 ### Deprecated / Removed
