--- conflicted
+++ resolved
@@ -53,11 +53,8 @@
 * New `launcher-verify-ssl-certs` and `launcher-sessions-callback-verify-ssl-certs` options for testing with self-signed certificates when using SSL. (Pro #1504)
 * R sessions can now be renamed from within the session or the home page. (Pro #1572)
 * Project Sharing now works on Launcher sessions.
-<<<<<<< HEAD
 * Remote session connections over HTTPS can now load certificates from the Apple Keychain. (Pro #1828)
-=======
 * Improved session load balancing when using the Local Job Launcher plugin to evenly spread session load between Local plugin nodes. (Pro #1814)
->>>>>>> e72844c4
 
 ### Bugfixes
 
