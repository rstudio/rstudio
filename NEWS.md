## RStudio 2024.04.0 "Chocolate Cosmos" Release Notes

### New

#### RStudio
- RStudio now requires R 3.6.0 or newer. (#14210)
- RStudio's auto-completion system now supports ggplot2 aesthetic names and data columns (#8444)
- RStudio's auto-completion system now supports the display of the "label" attribute (#14242)
- RStudio Desktop on Windows and Linux supports auto-hiding the menu bar (#8932)
- RStudio Desktop on Windows and Linux supports full-screen mode via F11 (#3243)
- R projects can be given a custom display name in Project Options (#1909)
- RStudio now highlights and lints Quarto chunk options in Python code chunks
- RStudio no longer highlights `\[ \]` and `\( \)` Mathjax equations; prefer `$$ $$` and `$ $` instead (#12862)
- Added cmake option to build RStudio without the check for updates feature (#13236)
- Allow choosing R from non-standard location at startup (#14180; Windows Desktop)
- Add `EnvironmentFile` support to systemd service definitions (#13819)
- RStudio's GWT sources can now be built with JDKs > 11 (#11242)
- Show grey background instead of solid-white during Desktop startup (#13768)
- The 'restartSession()' API method gains the 'clean' argument. (#2841)
- 'dot' chunks in R Markdown documents are now executable (#14063)
- (rstudioapi) Fixed an issue where selectFile() did not parse filter strings in a cross-platform way (#13994)
- Show Quarto version information in the About dialog (#14263)
- RStudio now reports repository validation errors (if any) when adding secondary repositories in the Global Options -> Packages pane (#13842)
- The working directory of a background job now defaults to the .Rproj location when a project is open (#12600)
- Add search results copy button and search results breadcrumbs to RStudio User Guide (#13618, #14069)

#### Posit Workbench
- Show custom project names on Workbench homepage (rstudio-pro#5589)
- Add search results copy button and search results breadcrumbs to Workbench Administration Guide, Workbench User Guide, RStudio Desktop Pro Administration Guide (#5088, #5603)

### Fixed
#### RStudio
- Fixed an issue where Stage chunk and Stage line in the Review Changes UI failed in some scenarios (#5476)
- Fixed shortcut for inserting an assignment operator to work on non-US English keyboards (#12457)
- Fixed an issue where the menubar would show on secondary windows if Alt key was pressed (#13973)
- Fixed Windows installer to delete Start Menu shortcut during uninstall (#13936)
- Fixed current Git branch not always showing correctly in external editor windows (#14029)
- Fixed tooltip to show correct keyboard shortcut when hovering over URLs in the editor (#12504)
- Fixed Save As dialog on Windows not showing Save As Type field when extensions are hidden (#12965)
- Fixed GitHub Copilot project preferences not showing correct status message (#14064)
- Fixed an issue where Quarto chunk option completions were not displayed at the start of a comment (#14074)
- Fixed an issue where pipes containing a large number of comments were not indented correctly (#12674)
- Fixed an issue where RStudio would unnecessarily list directory contents when opening a file (#14096)
- Localize Copilot-related user interface strings into French (#14092)
- Improved highlighting of YAML chunk options for Quarto Documents (#13836)
- Removed obsolete "Use Internet Explorer library/proxy" checkbox from Packages settings (#13250)
- Improved error handling for Desktop Pro license handling (rstudio-pro#4873)
- Fixed exception being logged when copying or cutting from editor in a separate window (#14140)
- Fixed an issue where RStudio's R diagnostics warned about potentially missing arguments even when disabled via preferences (#14046)
- Fixed an issue where the Visual Editor's toolbar controls were duplicated on format change (#12227)
- Fixed regression that caused extra whitespace at bottom of some popups (#14223)
- Fix type dropdowns not working in dataset import when user-interface is in French (#14224)
- Fixed an issue where RStudio failed to retrieve help for certain S3 methods (#14232)
- Fixed a regression where the Data Viewer did not display 'variable.labels' for columns (#14265)
- Fixed an issue where autocompletion help was not properly displayed for development help topics (#14273)
- Fixed an issue where Shiny onSessionEnded callbacks could be interrupted when stopped in RStudio (#13394)
- Fixed Copyright date ranges for Release Notes and RStudio IDE User Guide (#14078)
- Fixed Copyright date ranges for Workbench Administrator and Workbench User Guide, and RStudio Desktop Pro Administration Guide (#5614)
- Fixed mis-encoded Hunspell dictionaries (#8147)
- Fixed an issue where the RStudio debugger failed to step through statements within a tryCatch() call (#14306)
- Improved responsiveness of C / C++ editor intelligence features when switching Git branches (#14320)
<<<<<<< HEAD
- Show an error dialog if R is not found when starting RStudio Desktop on Linux and macOS (#14343)
=======
- An empty `rstudio-prefs.json` no longer logs spurious JSON parsing errors (rstudio-pro#4347)
>>>>>>> 6a72329f

#### Posit Workbench

- Fixed Copyright date ranges for Workbench Administrator Guide and Workbench User Guide (rstudio-pro#5865)
- Fixed low-contrast text on Workbench pages [Accessibility] (rstudio-pro#4464)

### Dependencies
- Updated Ace to version 1.32.5 (#14227; Desktop + Server)
- Updated Electron to version 28.2.2 (#14055; Desktop)
- Updated GWT to version 2.10.0 (#11505; Desktop + Server)
- Updated NSIS to version 3.09 (#14123; Windows Desktop)
- Updated OpenSSL to version 3.1.4 (Windows Desktop)
<|MERGE_RESOLUTION|>--- conflicted
+++ resolved
@@ -59,11 +59,8 @@
 - Fixed mis-encoded Hunspell dictionaries (#8147)
 - Fixed an issue where the RStudio debugger failed to step through statements within a tryCatch() call (#14306)
 - Improved responsiveness of C / C++ editor intelligence features when switching Git branches (#14320)
-<<<<<<< HEAD
 - Show an error dialog if R is not found when starting RStudio Desktop on Linux and macOS (#14343)
-=======
 - An empty `rstudio-prefs.json` no longer logs spurious JSON parsing errors (rstudio-pro#4347)
->>>>>>> 6a72329f
 
 #### Posit Workbench
 
