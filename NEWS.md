## RStudio 2025.04.0 "Mariposa Orchid" Release Notes

### New
#### RStudio
- On macOS, RStudio now uses the project directory / home directory for new RStudio sessions opened via the Dock menu's "Open in New Window" command. (#15409)
- RStudio installation on Windows now registers icons for many supported file types. (#12730)
- RStudio for Windows binaries now have digital signatures. (rstudio-pro#5772)
- RStudio now only writes the ProjectId field within a project's `.Rproj` file when required. Currently, this is for users who have configured a custom `.Rproj.user` location.
- RStudio will now preserve unknown fields in `.Rproj` files that are added by future versions of RStudio. (#15524)
- RStudio now sends an interrupt git processes when stopped via "Stop" during a git commit, rather than just terminating the processes. (#6471)

#### Posit Workbench
- An SELinux policy module is now available, allowing Workbench to run when enforcement is enabled. (#4937, rstudio-pro/#4749)

### Fixed
#### RStudio

- Fixed an issue where execution of notebook chunks could fail if the `http_proxy` environment variable was set. (#15530)
- Fixed an issue where RStudio could hang when attempting to stage large folders from the Git pane on Windows. (#13222)
- Fixed an issue where RStudio could crash when attempting to clear plots while a new plot was being drawn. (#11856)
- Fixed an issue where the R startup banner was printed twice in rare cases. (#6907)
- Fixed an issue where RStudio Server could hang when navigating the Open File dialog to a directory with many (> 100,000) files. (#15441)
- Fixed an issue where the F1 shortcut would fail to retrieve documentation in packages. (#10869)
- Fixed an issue where some column names were not displayed following select() in pipe completions. (#12501)
- Fixed an issue where building with a newer version of Boost (e.g. Boost 1.86.0) would fail. (#15625)
- Fixed an issue where opening multiple copies of RStudio Desktop installed in different locations would cause RStudio to try to open itself as a script. (#15554)
- Fixed an issue where printing 0-row data.frames containing an 'hms' column from an R Markdown chunk could cause an unexpected error. (#15459)
- Fixed an issue where the Resources page in the Help pane was not legible with dark themes. (#10855)
- Fixed an issue where "Posit Workbench" was used instead of "RStudio Server" in a message shown when the user was signed out during a session. (#15698)
- Fixed an issue where the RStudio diagnostics system incorrectly inferred the scope for functions defined and passed as named arguments. (#15629)
<<<<<<< HEAD
- Fixed an issue where `locator()` and `grid.locator()` would produce incorrect coordinates with high DPI displays. (#10587)
- Fixed an issue where grid coordinates were not converted between different units correctly with high DPI displays. (#1908, #8559)
- Fixed an issue where locator points were not drawn on click. (#10025, #11103)
=======
- Fixed an issue where autocompletion of R6 object names could fail with R6 2.6.0. (#15706)
>>>>>>> 15da0b63

#### Posit Workbench
- Fixed an issue where uploading a file to a directory containing an '&' character could fail. (#6830)
<|MERGE_RESOLUTION|>--- conflicted
+++ resolved
@@ -28,13 +28,10 @@
 - Fixed an issue where the Resources page in the Help pane was not legible with dark themes. (#10855)
 - Fixed an issue where "Posit Workbench" was used instead of "RStudio Server" in a message shown when the user was signed out during a session. (#15698)
 - Fixed an issue where the RStudio diagnostics system incorrectly inferred the scope for functions defined and passed as named arguments. (#15629)
-<<<<<<< HEAD
 - Fixed an issue where `locator()` and `grid.locator()` would produce incorrect coordinates with high DPI displays. (#10587)
 - Fixed an issue where grid coordinates were not converted between different units correctly with high DPI displays. (#1908, #8559)
 - Fixed an issue where locator points were not drawn on click. (#10025, #11103)
-=======
 - Fixed an issue where autocompletion of R6 object names could fail with R6 2.6.0. (#15706)
->>>>>>> 15da0b63
 
 #### Posit Workbench
 - Fixed an issue where uploading a file to a directory containing an '&' character could fail. (#6830)
