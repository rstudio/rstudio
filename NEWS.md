--- conflicted
+++ resolved
@@ -1,18 +1,12 @@
 ## RStudio 2023.08.0 "Desert Sunflower" Release Notes
 
 ### New
-<<<<<<< HEAD
-- Adopt panmirror (visual editor) migration to quarto-dev/quarto project #12316
-- Upgrade Electron to 22.0.0 #11734
-- Session components no longer link to libpq or its dependencies (rstudio/rstudio-pro#2138)
-- Add section to theme generation that will use theme-specific color(s) to set colors of vim/emacs-mode cursor
-=======
 - Prometheus metrics are available in Posit Workbench (rstudio-pro:#3273)
 - Update to Electron 25.2.0 (#13322)
 - Additional support for publishing new content types to Posit Cloud (rstudio-pro#4541)
 - Add support Quarto Manuscript projects, a new Quarto feature that will be released in Quarto 1.4.
 - Added option to sign Git commits (#1865)
->>>>>>> 42e4d18d
+- Add section to theme generation that will use theme-specific color(s) to set colors of vim/emacs-mode cursor
 
 ### Fixed
 - Fixed issue where whitespace in error messages was not properly preserved (#13239)
