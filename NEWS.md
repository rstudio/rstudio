--- conflicted
+++ resolved
@@ -87,13 +87,8 @@
 ```
 
 ### Dependencies
-<<<<<<< HEAD
 - Copilot Language Server 1.395.0
-- Electron 38.6.0
-=======
-- Copilot Language Server 1.393.0
 - Electron 38.7.0
->>>>>>> 748ebaa1
 - Node.js 22.18.0
 - Quarto 1.8.25
 - Launcher 2.21.0
