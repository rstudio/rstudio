## RStudio 2023.05.0 "Mountain Hydrangea" Release Notes

### New
-

### Fixed
<<<<<<< HEAD
- Fixed display problems with Choose R dialog when UI language is French #12717
=======
-
>>>>>>> a9315b03

### Accessibility Improvements
-
<|MERGE_RESOLUTION|>--- conflicted
+++ resolved
@@ -4,11 +4,8 @@
 -
 
 ### Fixed
-<<<<<<< HEAD
 - Fixed display problems with Choose R dialog when UI language is French #12717
-=======
 -
->>>>>>> a9315b03
 
 ### Accessibility Improvements
 -
