## RStudio 2024.10.0 "Kousa Dogwood" Release Notes

### New
#### RStudio
- RStudio now supports the inclusion of environment variables when publishing applications to Posit Connect (#13032)
- RStudio now supports new features from the R graphics engine (groups, glyphs) when supported by the underlying device (#14613)
- The .Rproj.user folder location can now be customized globally both by users and administrators (#15098)
- RStudio now supports code formatting using the 'styler' R package, as well via other external applications (#2563)
- Use native file and message dialogs by default on Linux desktop (#14683; Linux Desktop)
- Added www-socket option to rserver.conf to enable server to listen on a Unix domain socket (#14938; Open-Source Server)
- RStudio now supports syntax highlighting for Fortran source files (#10403)
- Display label "Publish" next to the publish icon on editor toolbar (#13604)
- RStudio supports `usethis.description` option values when creating projects via the RStudio New Project wizard (#15070)
- The font size used for the document outline can now be customized [Accessibility] (#6887)
- The RStudio diagnostics system now supports destructuring assignments as implemented and provided in the `dotty` package
- The "Insert Chunk" button now acts as a menu in Quarto documents as well as R Markdown documents (#14785)
- Improved support for highlighting of nested chunks in R Markdown and Quarto documents (#10079)
- Improved support for variable-width chunk headers and footers in R Markdown / Quarto documents (#15191)
- The "Include all function arguments in completion list" user preference can be used to control whether RStudio includes function arguments which appear to have already been used in the current context (#13065)
- Available environment variables are now provided as completion suggestions within `Sys.unsetenv()` (#15215)
- RStudio IDE User Guide and RStudio & Posit Workbench Release Notes now includes release version in navigation bar reference URLs. (#15223)

#### Posit Workbench

- Posit Workbench Administration Guide & User Guide and Posit Workbench Licenses guide now includes release version in navigation bar reference URLs. (rstudio-pro#6826)

### Fixed
#### RStudio
- "Run All" now only executes R chunks when "Chunk Output in Console" is set (#11995)
- Fixed an issue where the chunk options popup didn't recognize chunk labels preceded by a comma (#15156)
- Fixed an issue where the chunk options popup was confused by quoted strings containing spaces (#6829)
- Fixed an issue where the chunk options popup was confused by spaces around equals signs (#2673)
- Fixed an issue where an R Markdown chunk label containing dashes was truncated in Visual Editor (#15162)
- Fixed an issue in the data viewer where list-column cell navigation worked incorrectly when a search filter was active (#9960)
- Fixed an issue where debugger breakpoints did not function correctly in some cases with R 4.4 (#15072)
- Fixed an issue where autocompletion results within piped expressions were incorrect in some cases (#13611)
- Fixed being unable to save file after cancelling the "Choose Encoding" window (#14896)
- Fixed problems creating new files and projects on a UNC path (#14963, #14964; Windows Desktop)
- Prevent attempting to start Copilot on a non-main thread (#14952)
- Reformat Code no longer inserts whitespace around '^' operator (#14973)
- Prompt for personal access token instead of password when using github via https (#14103)
- RStudio now forward the current 'repos' option for actions taken in the Build pane (#5793)
- Executing `options(warn = ...)` in an R code chunk now persists beyond chunk execution (#15030)
- Remove focus-visible polyfill and instead use native browser :focus-visible pseudoclass [Accessibility] (#14352)
- Fixed an issue where completion types for objects with a `.DollarNames` method were not properly displayed (#15115)
- Fixed an issue where the Console header label was not properly layed out when other tabs (e.g. Terminal) were closed (#15106)
- Auto-saves will no longer trim trailing whitespace on the line containing the cursor (#14829)
- Fixed an issue where pressing Tab would insert a literal tab instead of indenting a multi-line selection (#15046)
- Fixed scroller behavior in Data Viewer when viewing very large datasets (#12834)
- Fixed an issue where quoted variable names were not completed properly in dplyr pipes (#15161)
- Fixed issue with highlight of `tikz` code chunks in R Markdown documents (#15019)
- RStudio now uses current session repositories when installing package dependencies via background jobs (#10016)
- Fixed issue where collapsed raw chunks were displayed with an incorrect label in the Visual Editor (#14594)
- Fixed issue where test errors were duplicated when presented in Issues tab of Build pane (#14564)
- Fixed issue where certain Python variable names were incorrectly quoted when inserted via autocompletion (#14560)
- RStudio now includes Markdown headers without any label in the document outline (#14552)
<<<<<<< HEAD
- Clicking in the editor gutter to toggle a breakpoint no longer also selects the associated line (#15226)
=======
- RStudio no longer logs warning / error messages related to disabled R actions (e.g. ReadConsole) in forked sessions (#15221)
>>>>>>> e4023f1b

#### Posit Workbench
- Fixed an issue with Workbench login not respecting "Stay signed in when browser closes" when using Single Sign-On (rstudio-pro#5392)

### Dependencies

- Updated GWT to version 2.10.1 (#15011)
- Updated Electron to version 31.5.0 (#14982; Desktop)

### Deprecated / Removed
- Removed user preference for turning off focus indicator rectangles (#14352)
<|MERGE_RESOLUTION|>--- conflicted
+++ resolved
@@ -54,11 +54,8 @@
 - Fixed issue where test errors were duplicated when presented in Issues tab of Build pane (#14564)
 - Fixed issue where certain Python variable names were incorrectly quoted when inserted via autocompletion (#14560)
 - RStudio now includes Markdown headers without any label in the document outline (#14552)
-<<<<<<< HEAD
 - Clicking in the editor gutter to toggle a breakpoint no longer also selects the associated line (#15226)
-=======
 - RStudio no longer logs warning / error messages related to disabled R actions (e.g. ReadConsole) in forked sessions (#15221)
->>>>>>> e4023f1b
 
 #### Posit Workbench
 - Fixed an issue with Workbench login not respecting "Stay signed in when browser closes" when using Single Sign-On (rstudio-pro#5392)
