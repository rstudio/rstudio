## RStudio 2023.12.0 "Ocean Storm" Release Notes

### New
#### RStudio
- Updated Ace to version 1.28. (#13708)
- Updated Boost to version 1.83.0. (#13577)
- Updated Electron to version 26.2.4. (#13577)
- Updated the default version of the GitHub Copilot agent to 1.10.3. (#13729)
- RStudio now supports highlighting of inline YAML chunk options in R Markdown / Quarto documents. (#11663)
- Improved support for development documentation when a package has been loaded via `devtools::load_all()`. (#13526)
- RStudio now supports autocompletion following `@` via `.AtNames`. (#13451)
- RStudio now supports the execution and display of GraphViz (`dot`) graphs in R Markdown / Quarto chunks. (#13187)
- RStudio now supports the execution of chunks with the 'file' option set. (#13636)
- With screen reader support enabled, hitting ESC key allows Tabbing away from editor. [accessibility] (#13593)
- RStudio now supports `LuaLaTeX` to compile Sweave/Rnw documents. (#13812)
- Better error message when user preferences fail to save due to folder permissions. (#12974)

#### Posit Workbench
- Removed link for opening sessions in RStudio Desktop Pro from Session Info dialog. (rstudio-pro#5263)

### Fixed
#### RStudio
- Fixed an issue preventing the object explorer from exploring httr request objects. (#13348)
- RStudio will no longer attempt to automatically activate the default system installation of Python. (#13497)
- Improved performance of R Markdown chunk execution for projects running on networked filesystems. (#8034)
- Fixed an issue where underscores in file names were not displayed correctly in menu items. (#13662)
- Fixed an issue where previewed plots were not rendered at the correct DPI. (#13387)
- Fixed an issue where warnings could be emitted when parsing YAML options within R Markdown code chunks. (#13326)
- Fixed an issue where inline YAML chunk options were not properly parsed from SQL chunks. (#13240)
- Fixed an issue where help text in the autocompletion popup was not selectable. (#13674)
- Fixed an issue where a file could be opened twice when debugging functions sourced from other directories. (#13719)
- Fixed an issue preventing publishing standalone Quarto content from within larger Quarto projects. (#13637)
- Fixed an issue that prevented RStudio from opening PDF vignettes from the Help pane. (#13041)
- Inline chunk execution now respects YAML style plot options styled with hyphens. (#11708)
- Fixed a bug where project options updated in the Project Options pane were not properly persisted in RStudio 2023.09.0. (#13757)
- Improved screen reader support when navigating source files in the editor. [accessibility] (#7337)
- Fixed viewing or blaming file on GitHub for a newly created branch. (#9798)
- Fixed an issue on macOS where '-ne' was erroneously printed to the console with certain versions of Bash. (#13809)
- Fixed an issue where attempts to open files containing non-ASCII characters from the Files pane could fail on Windows. (#13855, #12467)
- Fixed an issue where color highlight for Console input could not be disabled. (#13118)
<<<<<<< HEAD
- Fixed an issue that could cause the RStudio IDE to crash if a large amount of Console output was serialized with a suspended session. (#13857)
=======
- RStudio now records the deployment target for newly-published documents, even when deployment fails due to an error in the document. (#12707)
>>>>>>> fab1e0d1

#### Posit Workbench
- Fixed opening job details in new windows more than once for Workbench jobs on the homepage. (rstudio/rstudio-pro#5179)
- Fixed accessibility issues with empty Session and Project lists on the homepage. [accessibility] (rstudio/rstudio-pro#5214)
- Fixed accessibility issues with Project controls on the homepage when not using launcher sessions. [accessibility] (rstudio/rstudio-pro#5215)
- Fixed unlabeled input field in Rename Session modal dialog on the homepage. [accessibility] (rstudio/rstudio-pro#5178)
- Fixed mismatched label on "Join session when ready" checkbox in New Session dialog. [accessibility] (rstudio/rstudio-pro#5221)
- Fixed issue that caused start up crash in environments with encrypted database passwords. (rstudio-pro#5228)
- Fixed an issue where Shift+Tab wouldn't wrap focus in the New Session dialog. [accessibility] (rstudio-pro#4488)
- Fixed an issue where sessions couldn't be started with keyboard with Kubernetes or Slurm. [accessibility] (rstudio-pro#4360)
- Fixed label on button for showing and hiding launcher details so it is available to screen reader. [accessibility] (rstudio-pro#5268)
- Improved the accessible label on launcher job details buttons. [accessibility] (rstudio-pro#5270)
<|MERGE_RESOLUTION|>--- conflicted
+++ resolved
@@ -38,11 +38,8 @@
 - Fixed an issue on macOS where '-ne' was erroneously printed to the console with certain versions of Bash. (#13809)
 - Fixed an issue where attempts to open files containing non-ASCII characters from the Files pane could fail on Windows. (#13855, #12467)
 - Fixed an issue where color highlight for Console input could not be disabled. (#13118)
-<<<<<<< HEAD
 - Fixed an issue that could cause the RStudio IDE to crash if a large amount of Console output was serialized with a suspended session. (#13857)
-=======
 - RStudio now records the deployment target for newly-published documents, even when deployment fails due to an error in the document. (#12707)
->>>>>>> fab1e0d1
 
 #### Posit Workbench
 - Fixed opening job details in new windows more than once for Workbench jobs on the homepage. (rstudio/rstudio-pro#5179)
