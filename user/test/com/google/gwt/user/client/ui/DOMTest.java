--- conflicted
+++ resolved
@@ -293,15 +293,11 @@
    * Tests that {@link DOM#setInnerText(Element, String)} works consistently
    * across browsers.
    * 
-   * TODO(amitmanjhi): Remove DoNotRunWith after updating to HtmlUnit-2.7. 
-   */
-<<<<<<< HEAD
-  @DoNotRunWith(Platform.Htmlunit)
-=======
+   * TODO(amitmanjhi): Remove DoNotRunWith after updating to HtmlUnit-2.7.
+   */
   // TODO (amitmanjhi): Remove annotation after updating HtmlUnit. kprobst says
   // the issue has been fixed in htmlUnit trunk
   @DoNotRunWith({Platform.Htmlunit})
->>>>>>> 5868bc7e
   public void testSetInnerText() {
     Element tableElem = DOM.createTable();
 
