--- conflicted
+++ resolved
@@ -364,11 +364,7 @@
    * notification.
    * 
    * @param handler the handler to be added (should not be null)
-<<<<<<< HEAD
-   * @deprecated use {@link DisclosurePanel#addOpenHandler(OpenHandler)} and
-=======
    * @deprecated Use {@link DisclosurePanel#addOpenHandler(OpenHandler)} and
->>>>>>> 19bec457
    * {@link DisclosurePanel#addCloseHandler(CloseHandler)} instead
    */
   @Deprecated
