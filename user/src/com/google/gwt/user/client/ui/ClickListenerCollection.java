/*
 * Copyright 2007 Google Inc.
 * 
 * Licensed under the Apache License, Version 2.0 (the "License"); you may not
 * use this file except in compliance with the License. You may obtain a copy of
 * the License at
 * 
 * http://www.apache.org/licenses/LICENSE-2.0
 * 
 * Unless required by applicable law or agreed to in writing, software
 * distributed under the License is distributed on an "AS IS" BASIS, WITHOUT
 * WARRANTIES OR CONDITIONS OF ANY KIND, either express or implied. See the
 * License for the specific language governing permissions and limitations under
 * the License.
 */
package com.google.gwt.user.client.ui;

import java.util.ArrayList;

/**
 * A helper class for implementers of the SourcesClickEvents interface. This
 * subclass of {@link ArrayList} assumes that all objects added to it will be of
 * type {@link com.google.gwt.user.client.ui.ClickListener}.
 * 
<<<<<<< HEAD
 * @deprecated use <code>addDomHandler(myHandler, ClickEvent.getType())</code>
=======
 * @deprecated As of GWT 1.6, call
 *             <code>{@link Widget#addDomHandler(com.google.gwt.event.shared.EventHandler, com.google.gwt.event.dom.client.DomEvent.Type) addDomHandler}(myHandler, ClickEvent.getType())</code>
>>>>>>> 19bec457
 *             to manage handlers for your widget instead
 */
@Deprecated
public class ClickListenerCollection extends ArrayList<ClickListener> {

  /**
   * Fires a click event to all listeners.
   * 
   * @param sender the widget sending the event.
   */
  public void fireClick(Widget sender) {
    for (ClickListener listener : this) {
      listener.onClick(sender);
    }
  }
}<|MERGE_RESOLUTION|>--- conflicted
+++ resolved
@@ -22,12 +22,8 @@
  * subclass of {@link ArrayList} assumes that all objects added to it will be of
  * type {@link com.google.gwt.user.client.ui.ClickListener}.
  * 
-<<<<<<< HEAD
- * @deprecated use <code>addDomHandler(myHandler, ClickEvent.getType())</code>
-=======
  * @deprecated As of GWT 1.6, call
  *             <code>{@link Widget#addDomHandler(com.google.gwt.event.shared.EventHandler, com.google.gwt.event.dom.client.DomEvent.Type) addDomHandler}(myHandler, ClickEvent.getType())</code>
->>>>>>> 19bec457
  *             to manage handlers for your widget instead
  */
 @Deprecated
