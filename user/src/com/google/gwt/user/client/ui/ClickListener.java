--- conflicted
+++ resolved
@@ -20,11 +20,7 @@
 /**
  * Event listener interface for click events.
  * 
-<<<<<<< HEAD
- * @deprecated use {@link com.google.gwt.event.dom.client.ClickHandler} instead
-=======
  * @deprecated Use {@link com.google.gwt.event.dom.client.ClickHandler} instead
->>>>>>> 19bec457
  */
 @Deprecated
 public interface ClickListener extends EventListener {
