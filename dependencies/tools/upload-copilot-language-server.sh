--- conflicted
+++ resolved
@@ -10,11 +10,7 @@
 set -euo pipefail
 
 # Can pass version as first argument, or fallback to hardcoded value
-<<<<<<< HEAD
-COPILOT_VERSION="${1:-1.393.0}"
-=======
 COPILOT_VERSION="${1:-1.395.0}"
->>>>>>> 66549ffe
 
 # Validate version format 
 if [[ ! "${COPILOT_VERSION}" =~ ^[0-9]+\.[0-9]+\.[0-9]+$ ]]; then
